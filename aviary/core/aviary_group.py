import inspect
from importlib.machinery import SourceFileLoader
from pathlib import Path

import dymos as dm
import openmdao.api as om
from dymos.utils.misc import _unspecified
from openmdao.utils.mpi import MPI

from aviary.core.post_mission_group import PostMissionGroup
from aviary.core.pre_mission_group import PreMissionGroup
from aviary.interface.utils import set_warning_format
from aviary.mission.height_energy_problem_configurator import HeightEnergyProblemConfigurator
from aviary.mission.solved_two_dof_problem_configurator import SolvedTwoDOFProblemConfigurator
from aviary.mission.two_dof_problem_configurator import TwoDOFProblemConfigurator
from aviary.mission.utils import get_phase_mission_bus_lengths, process_guess_var
from aviary.subsystems.aerodynamics.aerodynamics_builder import CoreAerodynamicsBuilder
from aviary.subsystems.geometry.geometry_builder import CoreGeometryBuilder
from aviary.subsystems.mass.mass_builder import CoreMassBuilder
from aviary.subsystems.premission import CorePreMission
from aviary.subsystems.propulsion.propulsion_builder import CorePropulsionBuilder
from aviary.subsystems.performance.performance_builder import CorePerformanceBuilder
from aviary.utils.functions import get_path
from aviary.utils.preprocessors import preprocess_options
from aviary.utils.process_input_decks import create_vehicle, update_GASP_options
from aviary.utils.utils import wrapped_convert_units
from aviary.variable_info.enums import EquationsOfMotion, LegacyCode, ProblemType, Verbosity
from aviary.variable_info.functions import setup_trajectory_params
from aviary.variable_info.variables import Aircraft, Dynamic, Mission, Settings

TWO_DEGREES_OF_FREEDOM = EquationsOfMotion.TWO_DEGREES_OF_FREEDOM
HEIGHT_ENERGY = EquationsOfMotion.HEIGHT_ENERGY
SOLVED_2DOF = EquationsOfMotion.SOLVED_2DOF
CUSTOM = EquationsOfMotion.CUSTOM

FLOPS = LegacyCode.FLOPS
GASP = LegacyCode.GASP


class AviaryGroup(om.Group):
    """
    A standard OpenMDAO group where all elements of a given aviary aircraft design and mission are
    defined.

    This includes pre_mission, mission, and post_mission analysis. This group also contains methods
    for loading data from .csv and phase_info files, setting initial values on the group, and
    connecting all the phases inside the mission analysis to each other.

    Instantiating multiple AviaryGroups allows for analysis and optimization of multiple aircraft or
    one aircraft in multiple missions simultaneously.
    """

    def __init__(self, verbosity=None, **kwargs):
        super().__init__(**kwargs)

        self.pre_mission = PreMissionGroup()
        self.post_mission = PostMissionGroup()
        self.verbosity = verbosity
        self.regular_phases = []
        self.reserve_phases = []

        self.aviary_inputs = None
        self.meta_data = None
        self.phase_info = None

    def configure(self):
        """Configure the Aviary group."""
        aviary_options = self.aviary_inputs
        aviary_metadata = self.meta_data

        # Find promoted name of every input in the model.
        all_prom_inputs = []

        # We can call list_inputs on the subsystems.
        for system in self.system_iter(recurse=False):
            var_abs = system.list_inputs(out_stream=None, val=False)
            var_prom = [v['prom_name'] for k, v in var_abs]
            all_prom_inputs.extend(var_prom)

            # Calls to promotes aren't handled until this group resolves.
            # Here, we address anything promoted with an alias in AviaryProblem.
            input_meta = system._var_promotes['input']
            var_prom = [v[0][1] for v in input_meta if isinstance(v[0], tuple)]
            all_prom_inputs.extend(var_prom)
            var_prom = [v[0] for v in input_meta if not isinstance(v[0], tuple)]
            all_prom_inputs.extend(var_prom)

        if MPI and self.comm.size > 1:
            # Under MPI, promotion info only lives on rank 0, so broadcast.
            all_prom_inputs = self.comm.bcast(all_prom_inputs, root=0)

        for key in aviary_metadata:
            if ':' not in key or key.startswith('dynamic:'):
                continue

            if aviary_metadata[key]['option']:
                continue

            # Skip anything that is not presently an input.
            if key not in all_prom_inputs:
                continue

            if key in aviary_options:
                val, units = aviary_options.get_item(key)
            else:
                val = aviary_metadata[key]['default_value']
                units = aviary_metadata[key]['units']

                if val is None:
                    # optional, but no default value
                    continue

            self.set_input_defaults(key, val=val, units=units)

        # try to get all the possible EOMs from the Enums rather than specifically calling the names here
        # This will require some modifications to the enums
        mission_method = aviary_options.get_val(Settings.EQUATIONS_OF_MOTION)

        # Temporarily add extra stuff here, probably patched soon
        if mission_method is HEIGHT_ENERGY:
            # Set a more appropriate solver for dymos when the phases are linked.
            if MPI and isinstance(self.traj.phases.linear_solver, om.PETScKrylov):
                # When any phase is connected with input_initial = True, dymos puts
                # a jacobi solver in the phases group. This is necessary in case
                # the phases are cyclic. However, this causes some problems
                # with the newton solvers in Aviary, exacerbating issues with
                # solver tolerances at multiple levels. Since Aviary's phases
                # are basically in series, the jacobi solver is a much better
                # choice and should be able to handle it in a couple of
                # iterations.
                self.traj.phases.linear_solver = om.LinearBlockJac(maxiter=5)

            # Due to recent changes in dymos, there is now a solver in any phase
            # that has connected initial states. It is not clear that this solver
            # is necessary except in certain corner cases that do not apply to the
            # Aviary trajectory. In our case, this solver merely addresses a lag
            # in the state input component. Since this solver can cause some
            # numerical problems, and can slow things down, we need to move it down
            # into the state interp component.
            # TODO: Future updates to dymos may make this unnecessary.
            for phase in self.traj.phases.system_iter(recurse=False):
                # Don't move the solvers if we are using solve segments.
                if self.phase_info[phase.name]['user_options'].get('distance_solve_segments'):
                    continue

                phase.nonlinear_solver = om.NonlinearRunOnce()
                phase.linear_solver = om.LinearRunOnce()
                if isinstance(phase.indep_states, om.ImplicitComponent):
                    phase.indep_states.nonlinear_solver = om.NewtonSolver(solve_subsystems=True)
                    phase.indep_states.linear_solver = om.DirectSolver(rhs_checking=True)

    def load_inputs(
        self,
        aircraft_data,
        phase_info=None,
        engine_builders=None,
        problem_configurator=None,
        verbosity=None,
    ):
        """
        This method loads the aviary_values inputs and options that the
        user specifies. They could specify files to load and values to
        replace here as well.
        Phase info is also loaded if provided by the user. If phase_info is None,
        the appropriate default phase_info based on mission analysis method is used.

        This method is not strictly necessary; a user could also supply
        an AviaryValues object and/or phase_info dict of their own.
        """
        ## LOAD INPUT FILE ###
        # Create AviaryValues object from file (or process existing AviaryValues object
        # with default values from metadata) and generate initial guesses
        aviary_inputs, self.initialization_guesses = create_vehicle(
            aircraft_data, meta_data=self.meta_data, verbosity=verbosity
        )

        # Update default verbosity now that we have read the input data, if a global verbosity
        # override was not requested
        if self.verbosity is None:
            self.verbosity = aviary_inputs.get_val(Settings.VERBOSITY)
            # set default warning format for the rest of the problem
            set_warning_format(self.verbosity)

        # If user did not ask for verbosity override for this method either, use the problem's
        # default verbosity for the rest of the method
        if verbosity is None:
            verbosity = self.verbosity
        # Now that the input file has been read, we have the desired verbosity for this
        # run stored in aviary_inputs. Save this to self.
        self.aviary_inputs = aviary_inputs

        # pull which methods will be used for subsystems and mission
        self.mission_method = mission_method = aviary_inputs.get_val(Settings.EQUATIONS_OF_MOTION)
        self.mass_method = mass_method = aviary_inputs.get_val(Settings.MASS_METHOD)
        self.aero_method = aero_method = aviary_inputs.get_val(Settings.AERODYNAMICS_METHOD)

        # Create engine_builder
        self.engine_builders = engine_builders

        # Determine which problem configurator to use based on mission_method
        if mission_method is HEIGHT_ENERGY:
            self.configurator = HeightEnergyProblemConfigurator()
        elif mission_method is TWO_DEGREES_OF_FREEDOM:
            self.configurator = TwoDOFProblemConfigurator()
        elif mission_method is SOLVED_2DOF:
            self.configurator = SolvedTwoDOFProblemConfigurator()
        elif mission_method is CUSTOM:
            if problem_configurator:
                self.configurator = problem_configurator()
                # TODO: make draft / example custom builder
            else:
                raise ValueError(
                    'When using "settings:equations_of_motion,custom", a '
                    'problem_configurator must be specified in load_inputs().'
                )
        else:
            raise ValueError(
                'settings:equations_of_motion must be one of: height_energy, 2DOF, '
                'solved_2DOF, or custom'
            )

        # TODO this should be a preprocessor step if it is required here
        if mass_method is GASP or aero_method is GASP:
            aviary_inputs = update_GASP_options(aviary_inputs)

        ## LOAD PHASE_INFO ###
        # if phase info is a file, load it
        if isinstance(phase_info, str) or isinstance(phase_info, Path):
            phase_info_path = get_path(phase_info)
            phase_info_file = SourceFileLoader(
                'phase_info_file', str(phase_info_path)
            ).load_module()
            phase_info = getattr(phase_info_file, 'phase_info')

        if phase_info is None:
            phase_info = self.configurator.get_default_phase_info(self)
            if verbosity is not None and verbosity >= Verbosity.BRIEF:
                print(
                    f'Loaded default phase_info for {self.mission_method.value.lower()} equations '
                    'of motion.'
                )

        # create a new dictionary that only contains the phases from phase_info
        self.phase_info = {}

        for phase_name in phase_info:
            if 'external_subsystems' not in phase_info[phase_name]:
                phase_info[phase_name]['external_subsystems'] = []

            if phase_name not in ['pre_mission', 'post_mission']:
                self.phase_info[phase_name] = phase_info[phase_name]

        # pre_mission and post_mission are stored in their own dictionaries.
        if 'pre_mission' in phase_info:
            self.pre_mission_info = phase_info['pre_mission']
        else:
            self.pre_mission_info = {}

        if 'post_mission' in phase_info:
            self.post_mission_info = phase_info['post_mission']
        else:
            self.post_mission_info = {}

        self.configurator.initial_guesses(self)
        # This function sets all the following defaults if they were not already set
        # self.engine_builders, self.pre_mission_info, self_post_mission_info
        # self.require_range_residual, self.target_range
        # Other specific self.*** are defined in here as well that are specific to
        # each builder

        return self.aviary_inputs, self.verbosity

    def check_and_preprocess_inputs(self, verbosity=None):
        """
        This method checks the user-supplied input values for any potential problems
        and preprocesses the inputs to prepare them for use in the Aviary problem.
        """
        # `self.verbosity` is "true" verbosity for entire run. `verbosity` is verbosity
        # override for just this method
        if verbosity is not None:
            # compatibility with being passed int for verbosity
            verbosity = Verbosity(verbosity)
        else:
            verbosity = self.verbosity  # defaults to BRIEF

        aviary_inputs = self.aviary_inputs
        # Target_distance verification for all phases
        # Checks to make sure target_distance is positive,
        for phase_name, phase in self.phase_info.items():
            if 'user_options' in phase:
                target_distance = phase['user_options'].get('target_distance', (None, 'm'))
                if target_distance[0] is not None and target_distance[0] <= 0:
                    raise ValueError(
                        f'Invalid target_distance in [{phase_name}].[user_options]. '
                        f'Current (value: {target_distance[0]}), '
                        f'(units: {target_distance[1]}) <= 0'
                    )

        # Checks to make sure time_duration is positive,
        # Sets duration_bounds, initial_guesses, and fixed_duration
        for phase_name, phase in self.phase_info.items():
            if 'user_options' in phase:
                analytic = False
                if self.mission_method is EquationsOfMotion.TWO_DEGREES_OF_FREEDOM:
                    try:
                        # if the user provided an option, use it
                        analytic = phase['user_options']['analytic']
                    except KeyError:
                        # if it isn't specified, only the default 2DOF cruise for
                        # collocation is analytic
                        if 'cruise' in phase_name:
                            analytic = phase['user_options']['analytic'] = True
                        else:
                            analytic = phase['user_options']['analytic'] = False

                if 'time_duration' in phase['user_options']:
                    time_duration, units = phase['user_options']['time_duration']

                    if time_duration is None:
                        continue

                    if time_duration <= 0:
                        raise ValueError(
                            f'Invalid time_duration in phase_info[{phase_name}]'
                            f'[user_options]. Current (value: {time_duration[0]}), '
                            f'(units: {time_duration[1]}) <= 0")'
                        )

                    if 'initial_guesses' not in phase:
                        phase['initial_guesses'] = {}

                    guesses = phase['initial_guesses']
                    if 'time' in guesses:
                        time_guess, units_guess = guesses['time']

                        if time_guess[1] is not None:
                            msg = f'Duration initial guess of {time_guess[1]} {units_guess} '
                            msg += f'specified on fixed duration phase for phase {phase_name}. '
                            msg += f'Using fixed value of {time_duration} {units} instead.'
                            print(msg)

                        time_duration_conv = wrapped_convert_units(
                            (time_duration, units), units_guess
                        )
                        guesses['time'] = ((time_guess[0], time_duration_conv), units_guess)

                    else:
                        guesses['time'] = ((None, time_duration), units)

        for phase_name in self.phase_info:
            for external_subsystem in self.phase_info[phase_name]['external_subsystems']:
                aviary_inputs = external_subsystem.preprocess_inputs(aviary_inputs)

        # PREPROCESSORS #
        # BUG we can't provide updated metadata to preprocessors, because we need the
        #     processed options to build our subsystems to begin with
        preprocess_options(
            aviary_inputs,
            engine_models=self.engine_builders,
            verbosity=verbosity,
            # metadata=self.meta_data
        )

        ## Set Up Core Subsystems ##
        perf = CorePerformanceBuilder('core_performance')
        prop = CorePropulsionBuilder('core_propulsion', engine_models=self.engine_builders)
        mass = CoreMassBuilder('core_mass', code_origin=self.mass_method)

        # If all phases ask for tabular aero, we can skip pre-mission. Check phase_info
        tabular = False
        for phase in self.phase_info:
            if phase not in ('pre_mission', 'post_mission'):
                try:
                    if (
                        'tabular'
                        in self.phase_info[phase]['subsystem_options']['core_aerodynamics'][
                            'method'
                        ]
                    ):
                        tabular = True
                except KeyError:
                    tabular = False

        aero = CoreAerodynamicsBuilder(
            'core_aerodynamics', code_origin=self.aero_method, tabular=tabular
        )

        # which geometry methods should be used?
        geom_code_origin = None

        if (self.aero_method is FLOPS) and (self.mass_method is FLOPS):
            geom_code_origin = FLOPS
        elif (self.aero_method is GASP) and (self.mass_method is GASP):
            geom_code_origin = GASP
        else:
            geom_code_origin = (FLOPS, GASP)

        # which geometry method gets prioritized in case of conflicting outputs
        code_origin_to_prioritize = self.configurator.get_code_origin(self)

        geom = CoreGeometryBuilder(
            'core_geometry',
            code_origin=geom_code_origin,
            code_origin_to_prioritize=code_origin_to_prioritize,
        )

        subsystems = self.core_subsystems = {
            'propulsion': prop,
            'geometry': geom,
            'mass': mass,
            'aerodynamics': aero,
            'performance': perf,
        }

        # TODO optionally accept which subsystems to load from phase_info
        default_mission_subsystems = [
            subsystems['aerodynamics'],
            subsystems['propulsion'],
        ]
        self.ode_args = {
            'aviary_options': aviary_inputs,
            'core_subsystems': default_mission_subsystems,
        }

        # self._update_metadata_from_subsystems()
        self._check_reserve_phase_separation()

    def _check_reserve_phase_separation(self):
        """
        This method checks for reserve=True & False
        Returns an error if a non-reserve phase is specified after a reserve phase.
        return two dictionaries of phases: regular_phases and reserve_phases
        For shooting trajectories, this will also check if a phase is part of the descent.
        """
        # Check to ensure no non-reserve phases are specified after reserve phases
        start_reserve = False
        raise_error = False
        self.regular_phases = []
        for idx, phase_name in enumerate(self.phase_info):
            if 'user_options' in self.phase_info[phase_name]:
                if 'reserve' in self.phase_info[phase_name]['user_options']:
                    if self.phase_info[phase_name]['user_options']['reserve'] is False:
                        # This is a regular phase
                        self.regular_phases.append(phase_name)
                        if start_reserve is True:
                            raise_error = True
                    else:
                        # This is a reserve phase
                        self.reserve_phases.append(phase_name)
                        start_reserve = True
                else:
                    # This is a regular phase by default
                    self.regular_phases.append(phase_name)
                    if start_reserve is True:
                        raise_error = True

        if raise_error is True:
            raise ValueError(
                'In phase_info, reserve=False cannot be specified after a phase where '
                'reserve=True. All reserve phases must happen after non-reserve phases. '
                # TODO: will need to pre-pend current group level to all error messages!!
                f'Regular Phases : {self.regular_phases} | '
                f'Reserve Phases : {self.reserve_phases} '
            )

    def add_pre_mission_systems(self, verbosity=None):
        """
        Add pre-mission systems to the Aviary group. These systems are executed before
        the mission.

        Depending on the mission model specified (`FLOPS` or `GASP`), this method adds
        various subsystems to the aircraft model. For the `FLOPS` mission model, a
        takeoff phase is added using the Takeoff class with the number of engines and
        airport altitude specified. For the `GASP` mission model, three subsystems are
        added: a TaxiSegment subsystem, an ExecComp to calculate the time to initiate
        gear and flaps, and an ExecComp to calculate the speed at which to initiate
        rotation. All subsystems are promoted with aircraft and mission inputs and
        outputs as appropriate.

        A user can override this method with their own pre-mission systems as desired.
        """

        pre_mission = self.pre_mission
        self.add_subsystem(
            'pre_mission',
            pre_mission,
            promotes_inputs=['aircraft:*', 'mission:*'],
            promotes_outputs=['aircraft:*', 'mission:*'],
        )

        if 'linear_solver' in self.pre_mission_info:
            pre_mission.linear_solver = self.pre_mission_info['linear_solver']

        if 'nonlinear_solver' in self.pre_mission_info:
            pre_mission.nonlinear_solver = self.pre_mission_info['nonlinear_solver']

        self._add_premission_external_subsystems()

        subsystems = self.core_subsystems

        # Propulsion isn't included in core pre-mission group to avoid override step in
        # configure() - instead add it now
        pre_mission.add_subsystem(
            'core_propulsion',
            subsystems['propulsion'].build_pre_mission(self.aviary_inputs),
        )

        default_subsystems = [
            subsystems['geometry'],
            subsystems['aerodynamics'],
            subsystems['mass'],
            subsystems['performance'],
        ]

        pre_mission.add_subsystem(
            'core_subsystems',
            CorePreMission(
                aviary_options=self.aviary_inputs,
                subsystems=default_subsystems,
                process_overrides=False,
            ),
            promotes_inputs=['*'],
            promotes_outputs=['*'],
        )

        if self.pre_mission_info['include_takeoff']:
            self.configurator.add_takeoff_systems(self)

    def _add_premission_external_subsystems(self):
        """
        This private method adds each external subsystem to the pre-mission subsystem and
        a mass component that captures external subsystem masses for use in mass buildups.

        Firstly, the method iterates through all external subsystems in the pre-mission
        information. For each subsystem, it builds the pre-mission instance of the
        subsystem.

        Secondly, the method collects the mass names of the added subsystems. This
        expression is then used to define an ExecComp (a component that evaluates a
        simple equation given input values).

        The method promotes the input and output of this ExecComp to the top level of the
        pre-mission object, allowing this calculated subsystem mass to be accessed
        directly from the pre-mission object.
        """
        mass_names = []
        # Loop through all the phases in this subsystem.
        for external_subsystem in self.pre_mission_info['external_subsystems']:
            # Get all the subsystem builders for this phase.
            subsystem_premission = external_subsystem.build_pre_mission(self.aviary_inputs)

            if subsystem_premission is not None:
                self.pre_mission.add_subsystem(external_subsystem.name, subsystem_premission)

                mass_names.extend(external_subsystem.get_mass_names())

        if mass_names:
            formatted_names = []
            for name in mass_names:
                formatted_name = name.replace(':', '_')
                formatted_names.append(formatted_name)

            # Define the expression for computing the sum of masses
            expr = 'subsystem_mass = ' + ' + '.join(formatted_names)

            promotes_inputs_list = [
                (formatted_name, original_name)
                for formatted_name, original_name in zip(formatted_names, mass_names)
            ]

            # Create the ExecComp
            self.pre_mission.add_subsystem(
                'external_comp_sum',
                om.ExecComp(expr, units='kg'),
                promotes_inputs=promotes_inputs_list,
                promotes_outputs=[('subsystem_mass', Aircraft.Design.EXTERNAL_SUBSYSTEMS_MASS)],
            )

    def _get_phase(self, phase_name, phase_idx, comm):
        phase_options = self.phase_info[phase_name]

        # TODO optionally accept which subsystems to load from phase_info
        subsystems = self.core_subsystems
        default_mission_subsystems = [
            subsystems['aerodynamics'],
            subsystems['propulsion'],
        ]

        phase_builder = self.configurator.get_phase_builder(self, phase_name, phase_options)

        phase_object = phase_builder.from_phase_info(
            phase_name,
            phase_options,
            default_mission_subsystems,
            meta_data=self.meta_data,
        )

        phase = phase_object.build_phase(aviary_options=self.aviary_inputs)

        self.phase_objects.append(phase_object)

        # TODO: add logic to filter which phases get which controls.
        # right now all phases get all controls added from every subsystem.
        # for example, we might only want ELECTRIC_SHAFT_POWER applied during the
        # climb phase.
        all_subsystems = self.get_all_subsystems(phase_options['external_subsystems'])

        # loop through all_subsystems and call `get_controls` on each subsystem
        for subsystem in all_subsystems:
            # add the controls from the subsystems to each phase
            arg_spec = inspect.getfullargspec(subsystem.get_controls)
            if 'phase_name' in arg_spec.args:
                control_dicts = subsystem.get_controls(phase_name=phase_name)
            else:
                control_dicts = subsystem.get_controls(phase_name=phase_name)
            for control_name, control_dict in control_dicts.items():
                phase.add_control(control_name, **control_dict)

        # This fills in all defaults from the phase_builders user_options.
        full_options = phase_object.user_options.to_phase_info()
        self.phase_info[phase_name]['user_options'] = full_options

        # TODO: Should some of this stuff be moved into the phase builder?
        self.configurator.set_phase_options(self, phase_name, phase_idx, phase, full_options, comm)

        return phase

    def add_phases(
        self, phase_info_parameterization=None, parallel_phases=True, verbosity=None, comm=None
    ):
        """
        Add the mission phases to the problem trajectory based on the user-specified
        phase_info dictionary.

        Parameters
        ----------
        phase_info_parameterization (function, optional): A function that takes in the
            phase_info dictionary and aviary_inputs and returns modified phase_info.
            Defaults to None.

        parallel_phases (bool, optional): If True, the top-level container of all phases
            will be a ParallelGroup, otherwise it will be a standard OpenMDAO Group.
            Defaults to True.

        Returns
        -------
        traj: The Dymos Trajectory object containing the added mission phases.
        """
        # `self.verbosity` is "true" verbosity for entire run. `verbosity` is verbosity
        # override for just this method
        if verbosity is not None:
            # compatibility with being passed int for verbosity
            verbosity = Verbosity(verbosity)
        else:
            verbosity = self.verbosity  # defaults to BRIEF

        if phase_info_parameterization is not None:
            self.phase_info, self.post_mission_info = phase_info_parameterization(
                self.phase_info, self.post_mission_info, self.aviary_inputs
            )

        phase_info = self.phase_info

        phases = list(phase_info.keys())
        traj = self.add_subsystem('traj', dm.Trajectory(parallel_phases=parallel_phases))

        def add_subsystem_timeseries_outputs(phase, phase_name):
            phase_options = self.phase_info[phase_name]
            all_subsystems = self.get_all_subsystems(phase_options['external_subsystems'])
            for subsystem in all_subsystems:
                timeseries_to_add = subsystem.get_outputs()
                for timeseries in timeseries_to_add:
                    phase.add_timeseries_output(timeseries)
                mbvars = subsystem.get_post_mission_bus_variables(
                    self.aviary_inputs, self.phase_info
                )
                if mbvars:
                    mbvars_this_phase = mbvars.get(phase_name, None)
                    if mbvars_this_phase:
                        timeseries_to_add = mbvars_this_phase.keys()
                        for timeseries in timeseries_to_add:
                            phase.add_timeseries_output(
                                timeseries, timeseries='mission_bus_variables'
                            )

        self.phase_objects = []
        for phase_idx, phase_name in enumerate(phases):
            phase = traj.add_phase(phase_name, self._get_phase(phase_name, phase_idx, comm))
            add_subsystem_timeseries_outputs(phase, phase_name)

        # loop through phase_info and external subsystems
        external_parameters = {}
        for phase_name in self.phase_info:
            external_parameters[phase_name] = {}
            all_subsystems = self.get_all_subsystems(
                self.phase_info[phase_name]['external_subsystems']
            )

            subsystem_options = phase_info[phase_name].get('subsystem_options', {})

            for subsystem in all_subsystems:
                if subsystem.name in subsystem_options:
                    kwargs = subsystem_options[subsystem.name]
                else:
                    kwargs = {}
                parameter_dict = subsystem.get_parameters(
                    phase_info=self.phase_info[phase_name],
                    aviary_inputs=self.aviary_inputs,
                    **kwargs,
                )
                for parameter in parameter_dict:
                    external_parameters[phase_name][parameter] = parameter_dict[parameter]

        traj = setup_trajectory_params(
            self,
            traj,
            self.aviary_inputs,
            phases,
            meta_data=self.meta_data,
            external_parameters=external_parameters,
        )

        self.traj = traj

        return traj

    def add_post_mission_systems(self, verbosity=None):
        """
        Add post-mission systems to the aircraft model. This is akin to the pre-mission
        group or the "premission_systems", but occurs after the mission in the execution
        order.

        Depending on the mission model specified (`FLOPS` or `GASP`), this method adds
        various subsystems to the aircraft model. For the `FLOPS` mission model, a
        landing phase is added using the Landing class with the wing area and lift
        coefficient specified, and a takeoff constraints ExecComp is added to enforce
        mass, range, velocity, and altitude continuity between the takeoff and climb
        phases. The landing subsystem is promoted with aircraft and mission inputs and
        outputs as appropriate, while the takeoff constraints ExecComp is only promoted
        with mission inputs and outputs.

        For the `GASP` mission model, four subsystems are added: a LandingSegment
        subsystem, an ExecComp to calculate the reserve fuel required, an ExecComp to
        calculate the overall fuel burn, and three ExecComps to calculate various
        mission objectives and constraints. All subsystems are promoted with aircraft
        and mission inputs and outputs as appropriate.

        A user can override this with their own postmission systems.
        """
        # `self.verbosity` is "true" verbosity for entire run. `verbosity` is verbosity
        # override for just this method
        if verbosity is not None:
            # compatibility with being passed int for verbosity
            verbosity = Verbosity(verbosity)
        else:
            verbosity = self.verbosity  # defaults to BRIEF

        post_mission = self.post_mission
        self.add_subsystem(
            'post_mission',
            post_mission,
            promotes_inputs=['*'],
            promotes_outputs=['*'],
        )

        # Make dymos state outputs easy to access later
        self.add_subsystem(
            'state_output',
            om.ExecComp(
                ['mass_final = mass_in', 'time_final = time_in', 'range_final = range_in'],
                mass_in={'units': 'lbm'},
                mass_final={'units': 'lbm'},
                time_in={'units': 'min'},
                time_final={'units': 'min'},
                range_in={'units': 'nmi'},
                range_final={'units': 'nmi'},
            ),
            promotes_outputs={
                ('mass_final', Mission.Summary.FINAL_MASS),
                ('time_final', Mission.Summary.FINAL_TIME),
                ('range_final', Mission.Summary.RANGE),
            },
        )

        self.configurator.add_post_mission_systems(self)

        # Add all post-mission external subsystems.
        phase_mission_bus_lengths = get_phase_mission_bus_lengths(self.traj)
        for external_subsystem in self.post_mission_info['external_subsystems']:
            subsystem_postmission = external_subsystem.build_post_mission(
                aviary_inputs=self.aviary_inputs,
                phase_info=self.phase_info,
                phase_mission_bus_lengths=phase_mission_bus_lengths,
            )

            if subsystem_postmission is not None:
                post_mission.add_subsystem(external_subsystem.name, subsystem_postmission)

        # Check if regular_phases[] is accessible
        try:
            self.regular_phases[0]
        except BaseException:
            raise ValueError(
                'regular_phases[] dictionary is not accessible. For HEIGHT_ENERGY and '
                'SOLVED_2DOF missions, check_and_preprocess_inputs() must be called '
                'before add_post_mission_systems().'
            )

        # Fuel burn in regular phases
        ecomp = om.ExecComp(
            'fuel_burned = initial_mass - mass_final',  # TODO: Fix to be difference in cumulative fuel burn
            initial_mass={'units': 'lbm'},
            mass_final={'units': 'lbm'},
            fuel_burned={'units': 'lbm'},
        )

        post_mission.add_subsystem(
            'fuel_burned',
            ecomp,
            promotes=[('fuel_burned', Mission.Summary.FUEL_BURNED)],
        )

        if self.pre_mission_info['include_takeoff']:
            post_mission.promotes(
                'fuel_burned',
                [('initial_mass', Mission.Summary.GROSS_MASS)],
            )
        else:
            # timeseries has to be used because Breguet cruise phases don't have
            # states
            self.connect(
                f'traj.{self.regular_phases[0]}.timeseries.mass',
                'fuel_burned.initial_mass',
                src_indices=[0],
            )

        self.connect(
            f'traj.{self.regular_phases[-1]}.timeseries.mass',
            'fuel_burned.mass_final',
            src_indices=[-1],
        )

        # Fuel burn in reserve phases
        if self.reserve_phases:
            ecomp = om.ExecComp(
                'reserve_fuel_burned = initial_mass - mass_final',  # TODO: Fix to be different in cumulative fuel burn
                initial_mass={'units': 'lbm'},
                mass_final={'units': 'lbm'},
                reserve_fuel_burned={'units': 'lbm'},
            )

            post_mission.add_subsystem(
                'reserve_fuel_burned',
                ecomp,
                promotes=[('reserve_fuel_burned', Mission.Summary.RESERVE_FUEL_BURNED)],
            )

            # timeseries has to be used because Breguet cruise phases don't have
            # states
            self.connect(
                f'traj.{self.reserve_phases[0]}.timeseries.mass',
                'reserve_fuel_burned.initial_mass',
                src_indices=[0],
            )
            self.connect(
                f'traj.{self.reserve_phases[-1]}.timeseries.mass',
                'reserve_fuel_burned.mass_final',
                src_indices=[-1],
            )

        self.add_fuel_reserve_component()

        # TODO: need to add some sort of check that this value is less than the fuel capacity
        # TODO: the overall_fuel variable is the burned fuel plus the reserve, but should
        # also include the unused fuel, and the hierarchy variable name should be
        # more clear
        ecomp = om.ExecComp(
            'overall_fuel = (1 + fuel_margin/100)*fuel_burned + reserve_fuel',
            overall_fuel={'units': 'lbm', 'shape': 1},
            fuel_margin={'units': 'unitless', 'val': 0},
            fuel_burned={'units': 'lbm'},  # from regular_phases only
            reserve_fuel={'units': 'lbm', 'shape': 1},
        )
        post_mission.add_subsystem(
            'fuel_calc',
            ecomp,
            promotes_inputs=[
                ('fuel_margin', Aircraft.Fuel.FUEL_MARGIN),
                ('fuel_burned', Mission.Summary.FUEL_BURNED),
                ('reserve_fuel', Mission.Design.RESERVE_FUEL),
            ],
            promotes_outputs=[('overall_fuel', Mission.Summary.TOTAL_FUEL_MASS)],
        )

        # If a target distance (or time) has been specified for this phase
        # distance (or time) is measured from the start of this phase to the end
        # of this phase
        for phase_name in self.phase_info:
            user_options = self.phase_info[phase_name]['user_options']

            target_distance = user_options.get('target_distance', (None, 'nmi'))
            target_distance = wrapped_convert_units(target_distance, 'nmi')
            if target_distance is not None:
                post_mission.add_subsystem(
                    f'{phase_name}_distance_constraint',
                    om.ExecComp(
                        'distance_resid = target_distance - (final_distance - initial_distance)',
                        distance_resid={'units': 'nmi'},
                        target_distance={'val': target_distance, 'units': 'nmi'},
                        final_distance={'units': 'nmi'},
                        initial_distance={'units': 'nmi'},
                    ),
                )
                self.connect(
                    f'traj.{phase_name}.timeseries.distance',
                    f'{phase_name}_distance_constraint.final_distance',
                    src_indices=[-1],
                )
                self.connect(
                    f'traj.{phase_name}.timeseries.distance',
                    f'{phase_name}_distance_constraint.initial_distance',
                    src_indices=[0],
                )
                self.add_constraint(
                    f'{phase_name}_distance_constraint.distance_resid',
                    equals=0.0,
                    ref=1e2,
                )

            # this is only used for analytic phases with a target duration
            time_duration = user_options.get('time_duration', (None, 'min'))
            time_duration = wrapped_convert_units(time_duration, 'min')
            analytic = user_options.get('analytic', False)

            if analytic and time_duration is not None:
                post_mission.add_subsystem(
                    f'{phase_name}_duration_constraint',
                    om.ExecComp(
                        'duration_resid = time_duration - (final_time - initial_time)',
                        duration_resid={'units': 'min'},
                        time_duration={'val': time_duration, 'units': 'min'},
                        final_time={'units': 'min'},
                        initial_time={'units': 'min'},
                    ),
                )
                self.connect(
                    f'traj.{phase_name}.timeseries.time',
                    f'{phase_name}_duration_constraint.final_time',
                    src_indices=[-1],
                )
                self.connect(
                    f'traj.{phase_name}.timeseries.time',
                    f'{phase_name}_duration_constraint.initial_time',
                    src_indices=[0],
                )
                self.add_constraint(
                    f'{phase_name}_duration_constraint.duration_resid',
                    equals=0.0,
                    ref=1e2,
                )

        ecomp = om.ExecComp(
            'mass_resid = operating_empty_mass + overall_fuel + payload_mass - initial_mass',
            operating_empty_mass={'units': 'lbm'},
            overall_fuel={'units': 'lbm'},
            payload_mass={'units': 'lbm'},
            initial_mass={'units': 'lbm'},
            mass_resid={'units': 'lbm'},
        )

        payload_mass_src = Aircraft.CrewPayload.TOTAL_PAYLOAD_MASS

        post_mission.add_subsystem(
            'mass_constraint',
            ecomp,
            promotes_inputs=[
                ('operating_empty_mass', Aircraft.Design.OPERATING_MASS),
                ('overall_fuel', Mission.Summary.TOTAL_FUEL_MASS),
                ('payload_mass', payload_mass_src),
                ('initial_mass', Mission.Summary.GROSS_MASS),
            ],
            promotes_outputs=[('mass_resid', Mission.Constraints.MASS_RESIDUAL)],
        )

    def link_phases(self, verbosity=None, comm=None):
        """
        Link phases together after they've been added.

        Based on which phases the user has selected, we might need
        special logic to do the Dymos linkages correctly. Some of those
        connections for the simple GASP and FLOPS mission are shown here.
        """
        # `self.verbosity` is "true" verbosity for entire run. `verbosity` is verbosity
        # override for just this method
        if verbosity is not None:
            # compatibility with being passed int for verbosity
            verbosity = Verbosity(verbosity)
        else:
            verbosity = self.verbosity  # defaults to BRIEF

        self._add_bus_variables_and_connect()
        self._connect_mission_bus_variables()

        final_phase = self.regular_phases[-1]

        # We connect the last points in the trajectory to the state_output component to make it
        # easier for users to access Mission.Summary.FINAL_MASS, Mission.Summary.FINAL_TIME,
        # and Mission.Summary.RANGE.
        self.connect(
            f'traj.{final_phase}.states:mass',
            'state_output.mass_in',
            src_indices=[-1],
        )
        self.connect(
            f'traj.{final_phase}.timeseries.distance',
            'state_output.range_in',
            src_indices=[-1],
        )
        self.connect(
            f'traj.{final_phase}.timeseries.time', 'state_output.time_in', src_indices=[-1]
        )

        phases = list(self.phase_info.keys())

        if len(phases) <= 1:
            return

        # In summary, the following code loops over all phases in self.phase_info, gets
        # the linked variables from each external subsystem in each phase, and stores
        # the lists of linked variables in lists_to_link. It then gets a list of
        # unique variable names from lists_to_link and loops over them, creating
        # a list of phase names for each variable and linking the phases
        # using self.traj.link_phases().

        lists_to_link = []
        for idx, phase_name in enumerate(self.phase_info):
            lists_to_link.append([])
            for external_subsystem in self.phase_info[phase_name]['external_subsystems']:
                lists_to_link[idx].extend(external_subsystem.get_linked_variables())

        # get unique variable names from lists_to_link
        unique_vars = list(set([var for sublist in lists_to_link for var in sublist]))

        # Phase linking.
        # If we are under mpi, and traj.phases is running in parallel, then let the
        # optimizer handle the linkage constraints.  Note that we can technically
        # parallelize connected phases, but it requires a solver that we would like
        # to avoid.
        true_unless_mpi = True
        if comm.size > 1 and self.traj.options['parallel_phases']:
            true_unless_mpi = False

        # loop over unique variable names
        for var in unique_vars:
            phases_to_link = []
            for idx, phase_name in enumerate(self.phase_info):
                if var in lists_to_link[idx]:
                    phases_to_link.append(phase_name)

            if len(phases_to_link) > 1:  # TODO: hack
                self.traj.link_phases(phases=phases_to_link, vars=[var], connected=True)

        self.configurator.link_phases(self, phases, connect_directly=true_unless_mpi)

        self.configurator.check_trajectory(self)

    def _add_bus_variables_and_connect(self):
        all_subsystems = self.get_all_subsystems()

        base_phases = list(self.phase_info.keys())

        for external_subsystem in all_subsystems:
            bus_variables = external_subsystem.get_pre_mission_bus_variables(self.aviary_inputs)
            if bus_variables is not None:
                for bus_variable, variable_data in bus_variables.items():
                    mission_variable_name = variable_data['mission_name']

                    # check if mission_variable_name is a list
                    if not isinstance(mission_variable_name, list):
                        mission_variable_name = [mission_variable_name]

                    # loop over the mission_variable_name list and add each variable to
                    # the trajectory
                    for mission_var_name in mission_variable_name:
                        if mission_var_name not in self.meta_data:
                            # base_units = self.get_io_metadata(includes=f'pre_mission.{external_subsystem.name}.{bus_variable}')[f'pre_mission.{external_subsystem.name}.{bus_variable}']['units']
                            base_units = variable_data['units']

                            shape = variable_data.get('shape', _unspecified)

                            targets = mission_var_name
                            if '.' in mission_var_name:
                                # Support for non-hierarchy variables as parameters.
                                mission_var_name = mission_var_name.split('.')[-1]

                            if 'phases' in variable_data:
                                # Support for connecting bus variables into a subset of
                                # phases.
                                for phase_name in variable_data['phases']:
                                    phase = getattr(self.traj.phases, phase_name)

                                    phase.add_parameter(
                                        mission_var_name,
                                        opt=False,
                                        static_target=True,
                                        units=base_units,
                                        shape=shape,
                                        targets=targets,
                                    )

                                    self.connect(
                                        f'pre_mission.{bus_variable}',
                                        f'traj.{phase_name}.parameters:{mission_var_name}',
                                    )

                            else:
                                self.traj.add_parameter(
                                    mission_var_name,
                                    opt=False,
                                    static_target=True,
                                    units=base_units,
                                    shape=shape,
                                    targets={
                                        phase_name: [mission_var_name] for phase_name in base_phases
                                    },
                                )

                                self.connect(
                                    f'pre_mission.{bus_variable}',
                                    'traj.parameters:' + mission_var_name,
                                )

                    if 'post_mission_name' in variable_data:
                        # check if post_mission_variable_name is a list
                        post_mission_variable_name = variable_data['post_mission_name']
                        if not isinstance(post_mission_variable_name, list):
                            post_mission_variable_name = [post_mission_variable_name]

                        for post_mission_var_name in post_mission_variable_name:
                            self.connect(
                                f'pre_mission.{bus_variable}',
                                post_mission_var_name,
                            )

    def _connect_mission_bus_variables(self):
        all_subsystems = self.get_all_subsystems()

        # Loop through all external subsystems.
        for external_subsystem in all_subsystems:
            for phase_name, var_mapping in external_subsystem.get_post_mission_bus_variables(
                aviary_inputs=self.aviary_inputs, phase_info=self.phase_info
            ).items():
                for mission_variable_name, post_mission_variable_names in var_mapping.items():
                    if not isinstance(post_mission_variable_names, list):
                        post_mission_variable_names = [post_mission_variable_names]

                    for post_mission_var_name in post_mission_variable_names:
                        # Remove possible prefix before a `.`, like <external_subsystem_name>.<var_name>"
                        mvn_basename = mission_variable_name.rpartition('.')[-1]
                        src_name = f'traj.{phase_name}.mission_bus_variables.{mvn_basename}'
                        self.connect(src_name, post_mission_var_name)

    def add_design_variables(self, problem_type: ProblemType = None, verbosity=None):
        """
        Adds design variables to the Aviary problem.

        Depending on the mission model and problem type, different design variables and
        constraints are added.

        If using the FLOPS model, a design variable is added for the gross mass of the
        aircraft, with a lower bound of 10 lbm and an upper bound of 900,000 lbm.

        If using the GASP model, the following design variables are added depending on
        the mission type:
        - the initial thrust-to-weight ratio of the aircraft during ascent
        - the duration of the ascent phase
        - the time constant for the landing gear actuation
        - the time constant for the flaps actuation

        In addition, two constraints are added for the GASP model:
        - the initial altitude of the aircraft with gear extended is constrained to be 50 ft
        - the initial altitude of the aircraft with flaps extended is constrained to be 400 ft

        If solving a sizing problem, a design variable is added for the gross mass of
        the aircraft, and another for the gross mass of the aircraft computed during the
        mission. A constraint is also added to ensure that the residual range is zero.

        If solving an alternate problem, only a design variable for the gross mass of
        the aircraft computed during the mission is added. A constraint is also added to
        ensure that the residual range is zero.

        In all cases, a design variable is added for the final cruise mass of the
        aircraft, with no upper bound, and a residual mass constraint is added to ensure
        that the mass balances.

        """
        # `self.verbosity` is "true" verbosity for entire run. `verbosity` is verbosity
        # override for just this method
        if verbosity is not None:
            # compatibility with being passed int for verbosity
            verbosity = Verbosity(verbosity)
        else:
            verbosity = self.verbosity  # defaults to BRIEF

        # add the engine builder `get_design_vars` dict to a collected dict from
        # the external subsystems

        # TODO : maybe in the most general case we need to handle DVs in the mission and
        # post-mission as well. For right now we just handle pre_mission
        all_subsystems = self.get_all_subsystems()

        # loop through all_subsystems and call `get_design_vars` on each subsystem
        for subsystem in all_subsystems:
            dv_dict = subsystem.get_design_vars()
            for dv_name, dv_dict in dv_dict.items():
                self.add_design_var(dv_name, **dv_dict)

        if self.mission_method is SOLVED_2DOF:  # TODO: to be removed soon
            optimize_mass = self.pre_mission_info.get('optimize_mass')
            if optimize_mass:
                self.add_design_var(
                    Mission.Design.GROSS_MASS,
                    units='lbm',
                    lower=10,
                    upper=900.0e3,
                    ref=175.0e3,
                )

        elif self.mission_method in (
            HEIGHT_ENERGY,
            TWO_DEGREES_OF_FREEDOM,
        ):  # TODO: This becomes generic as soon as SOLVED_2DOF is removed
            # vehicle sizing problem
            # size the vehicle (via design GTOW) to meet a target range using all fuel
            # capacity
            if problem_type is ProblemType.SIZING:
                self.add_design_var(
                    Mission.Design.GROSS_MASS,
                    lower=10.0,
                    upper=None,
                    units='lbm',
                    ref=175e3,
                )
                self.add_design_var(
                    Mission.Summary.GROSS_MASS,
                    lower=10.0,
                    upper=None,
                    units='lbm',
                    ref=175e3,
                )

                self.add_subsystem(
                    'gtow_constraint',
                    om.EQConstraintComp(
                        'GTOW',
                        eq_units='lbm',
                        normalize=True,
                        add_constraint=True,
                    ),
                    promotes_inputs=[
                        ('lhs:GTOW', Mission.Design.GROSS_MASS),
                        ('rhs:GTOW', Mission.Summary.GROSS_MASS),
                    ],
                )

                if self.require_range_residual:
                    self.add_constraint(Mission.Constraints.RANGE_RESIDUAL, equals=0, ref=10)

            # target range problem
            # fixed vehicle (design GTOW) but variable actual GTOW for off-design
            # mission range
<<<<<<< HEAD
            elif self.problem_type is ProblemType.ALTERNATE:
                # get the design gross mass and set as the upper bound for the gross mass design variable
                MTOW = self.aviary_inputs.get_val(Mission.Design.GROSS_MASS, 'lbm')
=======
            elif problem_type is ProblemType.ALTERNATE:
>>>>>>> ccddc82d
                self.add_design_var(
                    Mission.Summary.GROSS_MASS,
                    lower=10.0,
                    upper=MTOW,
                    units='lbm',
                    ref=MTOW,
                )

                self.add_constraint(Mission.Constraints.RANGE_RESIDUAL, equals=0, ref=10)

            elif problem_type is ProblemType.FALLOUT:
                print('No design variables for Fallout missions')

            elif problem_type is ProblemType.MULTI_MISSION:
                self.add_design_var(
                    Mission.Summary.GROSS_MASS,
                    lower=10.0,
                    upper=900e3,
                    units='lbm',
                    ref=175e3,
                )

                # TODO: RANGE_RESIDUAL constraint should be added based on what the
                # user sets as the objective. if Objective is not range or Mission.Summary.Range,
                # the range constriant should be added to make target rage = summary range
                self.add_constraint(Mission.Constraints.RANGE_RESIDUAL, equals=0, ref=10)

                # We must ensure that design.gross_mass is greater than
                # mission.summary.gross_mass and this must hold true for each of the
                # different missions that is flown the result will be the
                # design.gross_mass should be equal to the mission.summary.gross_mass
                # of the heaviest mission
                self.add_subsystem(
                    'GROSS_MASS_constraint',
                    om.ExecComp(
                        'gross_mass_resid = design_mass - actual_mass',
                        design_mass={'val': 1, 'units': 'kg'},
                        actual_mass={'val': 0, 'units': 'kg'},
                        gross_mass_resid={'val': 30, 'units': 'kg'},
                    ),
                    promotes_inputs=[
                        ('design_mass', Mission.Design.GROSS_MASS),
                        ('actual_mass', Mission.Summary.GROSS_MASS),
                    ],
                    promotes_outputs=['gross_mass_resid'],
                )

                self.add_constraint('gross_mass_resid', lower=0)

            if self.mission_method is TWO_DEGREES_OF_FREEDOM:
                # TODO: This should be moved into the problem configurator b/c it's 2DOF specific
                # problem formulation to make the trajectory work
                self.add_design_var(Mission.Takeoff.ASCENT_T_INITIAL, lower=0, upper=100, ref=30.0)
                self.add_design_var(Mission.Takeoff.ASCENT_DURATION, lower=1, upper=1000, ref=10.0)
                self.add_design_var('tau_gear', lower=0.01, upper=1.0, units='unitless', ref=1)
                self.add_design_var('tau_flaps', lower=0.01, upper=1.0, units='unitless', ref=1)
                self.add_constraint('h_fit.h_init_gear', equals=50.0, units='ft', ref=50.0)
                self.add_constraint('h_fit.h_init_flaps', equals=400.0, units='ft', ref=400.0)

    def set_initial_guesses(self, parent_prob=None, parent_prefix='', verbosity=None):
        """
        Call `set_val` on the trajectory for states and controls to seed the problem with
        reasonable initial guesses. This is especially important for collocation methods.

        This method first identifies all phases in the trajectory then loops over each phase.
        Specific initial guesses are added depending on the phase and mission method. Cruise is
        treated as a special phase for GASP-based missions because it is an AnalyticPhase in
        Dymos. For this phase, we handle the initial guesses first separately and continue to the
        next phase after that. For other phases, we set the initial guesses for states and
        controls according to the information available in the 'initial_guesses' attribute of the
        phase.
        """
        # any mission that does not have any dymos phases, there is nothing to set.
        if not hasattr(self, 'traj'):
            return
        # `self.verbosity` is "true" verbosity for entire run. `verbosity` is verbosity
        # override for just this method
        if verbosity is not None:
            # compatibility with being passed int for verbosity
            verbosity = Verbosity(verbosity)
        else:
            verbosity = self.verbosity  # defaults to BRIEF

        target_prob = self
        if parent_prob is not None and parent_prefix != '':
            target_prob = parent_prob

        traj = self.traj

        # Determine which phases to loop over, fetching them from the trajectory
        phase_items = traj._phases.items()

        # Loop over each phase and set initial guesses for the state and control
        # variables
        for idx, (phase_name, phase) in enumerate(phase_items):
            # TODO: This will be uncommented when an openmdao bug is fixed.
            # We are using a workaround for now.
            # if not phase._is_local:
            #     # Don't set anything if phase is not on this proc.
            #     continue

            if self.mission_method is SOLVED_2DOF:
                self.phase_objects[idx].apply_initial_guesses(self, 'traj', phase)

                if self.phase_info[phase_name]['user_options'].get('ground_roll') and idx == 0:
                    continue

            # If not, fetch the initial guesses specific to the phase
            # check if guesses exist for this phase
            if 'initial_guesses' in self.phase_info[phase_name]:
                guesses = self.phase_info[phase_name]['initial_guesses']
            else:
                guesses = {}

            # Add subsystem guesses
            self._add_subsystem_guesses(phase_name, phase, target_prob, parent_prefix)

            # Set initial guesses for states, controls and time for each phase.
            self.configurator.set_phase_initial_guesses(
                self, phase_name, phase, guesses, target_prob, parent_prefix
            )

    def get_all_subsystems(self, external_subsystems=None):
        all_subsystems = []
        if external_subsystems is None:
            all_subsystems.extend(self.pre_mission_info['external_subsystems'])
        else:
            all_subsystems.extend(external_subsystems)

        all_subsystems.append(self.core_subsystems['aerodynamics'])
        all_subsystems.append(self.core_subsystems['propulsion'])

        return all_subsystems

    def _add_subsystem_guesses(self, phase_name, phase, target_prob, parent_prefix):
        """
        Adds the initial guesses for each subsystem of a given phase to the problem.
        This method first fetches all subsystems associated with the given phase.
        It then loops over each subsystem and fetches its initial guesses. For each
        guess, it identifies whether the guess corresponds to a state or a control
        variable and then processes the guess variable. After this, the initial
        guess is set in the problem using the `set_val` method.

        Parameters
        ----------
        phase_name : str
            The name of the phase for which the subsystem guesses are being added.
        phase : Phase
            The phase object for which the subsystem guesses are being added.
        """
        # Get all subsystems associated with the phase
        all_subsystems = self.get_all_subsystems(self.phase_info[phase_name]['external_subsystems'])

        # Loop over each subsystem
        for subsystem in all_subsystems:
            # Fetch the initial guesses for the subsystem
            initial_guesses = subsystem.get_initial_guesses()

            # Loop over each guess
            for key, val in initial_guesses.items():
                # Identify the type of the guess (state or control)
                type = val.pop('type')
                if 'state' in type:
                    path_string = 'states'
                elif 'control' in type:
                    path_string = 'controls'

                # Process the guess variable (handles array interpolation)
                # val['val'] = self.process_guess_var(val['val'], key, phase)
                val['val'] = process_guess_var(val['val'], key, phase)

                # Set the initial guess in the problem
                target_prob.set_val(parent_prefix + f'traj.{phase_name}.{path_string}:{key}', **val)

    def add_fuel_reserve_component(
        self, post_mission=True, reserves_name=Mission.Design.RESERVE_FUEL
    ):
        if post_mission:
            reserve_calc_location = self.post_mission
        else:
            reserve_calc_location = self.model

        RESERVE_FUEL_FRACTION = self.aviary_inputs.get_val(
            Aircraft.Design.RESERVE_FUEL_FRACTION, units='unitless'
        )
        if RESERVE_FUEL_FRACTION != 0:
            reserve_fuel_frac = om.ExecComp(
                'reserve_fuel_frac_mass = reserve_fuel_fraction * (takeoff_mass - final_mass)',
                reserve_fuel_frac_mass={'units': 'lbm'},
                reserve_fuel_fraction={
                    'units': 'unitless',
                    'val': RESERVE_FUEL_FRACTION,
                },
                final_mass={'units': 'lbm'},
                takeoff_mass={'units': 'lbm'},
            )

            reserve_calc_location.add_subsystem(
                'reserve_fuel_frac',
                reserve_fuel_frac,
                promotes_inputs=[
                    ('takeoff_mass', Mission.Summary.GROSS_MASS),
                    ('final_mass', Mission.Landing.TOUCHDOWN_MASS),
                    ('reserve_fuel_fraction', Aircraft.Design.RESERVE_FUEL_FRACTION),
                ],
                promotes_outputs=['reserve_fuel_frac_mass'],
            )

        RESERVE_FUEL_ADDITIONAL = self.aviary_inputs.get_val(
            Aircraft.Design.RESERVE_FUEL_ADDITIONAL, units='lbm'
        )
        reserve_fuel = om.ExecComp(
            'reserve_fuel = reserve_fuel_frac_mass + reserve_fuel_additional + reserve_fuel_burned',
            reserve_fuel={'units': 'lbm', 'shape': 1},
            reserve_fuel_frac_mass={'units': 'lbm', 'val': 0},
            reserve_fuel_additional={'units': 'lbm', 'val': RESERVE_FUEL_ADDITIONAL},
            reserve_fuel_burned={'units': 'lbm', 'val': 0},
        )

        reserve_calc_location.add_subsystem(
            'reserve_fuel',
            reserve_fuel,
            promotes_inputs=[
                'reserve_fuel_frac_mass',
                ('reserve_fuel_additional', Aircraft.Design.RESERVE_FUEL_ADDITIONAL),
                ('reserve_fuel_burned', Mission.Summary.RESERVE_FUEL_BURNED),
            ],
            promotes_outputs=[('reserve_fuel', reserves_name)],
        )<|MERGE_RESOLUTION|>--- conflicted
+++ resolved
@@ -1269,13 +1269,10 @@
             # target range problem
             # fixed vehicle (design GTOW) but variable actual GTOW for off-design
             # mission range
-<<<<<<< HEAD
-            elif self.problem_type is ProblemType.ALTERNATE:
+                
+            elif problem_type is ProblemType.ALTERNATE:
                 # get the design gross mass and set as the upper bound for the gross mass design variable
                 MTOW = self.aviary_inputs.get_val(Mission.Design.GROSS_MASS, 'lbm')
-=======
-            elif problem_type is ProblemType.ALTERNATE:
->>>>>>> ccddc82d
                 self.add_design_var(
                     Mission.Summary.GROSS_MASS,
                     lower=10.0,
