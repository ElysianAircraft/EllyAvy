import unittest

import numpy as np
import openmdao
import openmdao.api as om
from openmdao.utils.assert_utils import assert_check_partials
from packaging import version

from aviary.mission.gasp_based.ode.descent_ode import DescentODE
from aviary.mission.gasp_based.ode.params import set_params_for_unit_tests
from aviary.subsystems.propulsion.utils import build_engine_deck
from aviary.utils.test_utils.default_subsystems import get_default_mission_subsystems
from aviary.utils.test_utils.IO_test_util import check_prob_outputs
from aviary.variable_info.enums import SpeedType
from aviary.variable_info.options import get_option_defaults
from aviary.variable_info.variables import Dynamic


class DescentODETestCase(unittest.TestCase):
    """
    Test 2-degree of freedom descent ODE
    """

    def setUp(self):
        self.prob = om.Problem()

        aviary_options = get_option_defaults()
        default_mission_subsystems = get_default_mission_subsystems(
            'GASP', build_engine_deck(aviary_options))

        self.sys = self.prob.model = DescentODE(num_nodes=1,
                                                mach_cruise=0.8,
                                                aviary_options=get_option_defaults(),
                                                core_subsystems=default_mission_subsystems)

    @unittest.skipIf(version.parse(openmdao.__version__) < version.parse("3.26"), "Skipping due to OpenMDAO version being too low (<3.26)")
    def test_high_alt(self):
        # Test descent above 10k ft with Mach under and over the EAS limit
        self.sys.options["num_nodes"] = 2
        self.sys.options["input_speed_type"] = SpeedType.MACH
        self.sys.options["EAS_limit"] = 350

        self.prob.setup(check=False, force_alloc_complex=True)

        self.prob.set_val(
<<<<<<< HEAD
            Dynamic.Vehicle.Propulsion.THROTTLE, np.array([0, 0]), units='unitless'
        )
        self.prob.set_val(
            Dynamic.Mission.ALTITUDE, np.array([36500, 14500]), units="ft"
        )
        self.prob.set_val(Dynamic.Vehicle.MASS, np.array([147661, 147572]), units="lbm")
=======
            Dynamic.Mission.THROTTLE, np.array([
                0, 0]), units='unitless')
        self.prob.set_val(Dynamic.Mission.ALTITUDE, np.array([36500, 14500]), units="ft")
        self.prob.set_val(Dynamic.Mission.MASS, np.array([147661, 147572]), units="lbm")
        self.prob.set_val("interference_independent_of_shielded_area", 1.89927266)
        self.prob.set_val("drag_loss_due_to_shielded_wing_area", 68.02065834)
>>>>>>> f56d89ab

        set_params_for_unit_tests(self.prob)

        self.prob.run_model()

        testvals = {
            "alpha": np.array([3.23388, 1.203234]),
            "CL": np.array([0.51849367, 0.25908653]),
            "CD": np.array([0.02794324, 0.01862946]),
            # ft/s
            Dynamic.Mission.ALTITUDE_RATE: np.array([-2356.7705, -2877.9606]) / 60,
            # TAS (ft/s) * cos(gamma), [458.67774, 437.62297] kts
            Dynamic.Mission.DISTANCE_RATE: [773.1637, 737.0653],  # ft/s
            # lbm/h
            Dynamic.Vehicle.Propulsion.FUEL_FLOW_RATE_NEGATIVE_TOTAL: np.array(
                [-451.0239, -997.1514]
            ),
            "EAS": [417.87419406, 590.73344937],  # ft/s ([247.58367, 349.99997] kts)
            Dynamic.Atmosphere.MACH: [0.8, 0.697266],
            # gamma, rad ([-2.908332, -3.723388] deg)
            Dynamic.Mission.FLIGHT_PATH_ANGLE: [-0.05075997, -0.06498538],
        }
        check_prob_outputs(self.prob, testvals, rtol=1e-6)

        partial_data = self.prob.check_partials(
            method="cs", out_stream=None, excludes=["*params*", "*aero*"]
        )
        assert_check_partials(partial_data, atol=1e-8, rtol=1e-8)

    def test_low_alt(self):
        # Test descent below 10k ft
        self.sys.options["input_speed_type"] = SpeedType.EAS
        self.sys.options["EAS_limit"] = 350

        self.prob.setup(check=False, force_alloc_complex=True)

        self.prob.set_val(Dynamic.Vehicle.Propulsion.THROTTLE, 0, units='unitless')
        self.prob.set_val(Dynamic.Mission.ALTITUDE, 1500, units="ft")
        self.prob.set_val(Dynamic.Vehicle.MASS, 147410, units="lbm")
        self.prob.set_val("EAS", 250, units="kn")
        self.prob.set_val("interference_independent_of_shielded_area", 1.89927266)
        self.prob.set_val("drag_loss_due_to_shielded_wing_area", 68.02065834)

        set_params_for_unit_tests(self.prob)

        self.prob.run_model()

        testvals = {
            "alpha": 4.19956,
            "CL": 0.507578,
            "CD": 0.0268404,
            Dynamic.Mission.ALTITUDE_RATE: -1138.583 / 60,
            # TAS (ft/s) * cos(gamma) = 255.5613 * 1.68781 * cos(-0.0440083)
            Dynamic.Mission.DISTANCE_RATE: 430.9213,
            Dynamic.Vehicle.Propulsion.FUEL_FLOW_RATE_NEGATIVE_TOTAL: -1295.11,
            Dynamic.Mission.FLIGHT_PATH_ANGLE: -0.0440083,  # rad (-2.52149 deg)
        }
        check_prob_outputs(self.prob, testvals, rtol=1e-6)

        partial_data = self.prob.check_partials(
            out_stream=None, method="cs", excludes=["*params*", "*aero*"]
        )
        assert_check_partials(partial_data, atol=1e-8, rtol=1e-8)


if __name__ == "__main__":
    unittest.main()<|MERGE_RESOLUTION|>--- conflicted
+++ resolved
@@ -26,14 +26,20 @@
 
         aviary_options = get_option_defaults()
         default_mission_subsystems = get_default_mission_subsystems(
-            'GASP', build_engine_deck(aviary_options))
+            'GASP', build_engine_deck(aviary_options)
+        )
 
-        self.sys = self.prob.model = DescentODE(num_nodes=1,
-                                                mach_cruise=0.8,
-                                                aviary_options=get_option_defaults(),
-                                                core_subsystems=default_mission_subsystems)
+        self.sys = self.prob.model = DescentODE(
+            num_nodes=1,
+            mach_cruise=0.8,
+            aviary_options=get_option_defaults(),
+            core_subsystems=default_mission_subsystems,
+        )
 
-    @unittest.skipIf(version.parse(openmdao.__version__) < version.parse("3.26"), "Skipping due to OpenMDAO version being too low (<3.26)")
+    @unittest.skipIf(
+        version.parse(openmdao.__version__) < version.parse("3.26"),
+        "Skipping due to OpenMDAO version being too low (<3.26)",
+    )
     def test_high_alt(self):
         # Test descent above 10k ft with Mach under and over the EAS limit
         self.sys.options["num_nodes"] = 2
@@ -43,21 +49,14 @@
         self.prob.setup(check=False, force_alloc_complex=True)
 
         self.prob.set_val(
-<<<<<<< HEAD
             Dynamic.Vehicle.Propulsion.THROTTLE, np.array([0, 0]), units='unitless'
         )
         self.prob.set_val(
             Dynamic.Mission.ALTITUDE, np.array([36500, 14500]), units="ft"
         )
         self.prob.set_val(Dynamic.Vehicle.MASS, np.array([147661, 147572]), units="lbm")
-=======
-            Dynamic.Mission.THROTTLE, np.array([
-                0, 0]), units='unitless')
-        self.prob.set_val(Dynamic.Mission.ALTITUDE, np.array([36500, 14500]), units="ft")
-        self.prob.set_val(Dynamic.Mission.MASS, np.array([147661, 147572]), units="lbm")
         self.prob.set_val("interference_independent_of_shielded_area", 1.89927266)
         self.prob.set_val("drag_loss_due_to_shielded_wing_area", 68.02065834)
->>>>>>> f56d89ab
 
         set_params_for_unit_tests(self.prob)
 
