import unittest

import numpy as np
import openmdao.api as om
from openmdao.utils.assert_utils import assert_check_partials, assert_near_equal

from aviary.mission.gasp_based.ode.ascent_ode import AscentODE
from aviary.mission.gasp_based.ode.params import set_params_for_unit_tests
from aviary.subsystems.propulsion.utils import build_engine_deck
from aviary.utils.test_utils.default_subsystems import get_default_mission_subsystems
from aviary.variable_info.options import get_option_defaults
from aviary.variable_info.variables import Aircraft, Dynamic
from aviary.variable_info.functions import setup_model_options
from aviary.utils.aviary_values import AviaryValues


class AscentODETestCase(unittest.TestCase):
    def setUp(self):
        self.prob = om.Problem()

        aviary_options = get_option_defaults()
        aviary_options.set_val(Aircraft.Engine.GLOBAL_THROTTLE, True)
        default_mission_subsystems = get_default_mission_subsystems(
            'GASP', build_engine_deck(aviary_options)
        )

        self.prob.model = AscentODE(
            num_nodes=2, aviary_options=aviary_options, core_subsystems=default_mission_subsystems
        )

        setup_model_options(
            self.prob, AviaryValues({Aircraft.Engine.NUM_ENGINES: ([2], 'unitless')})
        )

    def test_ascent_partials(self):
        # Test partial derivatives
        self.prob.setup(check=False, force_alloc_complex=True)

<<<<<<< HEAD
        self.prob.set_val(Dynamic.Mission.VELOCITY, [100, 100], units="kn")
        self.prob.set_val("t_curr", [1, 2], units="s")
        self.prob.set_val(
            "interference_independent_of_shielded_area", 1.89927266)
        self.prob.set_val("drag_loss_due_to_shielded_wing_area", 68.02065834)
=======
        self.prob.set_val(Dynamic.Mission.VELOCITY, [100, 100], units='kn')
        self.prob.set_val('t_curr', [1, 2], units='s')
        self.prob.set_val('interference_independent_of_shielded_area', 1.89927266)
        self.prob.set_val('drag_loss_due_to_shielded_wing_area', 68.02065834)
>>>>>>> 1e29f27c
        self.prob.set_val(Aircraft.Wing.FORM_FACTOR, 1.25)
        self.prob.set_val(Aircraft.VerticalTail.FORM_FACTOR, 1.25)
        self.prob.set_val(Aircraft.HorizontalTail.FORM_FACTOR, 1.25)

        set_params_for_unit_tests(self.prob)

        self.prob.run_model()

        tol = tol = 1e-6
        assert_near_equal(
            self.prob[Dynamic.Mission.VELOCITY_RATE],
            np.array([641050.94345628, 641050.94345628]),
            tol,
        )
        assert_near_equal(
            self.prob[Dynamic.Mission.FLIGHT_PATH_ANGLE_RATE],
            np.array([2260.644, 2260.644]),
            tol,
        )
        assert_near_equal(self.prob[Dynamic.Mission.ALTITUDE_RATE], np.array([0.0, 0.0]), tol)
        assert_near_equal(
            self.prob[Dynamic.Mission.DISTANCE_RATE], np.array([168.781, 168.781]), tol
        )
        assert_near_equal(self.prob['angle_of_attack_rate'], np.array([0.0, 0.0]), tol)
        assert_near_equal(self.prob['normal_force'], np.array([0.0, 0.0]), tol)
        assert_near_equal(self.prob['fuselage_pitch'], np.array([0.0, 0.0]), tol)
        assert_near_equal(self.prob['load_factor'], np.array([11850.494, 11850.494]), tol)

        partial_data = self.prob.check_partials(
            out_stream=None, method='cs', excludes=['*params*', '*aero*']
        )
        assert_check_partials(partial_data, atol=1e-8, rtol=1e-8)


if __name__ == '__main__':
    unittest.main()<|MERGE_RESOLUTION|>--- conflicted
+++ resolved
@@ -36,18 +36,10 @@
         # Test partial derivatives
         self.prob.setup(check=False, force_alloc_complex=True)
 
-<<<<<<< HEAD
-        self.prob.set_val(Dynamic.Mission.VELOCITY, [100, 100], units="kn")
-        self.prob.set_val("t_curr", [1, 2], units="s")
-        self.prob.set_val(
-            "interference_independent_of_shielded_area", 1.89927266)
-        self.prob.set_val("drag_loss_due_to_shielded_wing_area", 68.02065834)
-=======
         self.prob.set_val(Dynamic.Mission.VELOCITY, [100, 100], units='kn')
         self.prob.set_val('t_curr', [1, 2], units='s')
         self.prob.set_val('interference_independent_of_shielded_area', 1.89927266)
         self.prob.set_val('drag_loss_due_to_shielded_wing_area', 68.02065834)
->>>>>>> 1e29f27c
         self.prob.set_val(Aircraft.Wing.FORM_FACTOR, 1.25)
         self.prob.set_val(Aircraft.VerticalTail.FORM_FACTOR, 1.25)
         self.prob.set_val(Aircraft.HorizontalTail.FORM_FACTOR, 1.25)
