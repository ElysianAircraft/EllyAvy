import unittest

import numpy as np
import openmdao.api as om
from openmdao.utils.assert_utils import assert_near_equal, assert_check_partials

from aviary.constants import GRAV_ENGLISH_LBM
from aviary.mission.gasp_based.ode.params import ParamPort
from aviary.mission.gasp_based.ode.unsteady_solved.unsteady_control_iter_group import \
    UnsteadyControlIterGroup
from aviary.mission.gasp_based.ode.unsteady_solved.unsteady_solved_flight_conditions import \
    UnsteadySolvedFlightConditions
from aviary.variable_info.enums import SpeedType
from aviary.variable_info.options import get_option_defaults
from aviary.variable_info.variables import Aircraft, Dynamic
from aviary.subsystems.aerodynamics.aerodynamics_builder import CoreAerodynamicsBuilder
from aviary.variable_info.enums import LegacyCode


class TestUnsteadyAlphaThrustIterGroup(unittest.TestCase):

    def _test_unsteady_alpha_thrust_iter_group(self, ground_roll=False):
        nn = 5

        # just need aero subsystem
        aero = CoreAerodynamicsBuilder(code_origin=LegacyCode.GASP)

        p = om.Problem()

        # TODO: paramport
        param_port = ParamPort()

        p.model.add_subsystem("params", param_port, promotes=["*"])

        fc = UnsteadySolvedFlightConditions(num_nodes=nn,
                                            input_speed_type=SpeedType.TAS,
                                            ground_roll=ground_roll)

        p.model.add_subsystem("fc", subsys=fc,
                              promotes_inputs=["*"],
                              promotes_outputs=["*"])

        g = UnsteadyControlIterGroup(num_nodes=nn,
                                     ground_roll=ground_roll,
                                     clean=True,
                                     aviary_options=get_option_defaults(),
                                     core_subsystems=[aero])

        ig = p.model.add_subsystem("iter_group",
                                   subsys=g,
                                   promotes_inputs=["*"],
                                   promotes_outputs=["*"])

        for key, data in param_port.param_data.items():
            p.model.set_input_defaults(key, **data)
        if ground_roll:
            ig.set_input_defaults("alpha", np.zeros(nn), units="deg")

        p.setup(force_alloc_complex=True)

        p.final_setup()

        p.set_val(Dynamic.Mission.SPEED_OF_SOUND, 968.076 * np.ones(nn), units="ft/s")
        p.set_val(
            Dynamic.Mission.DENSITY, 0.000659904 * np.ones(nn), units="slug/ft**3"
        )
        p.set_val(Dynamic.Mission.VELOCITY, 487 * np.ones(nn), units="kn")
        p.set_val("mass", 170_000 * np.ones(nn), units="lbm")
        p.set_val("dTAS_dr", 0.0 * np.ones(nn), units="kn/NM")

        if not ground_roll:
            p.set_val(Dynamic.Mission.FLIGHT_PATH_ANGLE, 0.0 * np.ones(nn), units="rad")
            p.set_val("alpha", 4 * np.ones(nn), units="deg")
            p.set_val("dh_dr", 0.0 * np.ones(nn), units=None)
            p.set_val("d2h_dr2", 0.0 * np.ones(nn), units="1/NM")

        p.set_val("thrust_req", 8000 * np.ones(nn), units="lbf")

        p.run_model()

        drag = p.model.get_val(Dynamic.Mission.DRAG, units="lbf")
        lift = p.model.get_val(Dynamic.Mission.LIFT, units="lbf")
        thrust_req = p.model.get_val("thrust_req", units="lbf")
        gamma = 0 if ground_roll else p.model.get_val(
            Dynamic.Mission.FLIGHT_PATH_ANGLE, units="deg")
        weight = p.model.get_val("mass", units="lbm") * GRAV_ENGLISH_LBM
        iwing = p.model.get_val(Aircraft.Wing.INCIDENCE, units="deg")
        alpha = iwing if ground_roll else p.model.get_val("alpha", units="deg")

        c_alphai = np.cos(np.radians(alpha - iwing))
        s_alphai = np.sin(np.radians(alpha - iwing))

        c_gamma = np.cos(np.radians(gamma))
        s_gamma = np.sin(np.radians(gamma))

        # 1. Test that forces balance along the velocity axis
        assert_near_equal(drag + thrust_req * s_gamma, thrust_req * c_alphai)

        # 2. Test that forces balance normal to the velocity axis
        assert_near_equal(lift + thrust_req * s_alphai, weight * c_gamma)

        cpd = p.check_partials(out_stream=None, method="cs", step=1.01e-40,
                               excludes=["*params*", "*aero*"])
        assert_check_partials(cpd, atol=1e-10, rtol=1e-10)

    def test_iter_group(self):
<<<<<<< HEAD
        # TODO: why not ground_roll in [True] ?
=======
        # issue #494: why not ground_roll in [True] ?
>>>>>>> be4bc34e
        for ground_roll in [False]:
            with self.subTest(msg=f"ground_roll={ground_roll}"):
                self._test_unsteady_alpha_thrust_iter_group(ground_roll=ground_roll)


if __name__ == '__main__':
    unittest.main()<|MERGE_RESOLUTION|>--- conflicted
+++ resolved
@@ -104,11 +104,7 @@
         assert_check_partials(cpd, atol=1e-10, rtol=1e-10)
 
     def test_iter_group(self):
-<<<<<<< HEAD
-        # TODO: why not ground_roll in [True] ?
-=======
         # issue #494: why not ground_roll in [True] ?
->>>>>>> be4bc34e
         for ground_roll in [False]:
             with self.subTest(msg=f"ground_roll={ground_roll}"):
                 self._test_unsteady_alpha_thrust_iter_group(ground_roll=ground_roll)
