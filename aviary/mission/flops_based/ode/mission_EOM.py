import openmdao.api as om

from aviary.variable_info.variables import Dynamic
from aviary.mission.flops_based.ode.altitude_rate import AltitudeRate
from aviary.mission.flops_based.ode.range_rate import RangeRate
from aviary.mission.flops_based.ode.specific_energy_rate import SpecificEnergyRate
from aviary.mission.flops_based.ode.required_thrust import RequiredThrust


class MissionEOM(om.Group):
    def initialize(self):
        self.options.declare('num_nodes', types=int,
                             desc='Number of nodes to be evaluated in the RHS')

    def setup(self):
        nn = self.options['num_nodes']

<<<<<<< HEAD
        self.add_subsystem(name='specific_power',
                           subsys=SpecificEnergyRate(num_nodes=nn),
                           promotes_inputs=[Dynamic.Mission.VELOCITY, Dynamic.Mission.MASS,
                                            Dynamic.Mission.THRUST_TOTAL, Dynamic.Mission.DRAG],
                           promotes_outputs=[Dynamic.Mission.SPECIFIC_ENERGY_RATE])

        self.add_subsystem(name=Dynamic.Mission.ALTITUDE_RATE,
                           subsys=AltitudeRate(num_nodes=nn),
                           promotes_inputs=[Dynamic.Mission.SPECIFIC_ENERGY_RATE,
                                            Dynamic.Mission.VELOCITY_RATE, Dynamic.Mission.VELOCITY],
                           promotes_outputs=[Dynamic.Mission.ALTITUDE_RATE])
=======
        self.add_subsystem(name='required_thrust',
                           subsys=RequiredThrust(num_nodes=nn),
                           promotes_inputs=[Dynamic.Mission.DRAG, Dynamic.Mission.ALTITUDE_RATE,
                                            Dynamic.Mission.VELOCITY, Dynamic.Mission.VELOCITY_RATE, Dynamic.Mission.MASS],
                           promotes_outputs=['thrust_required'])
>>>>>>> f0ae894d

        self.add_subsystem(name='groundspeed',
                           subsys=RangeRate(num_nodes=nn),
                           promotes_inputs=[
                               Dynamic.Mission.ALTITUDE_RATE, Dynamic.Mission.VELOCITY],
<<<<<<< HEAD
                           promotes_outputs=[Dynamic.Mission.RANGE_RATE])
=======
                           promotes_outputs=[Dynamic.Mission.DISTANCE_RATE])
>>>>>>> f0ae894d

        self.add_subsystem(name='excess_specific_power',
                           subsys=SpecificEnergyRate(num_nodes=nn),
                           promotes_inputs=[(Dynamic.Mission.THRUST_TOTAL, Dynamic.Mission.THRUST_MAX_TOTAL),
                                            Dynamic.Mission.VELOCITY, Dynamic.Mission.MASS, Dynamic.Mission.DRAG],
                           promotes_outputs=[(Dynamic.Mission.SPECIFIC_ENERGY_RATE, Dynamic.Mission.SPECIFIC_ENERGY_RATE_EXCESS)])
        self.add_subsystem(
            name=Dynamic.Mission.ALTITUDE_RATE_MAX,
            subsys=AltitudeRate(
                num_nodes=nn),
            promotes_inputs=[
                (Dynamic.Mission.SPECIFIC_ENERGY_RATE,
                 Dynamic.Mission.SPECIFIC_ENERGY_RATE_EXCESS),
                Dynamic.Mission.VELOCITY_RATE,
                Dynamic.Mission.VELOCITY],
            promotes_outputs=[
                (Dynamic.Mission.ALTITUDE_RATE,
                 Dynamic.Mission.ALTITUDE_RATE_MAX)])<|MERGE_RESOLUTION|>--- conflicted
+++ resolved
@@ -15,35 +15,17 @@
     def setup(self):
         nn = self.options['num_nodes']
 
-<<<<<<< HEAD
-        self.add_subsystem(name='specific_power',
-                           subsys=SpecificEnergyRate(num_nodes=nn),
-                           promotes_inputs=[Dynamic.Mission.VELOCITY, Dynamic.Mission.MASS,
-                                            Dynamic.Mission.THRUST_TOTAL, Dynamic.Mission.DRAG],
-                           promotes_outputs=[Dynamic.Mission.SPECIFIC_ENERGY_RATE])
-
-        self.add_subsystem(name=Dynamic.Mission.ALTITUDE_RATE,
-                           subsys=AltitudeRate(num_nodes=nn),
-                           promotes_inputs=[Dynamic.Mission.SPECIFIC_ENERGY_RATE,
-                                            Dynamic.Mission.VELOCITY_RATE, Dynamic.Mission.VELOCITY],
-                           promotes_outputs=[Dynamic.Mission.ALTITUDE_RATE])
-=======
         self.add_subsystem(name='required_thrust',
                            subsys=RequiredThrust(num_nodes=nn),
                            promotes_inputs=[Dynamic.Mission.DRAG, Dynamic.Mission.ALTITUDE_RATE,
                                             Dynamic.Mission.VELOCITY, Dynamic.Mission.VELOCITY_RATE, Dynamic.Mission.MASS],
                            promotes_outputs=['thrust_required'])
->>>>>>> f0ae894d
 
         self.add_subsystem(name='groundspeed',
                            subsys=RangeRate(num_nodes=nn),
                            promotes_inputs=[
                                Dynamic.Mission.ALTITUDE_RATE, Dynamic.Mission.VELOCITY],
-<<<<<<< HEAD
-                           promotes_outputs=[Dynamic.Mission.RANGE_RATE])
-=======
                            promotes_outputs=[Dynamic.Mission.DISTANCE_RATE])
->>>>>>> f0ae894d
 
         self.add_subsystem(name='excess_specific_power',
                            subsys=SpecificEnergyRate(num_nodes=nn),
