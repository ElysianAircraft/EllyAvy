--- conflicted
+++ resolved
@@ -159,10 +159,9 @@
 
         extra_options = {}
         if phase_idx > 0:
-<<<<<<< HEAD
             extra_options['initial_bounds'] = initial_bounds
 
-        if prob.comm.size == 1:
+        if comm.size == 1:
             # Redundant on a fixed input; raises a warning if specified.
             extra_options['initial_ref'] = None
 
@@ -174,33 +173,6 @@
             duration_ref=duration_ref,
             **extra_options,
         )
-=======
-            input_initial = True
-
-        if fix_initial or input_initial:
-            if comm.size == 1:
-                # Redundant on a fixed input; raises a warning if specified.
-                initial_ref = None
-
-            phase.set_time_options(
-                fix_initial=fix_initial,
-                fix_duration=fix_duration,
-                units=time_units,
-                duration_bounds=duration_bounds,
-                duration_ref=duration_ref,
-                initial_ref=initial_ref,
-            )
-        else:  # TODO: figure out how to handle this now that fix_initial is dict
-            phase.set_time_options(
-                fix_initial=fix_initial,
-                fix_duration=fix_duration,
-                units=time_units,
-                duration_bounds=duration_bounds,
-                duration_ref=duration_ref,
-                initial_bounds=initial_bounds,
-                initial_ref=initial_ref,
-            )
->>>>>>> c81d3fcb
 
     def link_phases(self, aviary_group, phases, connect_directly=True):
         """
