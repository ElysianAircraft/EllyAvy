import numpy as np
from numpy import pi

from aviary.utils.aviary_values import AviaryValues
from aviary.utils.functions import get_path
from aviary.variable_info.enums import EquationsOfMotion, LegacyCode
from aviary.variable_info.variables import Aircraft, Mission, Settings

LargeSingleAisle2FLOPSalt = {}
inputs = LargeSingleAisle2FLOPSalt['inputs'] = AviaryValues()
outputs = LargeSingleAisle2FLOPSalt['outputs'] = AviaryValues()

'''
Large Single Aisle 2 Mission/fixed_gw
'''

# Overall Aircraft
# ---------------------------
inputs.set_val(Aircraft.Design.BASE_AREA, 0., 'ft**2')
inputs.set_val(Aircraft.Design.EMPTY_MASS_MARGIN_SCALER, 0.00514)
inputs.set_val(Aircraft.Design.LANDING_TO_TAKEOFF_MASS_RATIO, 0.84)
inputs.set_val(Mission.Design.GROSS_MASS, 174200., 'lbm')
inputs.set_val(Aircraft.Design.USE_ALT_MASS, True)
inputs.set_val(Aircraft.Design.LIFT_DEPENDENT_DRAG_COEFF_FACTOR, 1.0)
inputs.set_val(Aircraft.Design.SUBSONIC_DRAG_COEFF_FACTOR, 1.0)
inputs.set_val(Aircraft.Design.SUPERSONIC_DRAG_COEFF_FACTOR, 1.0)
inputs.set_val(Aircraft.Design.ZERO_LIFT_DRAG_COEFF_FACTOR, 0.945)

# Air Conditioning
# ---------------------------
inputs.set_val(Aircraft.AirConditioning.MASS_SCALER, 1.0)

# Anti-Icing
# ---------------------------
inputs.set_val(Aircraft.AntiIcing.MASS_SCALER, 1.0)

# APU
# ---------------------------
inputs.set_val(Aircraft.APU.MASS_SCALER, 1.0)

# Avionics
# ---------------------------
inputs.set_val(Aircraft.Avionics.MASS_SCALER, 1.0)

# Canard
# ---------------------------
inputs.set_val(Aircraft.Canard.AREA, 0.0, 'ft**2')
inputs.set_val(Aircraft.Canard.ASPECT_RATIO, 0.0)
inputs.set_val(Aircraft.Canard.THICKNESS_TO_CHORD, 0.0)

# Crew and Payload
# ---------------------------
inputs.set_val(Aircraft.CrewPayload.BAGGAGE_MASS_PER_PASSENGER, 35., 'lbm')
inputs.set_val(Aircraft.CrewPayload.NUM_BUSINESS_CLASS, 0)
inputs.set_val(Aircraft.CrewPayload.CARGO_CONTAINER_MASS_SCALER, 1.0)
inputs.set_val(Aircraft.CrewPayload.NUM_FLIGHT_ATTENDANTS, 5)
inputs.set_val(Aircraft.CrewPayload.NUM_FLIGHT_CREW, 2)
inputs.set_val(Aircraft.CrewPayload.FLIGHT_CREW_MASS_SCALER, 1.0)
inputs.set_val(Aircraft.CrewPayload.NUM_FIRST_CLASS, 12)
inputs.set_val(Aircraft.CrewPayload.NUM_GALLEY_CREW, 1)
inputs.set_val(Aircraft.CrewPayload.NUM_BUSINESS_CLASS, 0)
inputs.set_val(Aircraft.CrewPayload.MISC_CARGO, 4077., 'lbm')
inputs.set_val(Aircraft.CrewPayload.NON_FLIGHT_CREW_MASS_SCALER, 1.0)
inputs.set_val(Aircraft.CrewPayload.NUM_TOURIST_CLASS, 150)
inputs.set_val(Aircraft.CrewPayload.NUM_PASSENGERS, 162, units='unitless')
inputs.set_val(Aircraft.CrewPayload.PASSENGER_SERVICE_MASS_SCALER, 1.)
inputs.set_val(Aircraft.CrewPayload.MASS_PER_PASSENGER, 165., 'lbm')
inputs.set_val(Aircraft.CrewPayload.WING_CARGO, 0., 'lbm')

# Electrical
# ---------------------------
inputs.set_val(Aircraft.Electrical.MASS_SCALER, 1.0)

# Fins
# ---------------------------
inputs.set_val(Aircraft.Fins.AREA, 0.0, 'ft**2')
inputs.set_val(Aircraft.Fins.NUM_FINS, 0)
inputs.set_val(Aircraft.Fins.TAPER_RATIO, 10.0)
inputs.set_val(Aircraft.Fins.MASS_SCALER, 1.0)

# Fuel
# ---------------------------
inputs.set_val(Aircraft.Fuel.AUXILIARY_FUEL_CAPACITY, 0.0, 'lbm')
inputs.set_val(Aircraft.Fuel.CAPACITY_FACTOR, 25.903)
inputs.set_val(Aircraft.Fuel.DENSITY_RATIO, 1.0)
inputs.set_val(Aircraft.Fuel.FUEL_SYSTEM_MASS_SCALER, 1.0)
inputs.set_val(Aircraft.Fuel.NUM_TANKS, 7)
inputs.set_val(Aircraft.Fuel.TOTAL_CAPACITY, 46063.0, 'lbm')
inputs.set_val(Aircraft.Fuel.UNUSABLE_FUEL_MASS_SCALER, 1.0)

# Furnishings
# ---------------------------
inputs.set_val(Aircraft.Furnishings.MASS_SCALER, 1.0)

# Fuselage
# ---------------------------
inputs.set_val(Aircraft.Fuselage.NUM_FUSELAGES, 1)
inputs.set_val(Aircraft.Fuselage.LENGTH, 124.75, 'ft')
inputs.set_val(Aircraft.Fuselage.PASSENGER_COMPARTMENT_LENGTH, 98.5, 'ft')
inputs.set_val(Aircraft.Fuselage.MAX_HEIGHT, 13.0208, 'ft')
inputs.set_val(Aircraft.Fuselage.MAX_WIDTH, 12.33, 'ft')
inputs.set_val(Aircraft.Fuselage.MILITARY_CARGO_FLOOR, False)
inputs.set_val(Aircraft.Fuselage.PLANFORM_AREA, 124.75 * 12.33, 'ft**2')
inputs.set_val(Aircraft.Fuselage.MASS_SCALER, 1.0)
inputs.set_val(Aircraft.Fuselage.WETTED_AREA, 4142.317, 'ft**2')  # Override
inputs.set_val(Aircraft.Fuselage.WETTED_AREA_SCALER, 1.0)

# Horizontal Tail
# ---------------------------
inputs.set_val(Aircraft.HorizontalTail.AREA, 407.335370699457, 'ft**2')
inputs.set_val(Aircraft.HorizontalTail.ASPECT_RATIO, 5.444)
inputs.set_val(Aircraft.HorizontalTail.LAMINAR_FLOW_LOWER, 10.0)
inputs.set_val(Aircraft.HorizontalTail.LAMINAR_FLOW_UPPER, 10.0)
inputs.set_val(Aircraft.HorizontalTail.TAPER_RATIO, 0.3008)
inputs.set_val(Aircraft.HorizontalTail.THICKNESS_TO_CHORD, 0.1195)
inputs.set_val(Aircraft.HorizontalTail.VERTICAL_TAIL_FRACTION, 0.0)
inputs.set_val(Aircraft.HorizontalTail.MASS_SCALER, 1.0)
inputs.set_val(Aircraft.HorizontalTail.WETTED_AREA, 707.706, 'ft**2')  # Override
inputs.set_val(Aircraft.HorizontalTail.WETTED_AREA_SCALER, 1.0)

# Hydraulics
# ---------------------------
inputs.set_val(Aircraft.Hydraulics.SYSTEM_PRESSURE, 3000., 'lbf/ft**2')
inputs.set_val(Aircraft.Hydraulics.MASS_SCALER, 1.0)

# Instruments
# ---------------------------
inputs.set_val(Aircraft.Instruments.MASS_SCALER, 1.0)

# Landing Gear
# ---------------------------
inputs.set_val(Aircraft.LandingGear.CARRIER_BASED, False)
inputs.set_val(Aircraft.LandingGear.MAIN_GEAR_OLEO_LENGTH, 84.0, 'inch')
inputs.set_val(Aircraft.LandingGear.MAIN_GEAR_MASS_SCALER, 1.0)
inputs.set_val(Aircraft.LandingGear.NOSE_GEAR_OLEO_LENGTH, 58.8, 'inch')
inputs.set_val(Aircraft.LandingGear.NOSE_GEAR_MASS_SCALER, 1.0)

# Nacelle
# ---------------------------
inputs.set_val(Aircraft.Nacelle.AVG_DIAMETER, 7.0, 'ft')
inputs.set_val(Aircraft.Nacelle.AVG_LENGTH, 11.65, 'ft')
inputs.set_val(Aircraft.Nacelle.MASS_SCALER, 1.0)
inputs.set_val(Aircraft.Nacelle.WETTED_AREA_SCALER, 1.0)

# Paint
# ---------------------------
inputs.set_val(Aircraft.Paint.MASS_PER_UNIT_AREA, 0.07, 'lbm/ft**2')

# Propulsion and Engine
# ---------------------------
inputs.set_val(Aircraft.Propulsion.ENGINE_OIL_MASS_SCALER, 1.0)
inputs.set_val(Aircraft.Propulsion.MISC_MASS_SCALER, 1.0)

filename = get_path('models/engines/turbofan_24k_1.deck')

inputs.set_val(Aircraft.Engine.DATA_FILE, filename)
inputs.set_val(Aircraft.Engine.MASS, 8071.35, 'lbm')
inputs.set_val(Aircraft.Engine.REFERENCE_MASS, 8071.35, 'lbm')
inputs.set_val(Aircraft.Engine.SCALED_SLS_THRUST, 27301.0, 'lbf')
inputs.set_val(Aircraft.Engine.REFERENCE_SLS_THRUST, 27301.0, 'lbf')
inputs.set_val(Aircraft.Engine.NUM_ENGINES, 2)
inputs.set_val(Aircraft.Engine.NUM_FUSELAGE_ENGINES, 0)
inputs.set_val(Aircraft.Engine.NUM_WING_ENGINES, 2)
inputs.set_val(Aircraft.Engine.THRUST_REVERSERS_MASS_SCALER, 1.0)
inputs.set_val(Aircraft.Engine.SCALE_MASS, True)
inputs.set_val(Aircraft.Engine.MASS_SCALER, 1.15)
inputs.set_val(Aircraft.Engine.SCALE_PERFORMANCE, True)

inputs.set_val(Aircraft.Engine.SUBSONIC_FUEL_FLOW_SCALER, 1.0)
inputs.set_val(Aircraft.Engine.SUPERSONIC_FUEL_FLOW_SCALER, 1.0)
inputs.set_val(Aircraft.Engine.FUEL_FLOW_SCALER_CONSTANT_TERM, 0.0)
inputs.set_val(Aircraft.Engine.FUEL_FLOW_SCALER_LINEAR_TERM, 0.0)
inputs.set_val(Aircraft.Engine.CONSTANT_FUEL_CONSUMPTION, 0.0, units='lbm/h')
inputs.set_val(Aircraft.Engine.ADDITIONAL_MASS_FRACTION, 0.0)
inputs.set_val(Aircraft.Engine.GENERATE_FLIGHT_IDLE, True)
inputs.set_val(Aircraft.Engine.IGNORE_NEGATIVE_THRUST, False)
inputs.set_val(Aircraft.Engine.FLIGHT_IDLE_THRUST_FRACTION, 0.0)
inputs.set_val(Aircraft.Engine.FLIGHT_IDLE_MAX_FRACTION, 1.0)
inputs.set_val(Aircraft.Engine.FLIGHT_IDLE_MIN_FRACTION, 0.08)
inputs.set_val(Aircraft.Engine.GEOPOTENTIAL_ALT, False)
inputs.set_val(Aircraft.Engine.INTERPOLATION_METHOD, 'slinear')


# Vertical Tail
# ---------------------------
inputs.set_val(Aircraft.VerticalTail.NUM_TAILS, 1)
inputs.set_val(Aircraft.VerticalTail.AREA, 284.499779284585, 'ft**2')
inputs.set_val(Aircraft.VerticalTail.LAMINAR_FLOW_LOWER, 10.0)
inputs.set_val(Aircraft.VerticalTail.LAMINAR_FLOW_UPPER, 10.0)
inputs.set_val(Aircraft.VerticalTail.ASPECT_RATIO, 2.2262)
inputs.set_val(Aircraft.VerticalTail.TAPER_RATIO, 0.21082082638898)
inputs.set_val(Aircraft.VerticalTail.THICKNESS_TO_CHORD, 0.137459440381375)
inputs.set_val(Aircraft.VerticalTail.MASS_SCALER, 1.0)
inputs.set_val(Aircraft.VerticalTail.WETTED_AREA, 589.35, 'ft**2')  # Override
inputs.set_val(Aircraft.VerticalTail.WETTED_AREA_SCALER, 1.0)

# Wing
# ---------------------------
inputs.set_val(Aircraft.Wing.AEROELASTIC_TAILORING_FACTOR, 0.0)
inputs.set_val(Aircraft.Wing.AIRFOIL_TECHNOLOGY, 1.87)
inputs.set_val(Aircraft.Wing.AREA, 1341.0, 'ft**2')
inputs.set_val(Aircraft.Wing.ASPECT_RATIO, 9.45)
inputs.set_val(Aircraft.Wing.BENDING_MASS_SCALER, 1.0)
inputs.set_val(Aircraft.Wing.COMPOSITE_FRACTION, 0.0)
inputs.set_val(Aircraft.Wing.CONTROL_SURFACE_AREA_RATIO, 0.333)
inputs.set_val(Aircraft.Wing.GLOVE_AND_BAT, 0.0, 'ft**2')
inputs.set_val(Aircraft.Wing.LAMINAR_FLOW_LOWER, 10.0)
inputs.set_val(Aircraft.Wing.LAMINAR_FLOW_UPPER, 10.0)
inputs.set_val(Aircraft.Wing.LOAD_FRACTION, 1.0)
inputs.set_val(Aircraft.Wing.MAX_CAMBER_AT_70_SEMISPAN, 0.015)
inputs.set_val(Aircraft.Wing.MISC_MASS_SCALER, 1.0)
inputs.set_val(Aircraft.Wing.SHEAR_CONTROL_MASS_SCALER, 1.0)
inputs.set_val(Aircraft.Wing.SPAN, 112.57, 'ft')
inputs.set_val(Aircraft.Wing.SPAN_EFFICIENCY_FACTOR, 1.35)
inputs.set_val(Aircraft.Wing.SPAN_EFFICIENCY_REDUCTION, False)
inputs.set_val(Aircraft.Wing.STRUT_BRACING_FACTOR, 0.0)
inputs.set_val(Aircraft.Wing.SURFACE_CONTROL_MASS_SCALER, 1.0)
inputs.set_val(Aircraft.Wing.SWEEP, 25.03, 'deg')
inputs.set_val(Aircraft.Wing.TAPER_RATIO, 0.237343146184852)
inputs.set_val(Aircraft.Wing.THICKNESS_TO_CHORD, 0.131732727515702)
inputs.set_val(Aircraft.Wing.ULTIMATE_LOAD_FACTOR, 3.75)
inputs.set_val(Aircraft.Wing.VAR_SWEEP_MASS_PENALTY, 0)
inputs.set_val(Aircraft.Wing.MASS, 15288, 'lbm')
inputs.set_val(Aircraft.Wing.WETTED_AREA, 2423.02, 'ft**2')  # Override
inputs.set_val(Aircraft.Wing.WETTED_AREA_SCALER, 1.0)

# Mission
# ---------------------------
inputs.set_val(Mission.Summary.CRUISE_MACH, 0.785)
inputs.set_val(Mission.Design.RANGE, 2960., 'NM')
inputs.set_val(Mission.Constraints.MAX_MACH, 0.82)
# TODO investigate the origin of these values (taken from benchmark tests)
# TODO: where should this get connected from?
inputs.set_val(Mission.Takeoff.FUEL_SIMPLE, 659, 'lbm')

# region TODO: should this come from aero?
inputs.set_val(Mission.Landing.LIFT_COEFFICIENT_MAX, 3)
inputs.set_val(Mission.Takeoff.LIFT_COEFFICIENT_MAX, 2)
inputs.set_val(Mission.Takeoff.LIFT_OVER_DRAG, 17.35)
# endregion TODO: should this come from aero?

# TODO: should this be a user input or should it be hard coded somewhere assuming it will
# never change?
inputs.set_val(Mission.Takeoff.ROLLING_FRICTION_COEFFICIENT, .0175)
# lbf TODO: where should this get connected from?
inputs.set_val(Mission.Design.THRUST_TAKEOFF_PER_ENG, 27301.0, 'lbf')

# Settings
# ---------------------------
inputs.set_val(Settings.EQUATIONS_OF_MOTION, EquationsOfMotion.HEIGHT_ENERGY)
inputs.set_val(Settings.MASS_METHOD, LegacyCode.FLOPS)

# ---------------------------
#          OUTPUTS
# ---------------------------

outputs.set_val(Aircraft.Design.EMPTY_MASS, 96288., 'lbm')
outputs.set_val(Aircraft.Design.EMPTY_MASS_MARGIN, 492., 'lbm')
outputs.set_val(Aircraft.Design.TOUCHDOWN_MASS, 146328.0, 'lbm')
outputs.set_val(Aircraft.Design.OPERATING_MASS, 106360., 'lbm')
propulsion_mass = 20275.
propulsion_mass_units = 'lbm'
outputs.set_val(Aircraft.Propulsion.MASS, propulsion_mass, propulsion_mass_units)
struct_mass = 43288.
struct_mass_units = 'lbm'
outputs.set_val(Aircraft.Design.STRUCTURE_MASS, struct_mass, struct_mass_units)
sys_equip_mass = 32232.
sys_equip_mass_units = 'lbm'
outputs.set_val(
    Aircraft.Design.SYSTEMS_EQUIP_MASS, sys_equip_mass, sys_equip_mass_units)
outputs.set_val(Aircraft.Design.TOTAL_WETTED_AREA, 8319.07, 'ft**2')
outputs.set_val(Aircraft.Design.ZERO_FUEL_MASS, 142837., 'lbm')
outputs.set_val(Mission.Design.FUEL_MASS, 31363., 'lbm')

outputs.set_val(Aircraft.AirConditioning.MASS, 4212., 'lbm')

outputs.set_val(Aircraft.AntiIcing.MASS, 195.93, 'lbm')

outputs.set_val(Aircraft.APU.MASS, 1014., 'lbm')

outputs.set_val(Aircraft.Avionics.MASS, 1339.4, 'lbm')

outputs.set_val(Aircraft.Canard.CHARACTERISTIC_LENGTH, 0.0, 'ft')
outputs.set_val(Aircraft.Canard.FINENESS, 0.0)
outputs.set_val(Aircraft.Canard.WETTED_AREA, 0.0, 'ft**2')
outputs.set_val(Aircraft.Canard.MASS, 0.0, 'lbm')

outputs.set_val(Aircraft.CrewPayload.BAGGAGE_MASS, 5670., 'lbm')
outputs.set_val(Aircraft.CrewPayload.CARGO_CONTAINER_MASS, 1925., 'lbm')
outputs.set_val(Aircraft.CrewPayload.CARGO_MASS, 4077., 'lbm')
outputs.set_val(Aircraft.CrewPayload.FLIGHT_CREW_MASS, 450.0, 'lbm')
outputs.set_val(Aircraft.CrewPayload.NON_FLIGHT_CREW_MASS, 975.0, 'lbm')
outputs.set_val(Aircraft.CrewPayload.PASSENGER_SERVICE_MASS, 5135, 'lbm')
outputs.set_val(Aircraft.CrewPayload.PASSENGER_MASS, 26730., 'lbm')
outputs.set_val(Aircraft.CrewPayload.TOTAL_PAYLOAD_MASS, 36477., 'lbm')

outputs.set_val(Aircraft.Electrical.MASS, 2640.6, 'lbm')

outputs.set_val(Aircraft.Fins.MASS, 0.0, 'lbm')

outputs.set_val(Aircraft.Fuel.FUEL_SYSTEM_MASS, 1726., 'lbm')
outputs.set_val(Aircraft.Fuel.FUSELAGE_FUEL_CAPACITY, 3.9, 'lbm')
outputs.set_val(Aircraft.Fuel.UNUSABLE_FUEL_MASS, 386.93, 'lbm')

furnishings_mass = 17857.
furnishings_mass_units = 'lbm'
outputs.set_val(
    Aircraft.Furnishings.MASS, furnishings_mass, furnishings_mass_units)

avg_diameter = (13.0208 + 12.33) / 2
avg_diameter_units = 'ft'
outputs.set_val(Aircraft.Fuselage.AVG_DIAMETER, avg_diameter, avg_diameter_units)
outputs.set_val(Aircraft.Fuselage.CHARACTERISTIC_LENGTH, 124.75, 'ft')
outputs.set_val(
    Aircraft.Fuselage.CROSS_SECTION, pi * (avg_diameter / 2.0)**2.0,
    f'{avg_diameter_units}**2')
outputs.set_val(Aircraft.Fuselage.DIAMETER_TO_WING_SPAN, 0.112598)
outputs.set_val(Aircraft.Fuselage.FINENESS, 9.8419)
outputs.set_val(Aircraft.Fuselage.LENGTH_TO_DIAMETER, 9.841898)
outputs.set_val(Aircraft.Fuselage.MASS, 16121., 'lbm')

outputs.set_val(Aircraft.HorizontalTail.CHARACTERISTIC_LENGTH, 8.65, 'ft')
outputs.set_val(Aircraft.HorizontalTail.FINENESS, 0.1195)
outputs.set_val(Aircraft.HorizontalTail.MASS, 2199.6, 'lbm')

outputs.set_val(Aircraft.Hydraulics.MASS, 1361.15, 'lbm')

outputs.set_val(Aircraft.Hydraulics.SYSTEM_PRESSURE, 3000., 'lbf/ft**2')

outputs.set_val(Aircraft.Instruments.MASS, 484., 'lbm')

outputs.set_val(Aircraft.LandingGear.MAIN_GEAR_MASS, 0.85 * 5778., 'lbm')
outputs.set_val(Aircraft.LandingGear.NOSE_GEAR_MASS, 0.15 * 5778., 'lbm')

outputs.set_val(Aircraft.Nacelle.CHARACTERISTIC_LENGTH,  np.array(11.65), 'ft')
outputs.set_val(Aircraft.Nacelle.FINENESS, np.array(1.6643))
outputs.set_val(Aircraft.Nacelle.TOTAL_WETTED_AREA, 2 * 228.34, 'ft**2')
outputs.set_val(Aircraft.Nacelle.MASS, 1612.2, 'lbm')
outputs.set_val(Aircraft.Nacelle.WETTED_AREA, np.array(228.34), 'ft**2')

outputs.set_val(Aircraft.Paint.MASS, 582.3, 'lbm')

outputs.set_val(Aircraft.Propulsion.TOTAL_NUM_ENGINES, 2)
outputs.set_val(
    Aircraft.Propulsion.TOTAL_SCALED_SLS_THRUST,
    27301.0 * 2, 'lbf')
outputs.set_val(
    Aircraft.Propulsion.TOTAL_ENGINE_CONTROLS_MASS,
    0.26 * 2 * 27301.0**0.5, 'lbm')  # 85.92
outputs.set_val(Aircraft.Propulsion.TOTAL_ENGINE_OIL_MASS, 1200., 'lbm')
outputs.set_val(Aircraft.Propulsion.TOTAL_MISC_MASS, 550.4, 'lbm')
outputs.set_val(
    Aircraft.Propulsion.TOTAL_STARTER_MASS, 11.0 * 2 * 0.82**0.32 * 7.0**1.6, 'lbm')
thrust_reversers_mass = 1856.4
thrust_reversers_mass_units = 'lbm'
outputs.set_val(
    Aircraft.Propulsion.TOTAL_THRUST_REVERSERS_MASS,
    thrust_reversers_mass, thrust_reversers_mass_units)
outputs.set_val(
    Aircraft.Engine.THRUST_REVERSERS_MASS,
    thrust_reversers_mass, thrust_reversers_mass_units)
outputs.set_val(Aircraft.Propulsion.TOTAL_NUM_FUSELAGE_ENGINES, 0)
outputs.set_val(Aircraft.Propulsion.TOTAL_NUM_WING_ENGINES, 2)
outputs.set_val(Aircraft.Engine.MASS, 16143./2.0, 'lbm')
outputs.set_val(Aircraft.Engine.ADDITIONAL_MASS, 0.0, 'lbm')
outputs.set_val(Aircraft.Engine.SCALE_FACTOR, 1.0)
outputs.set_val(Aircraft.Propulsion.TOTAL_ENGINE_MASS, 8071.35 * 2, 'lbm')

outputs.set_val(Aircraft.VerticalTail.CHARACTERISTIC_LENGTH, 11.30, 'ft')
outputs.set_val(Aircraft.VerticalTail.FINENESS, 0.1375)
outputs.set_val(Aircraft.VerticalTail.MASS, 1707., 'lbm')

outputs.set_val(Aircraft.Wing.BENDING_FACTOR, 8.8294)
outputs.set_val(Aircraft.Wing.BENDING_MASS, 6016.9, 'lbm')
outputs.set_val(Aircraft.Wing.CHARACTERISTIC_LENGTH, 11.91, 'ft')
outputs.set_val(Aircraft.Wing.CONTROL_SURFACE_AREA, 0.333 * 1341.0, 'ft**2')
outputs.set_val(Aircraft.Wing.ENG_POD_INERTIA_FACTOR, 0.940000)
outputs.set_val(Aircraft.Wing.FINENESS, 0.1317)
outputs.set_val(Aircraft.Wing.MISC_MASS, 1718.7, 'lbm')
outputs.set_val(Aircraft.Wing.SHEAR_CONTROL_MASS, 7552.6, 'lbm')
outputs.set_val(Aircraft.Wing.SURFACE_CONTROL_MASS, 3127.4, 'lbm')

outputs.set_val(Mission.Design.MACH, 0.799)
outputs.set_val(Mission.Design.LIFT_COEFFICIENT, 0.523)

# Back out some of the outputs need for validation of alt mass
sys_equip_mass_base = (
    sys_equip_mass - 0.01 * (struct_mass + propulsion_mass)) / 1.01
sys_equip_mass_base_units = struct_mass_units
outputs.set_val(
    Aircraft.Design.SYSTEMS_EQUIP_MASS_BASE,
    sys_equip_mass_base, sys_equip_mass_base_units
)

outputs.set_val(
    Aircraft.Furnishings.MASS_BASE,
    furnishings_mass
    - 0.01 * (struct_mass + propulsion_mass + sys_equip_mass_base),
    furnishings_mass_units
)

# Some outputs are used as inputs in alt mass

# for key in [Aircraft.Design.STRUCTURE_MASS,
#             Aircraft.Furnishings.MASS_BASE,
#             Aircraft.Design.SYSTEMS_EQUIP_MASS_BASE,
#             Aircraft.Propulsion.MASS]:
<<<<<<< HEAD
#     inputs.set_val(key, outputs[key]

# Create engine model
engine_inputs.set_val(Settings.VERBOSITY, 0)
engine = EngineDeck(name='engine',
                    options=engine_inputs
                    )
preprocess_propulsion(inputs, [engine])
=======
#     inputs.set_val(key, outputs[key]
>>>>>>> 8c8bcdfe
<|MERGE_RESOLUTION|>--- conflicted
+++ resolved
@@ -405,15 +405,4 @@
 #             Aircraft.Furnishings.MASS_BASE,
 #             Aircraft.Design.SYSTEMS_EQUIP_MASS_BASE,
 #             Aircraft.Propulsion.MASS]:
-<<<<<<< HEAD
-#     inputs.set_val(key, outputs[key]
-
-# Create engine model
-engine_inputs.set_val(Settings.VERBOSITY, 0)
-engine = EngineDeck(name='engine',
-                    options=engine_inputs
-                    )
-preprocess_propulsion(inputs, [engine])
-=======
-#     inputs.set_val(key, outputs[key]
->>>>>>> 8c8bcdfe
+#     inputs.set_val(key, outputs[key]