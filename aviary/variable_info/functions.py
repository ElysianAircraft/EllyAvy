from enum import Enum
from copy import deepcopy
import numpy as np

import openmdao.api as om
from openmdao.core.component import Component
import dymos as dm
from dymos.utils.misc import _unspecified

from aviary.utils.aviary_options_dict import units_setter
from aviary.utils.aviary_values import AviaryValues
from aviary.variable_info.variables import Aircraft, Settings
from aviary.variable_info.variable_meta_data import _MetaData
from aviary.variable_info.enums import Verbosity
<<<<<<< HEAD
from aviary.utils.utils import enum_setter, wrapped_convert_units, check_type, cast_type
=======
>>>>>>> 5e6e8538

# ---------------------------
# Helper functions for setting up inputs/outputs in components
# ---------------------------


def add_aviary_input(
    comp,
    varname,
    val=None,
    units=None,
    desc=None,
    shape_by_conn=False,
    meta_data=_MetaData,
    shape=None,
):
    """
    This function provides a clean way to add variables from the
    variable hierarchy into components as Aviary inputs. It takes
    the standard OpenMDAO inputs of the variable's name, initial
    value, units, and description, as well as the component which
    the variable is being added to.

    Parameters
    ----------
    comp: Component
        OpenMDAO component to add this variable.
    varname: str
        Name of variable.
    val: float or ndarray
        Default value for variable.
    units: str
        (Optional) when specifying val, units should also be specified.
    desc: str
        (Optional) description text for the variable.
    shape_by_conn: bool
        Set to True to infer the shape from the connected output.
    meta_data: dict
        (Optional) Aviary metadata dictionary. If unspecified, the built-in metadata will
        be used.
    shape: tuple
        (Optional) shape for this input.
    """
    meta = meta_data[varname]
    # units of None are overwritten with defaults. Overwriting units with None is
    # unnecessary as it will cause errors down the line if the default is not already
    # None
    default_units = meta['units']

    if units is None:
        units = default_units

    if desc is None:
        desc = meta['desc']

    if val is None:
        if shape is None:
            val = meta['default_value']
            if val is None:
                val = 0.0
        else:
            val = meta['default_value']
            if val is None:
                val = np.zeros(shape)
            else:
                val = np.ones(shape) * val

        # val was not provided but different units were
        if units != default_units:
            try:
                # convert the default units to requested units
                val = wrapped_convert_units((val, default_units), units)
            except ValueError:
                raise ValueError(
                    f'The requested units {units} for input {varname} in component '
                    f'{comp.name} are invalid.'
                )

    # check types
    val = cast_type(varname, val, meta_data)
    check_type(varname, val, meta_data)

    comp.add_input(
        varname,
        val=val,
        units=units,
        desc=desc,
        shape_by_conn=shape_by_conn,
        shape=shape,
    )


def add_aviary_output(
    comp,
    varname,
    val=None,
    units=None,
    desc=None,
    shape_by_conn=False,
    meta_data=_MetaData,
    shape=None,
):
    """
    This function provides a clean way to add variables from the
    variable hierarchy into components as Aviary outputs. It takes
    the standard OpenMDAO inputs of the variable's name, initial
    value, units, and description, as well as the component which
    the variable is being added to.

    Parameters
    ----------
    comp: Component
        OpenMDAO component to add this variable.
    varname: str
        Name of variable.
    val: float or ndarray
        (Optional) Default value for variable. If not specified, the value from metadata
        is used.
    units: str
        (Optional) when speficying val, units should also be specified.
    desc: str
        (Optional) description text for the variable.
    shape_by_conn: bool
        Set to True to infer the shape from the connected output.
    meta_data: dict
        (Optional) Aviary metadata dictionary. If unspecified, the built-in metadata will
        be used.
    shape: tuple
        (Optional) shape for this input.
    """
    meta = meta_data[varname]
    # units of None are overwritten with defaults. Overwriting units with None is
    # unnecessary as it will cause errors down the line if the default is not already
    # None
    default_units = meta['units']

    if units is None:
        units = default_units

    if desc is None:
        desc = meta['desc']

    if val is None:
        if shape is None:
            val = meta['default_value']
            if val is None:
                val = 0.0
        else:
            val = meta['default_value']
            if val is None:
                val = np.zeros(shape)
            else:
                val = np.ones(shape) * val

        # val was not provided but different units were
        if units != default_units:
            try:
                # convert the default units to requested units
                val = wrapped_convert_units((val, default_units), units)
            except ValueError:
                raise ValueError(
                    f'The requested units {units} for output {varname} in component '
                    f'{comp.name} are invalid.'
                )

    # check types
    val = cast_type(varname, val, meta_data)
    check_type(varname, val, meta_data)

    comp.add_output(
        varname,
        val=val,
        units=units,
        desc=desc,
        shape_by_conn=shape_by_conn,
    )


def add_aviary_option(
    comp, name, val=_unspecified, units=None, desc=None, meta_data=_MetaData
):
    """
    Adds an option to an Aviary component. Default values from the metadata are used
    unless a new value is specified.

    Parameters
    ----------
    comp: Component
        OpenMDAO component to add this option.
    name: str
        Name of variable.
    val: float or ndarray
        (Optional) Default value for option. If not specified, the value from metadata
        is used.
    desc: str
        (Optional) description text for the variable.
    units: str
        (Optional) OpenMDAO units string. This can be specified for variables with units.
    meta_data: dict
        (Optional) Aviary metadata dictionary. If unspecified, the built-in metadata will
        be used.
    """
    meta = meta_data[name]
    # units of None are overwritten with defaults. Overwriting units with None is
    # unnecessary as it will cause errors down the line if the default is not already
    # None
    default_units = meta['units']

    if units is None:
        units = default_units

    if desc is None:
        desc = meta['desc']

    # check units
    if val is _unspecified:
        val = meta['default_value']

        # val was not provided but different units were
        if units != default_units:
            try:
                # convert the default units to requested units
                val = wrapped_convert_units((val, default_units), units)
            except ValueError:
                raise ValueError(
                    f'The requested units {units} for output {name} in component '
                    f'{comp.name} are invalid.'
                )

    # value of None needs to be skipped due to unusual setup of
    # subsystems/mass/flops_based/wing_group.py
    if val is not None:
        # check types
        val = cast_type(name, val, meta_data)
        check_type(name, val, meta_data)

    # Need to gather expected types since sometimes we need to use these to declare the
    # option. Most of the time, types is overwritten to tuple to support (val, units)
    types = meta['types']
    if meta_data[name]['multivalue']:
        if isinstance(types, tuple):
            types = (list, np.ndarray, tuple, *types)
        else:
            types = (list, np.ndarray, tuple, types)

    if units not in [None, 'unitless']:
        types = tuple
        comp.options.declare(
            name,
            default=(val, units),
            types=types,
            desc=desc,
            set_function=units_setter,
        )

    elif isinstance(val, Enum):
        comp.options.declare(
            name, default=val, types=types, desc=desc, set_function=enum_setter
        )

    else:
        comp.options.declare(name, default=val, types=types, desc=desc)


def override_aviary_vars(
    group: om.Group,
    aviary_inputs: AviaryValues,
    manual_overrides=None,
    external_overrides=None,
):
    '''
    This function provides the capability to override output variables
    with variables from the aviary_inputs input. The user can also
    optionally provide the names of variables that they would like to
    override manually. (Manual overriding is simply suppressing the
    promotion of the variable to make way for another output variable
    of the same name, or to create an unconnected input elsewhere.)
    '''

    def name_filter(name):
        return "aircraft:" in name or "mission:" in name

    if not manual_overrides:
        manual_overrides = []

    if not external_overrides:
        external_overrides = []

    # first need to make a list of all the inputs that anyone needs
    # so that we can keep track of any unclaimed inputs
    all_inputs = set()  # use a set to avoid duplicates
    for system in group.system_iter():
        meta = system.get_io_metadata(iotypes=("input",))
        in_var_names = meta.keys()
        for name in in_var_names:
            all_inputs.add(name)

    overridden_outputs = []
    external_overridden_outputs = []
    for comp in group.system_iter(typ=Component):
        # get a list of the variables to use
        out_var_names = list(
            filter(
                name_filter,
                comp.get_io_metadata(iotypes=("output",), return_rel_names=False),
            )
        )
        # get a list of the metadata associated with each variable
        out_var_metadata = comp.get_io_metadata(
            iotypes=("output",), return_rel_names=False
        )
        in_var_names = filter(name_filter, comp.get_io_metadata(iotypes=("input",)))

        comp_promoted_outputs = []

        for abs_name in out_var_names:
            name = out_var_metadata[abs_name]['prom_name']

            if abs_name in manual_overrides:
                # These are handled outside of this function.
                continue

            elif name in external_overrides:

                # Overridden variables are given a new name
                comp_promoted_outputs.append((name, f"EXTERNAL_OVERRIDE:{name}"))
                external_overridden_outputs.append(name)

                continue  # don't promote it

            elif name in aviary_inputs:
                val, units = aviary_inputs.get_item(name)
                if name in all_inputs:
                    group.set_input_defaults(name, val=val, units=units)

                # Overridden variables are given a new name
                comp_promoted_outputs.append((name, f"AUTO_OVERRIDE:{name}"))
                overridden_outputs.append(name)

                continue  # don't promote it

            # This variable is not overriden, so the output is promoted.
            comp_promoted_outputs.append(name)

        # NOTE Always promoting all inputs into the "global" namespace
        # so its VERY important that we enforce all inputs names exist in the master
        # variable list
        rel_path = comp.pathname[len(group.pathname):].lstrip(".")
        if "." in rel_path:
            # comp is in a subgroup. We must find it.
            sub_path = ".".join(rel_path.split(".")[:-1])
            sub = group._get_subsystem(sub_path)
            sub.promotes(comp.name, inputs=in_var_names, outputs=comp_promoted_outputs)
        else:
            group.promotes(
                comp.name, inputs=in_var_names, outputs=comp_promoted_outputs
            )

    if overridden_outputs:
        if (
            aviary_inputs.get_val(Settings.VERBOSITY).value >= Verbosity.VERBOSE
        ):  # VERBOSE, DEBUG
            print("\nThe following variables have been overridden:")
            for prom_name in sorted(overridden_outputs):
                val, units = aviary_inputs.get_item(prom_name)
                print(f"  '{prom_name}  {val}  {units}")

    if external_overridden_outputs:
        if (
            aviary_inputs.get_val(Settings.VERBOSITY).value >= Verbosity.VERBOSE
        ):  # VERBOSE, DEBUG
<<<<<<< HEAD
            print(
                "\nThe following variables have been overridden by an external subsystem:"
            )
=======
            print("\nThe following variables have been overridden by an external subsystem:")
>>>>>>> 5e6e8538
            for prom_name in sorted(external_overridden_outputs):
                # do not print values because they will be updated by an external subsystem later.
                print(f"  '{prom_name}")

    return overridden_outputs


def setup_trajectory_params(
    model: om.Group,
    traj: dm.Trajectory,
    aviary_variables: AviaryValues,
    phases=['climb', 'cruise', 'descent'],
    variables_to_add=None,
    meta_data=_MetaData,
    external_parameters={},
):
    """
    This function smoothly sorts through the aviary variables which
    are being used in the trajectory, and for the variables which are
    not options it adds them as a parameter of the trajectory.
    """
    # TODO: variables_to_add is required, so should be an arg, not a kwarg.
    if variables_to_add is None:
        variables_to_add = []

    # Step 1: Initialize a dictionary to hold parameters and their associated phases
    parameters_with_phases = {}

    # Step 2: Loop through external_parameters to populate the dictionary
    for phase_name, parameter_dict in external_parameters.items():
        for key in parameter_dict.keys():
            if key not in parameters_with_phases:
                parameters_with_phases[key] = []
            parameters_with_phases[key].append(phase_name)

    # Step 3: Loop through the collected parameters and call traj.add_parameter
    already_added = []
    for key, phases in parameters_with_phases.items():
        # Assuming the kwargs are the same for shared parameters
        kwargs = external_parameters[phases[0]][key]
        targets = {phase: [key] for phase in phases}
        traj.add_parameter(key, **kwargs, targets=targets)

        model.promotes('traj', inputs=[(f'parameters:{key}', key)])
        already_added.append(key)

    # Process the core mission inputs last, because some of them might have already
    # been covered by the phase builders.
    # TODO: As we use more builders, we may reach the point where we don't need
    # to do these anymore.
    for key in sorted(variables_to_add):

        if key in already_added:
            continue

        meta = meta_data[key]

        if not meta['option']:
            val = meta['default_value']
            if val is None:
                val = _unspecified
            units = meta['units']

            if key in aviary_variables:
                try:
                    val = aviary_variables.get_val(key, units)
                except TypeError:
                    val = aviary_variables.get_val(key)

            # TODO temp line to ignore dynamic mission variables, will not work
            #      if names change to 'dynamic:mission:*'
            if ':' not in key:
                continue

            traj.add_parameter(
                key,
                opt=False,
                units=units,
                val=val,
                static_target=True,
                targets={phase_name: [key] for phase_name in phases},
            )

            model.promotes('traj', inputs=[(f'parameters:{key}', key)])

    return traj


def get_units(key, meta_data=None) -> str:
    """
    Returns the units for the specified variable as defined in the MetaData.

    Parameters
    ----------
    key: str
        Name of the variable
    meta_data : dict
        Dictionary containing metadata for the variable. If None, Aviary's built-in
        metadata will be used.
    """
    if meta_data is None:
        meta_data = _MetaData

    return meta_data[key]['units']


def extract_options(aviary_inputs: AviaryValues, metadata=_MetaData) -> dict:
    """
    Extract a dictionary of options from the given aviary_inputs.

    Parameters
    ----------
    aviary_inputs : AviaryValues
        Instance of AviaryValues containing all initial values.
    meta_data : dict
        (Optional) Dictionary of aircraft metadata. Uses Aviary's built-in
        metadata by default.

    Returns
    -------
    dict
        Dictionary of option names and values.
    """
    options = {}
    for key, meta in metadata.items():

        if key not in aviary_inputs:
            continue

        if not meta['option']:
            continue

        val, units = aviary_inputs.get_item(key)
        meta_units = meta['units']

        if meta_units == 'unitless' or meta_units is None:
            options[key] = val

        else:
            # Implement as (quanitity, unit)
            options[key] = (val, units)

    return options


def setup_model_options(
    prob: om.Problem,
    aviary_inputs: AviaryValues,
    meta_data=_MetaData,
    engine_models=None,
    prefix='',
):
    """
    Setup the correct model options for an aviary problem.

    Parameters
    ----------
    prob: Problem
        OpenMDAO problem prior to setup.
    aviary_inputs : AviaryValues
        Instance of AviaryValues containing all initial values.
    meta_data : dict
        (Optional) Dictionary of aircraft metadata. Uses Aviary's built-in
        metadata by default.
    engine_models : List of EngineModels or None
        (Optional) Engine models
    prefix : str
        Prefix for model options. Used for multi-mission.
    """

    # Use OpenMDAO's model options to pass all options through the system hierarchy.
    prob.model_options[f'{prefix}*'] = extract_options(aviary_inputs, meta_data)

    # Multi-engines need to index into their options.
    try:
        num_engine_models = len(aviary_inputs.get_val(Aircraft.Engine.NUM_ENGINES))
    except KeyError:
        # No engine data.
        return

    if num_engine_models > 1:

        if engine_models is None:
            engine_models = prob.engine_builders

        for idx in range(num_engine_models):
            eng_name = engine_models[idx].name

            # TODO: For future flexibility, need to tag the required engine options.
            opt_names = [
                Aircraft.Engine.SCALE_PERFORMANCE,
                Aircraft.Engine.SUBSONIC_FUEL_FLOW_SCALER,
                Aircraft.Engine.SUPERSONIC_FUEL_FLOW_SCALER,
                Aircraft.Engine.FUEL_FLOW_SCALER_CONSTANT_TERM,
                Aircraft.Engine.FUEL_FLOW_SCALER_LINEAR_TERM,
            ]
            opt_names_units = [
                Aircraft.Engine.REFERENCE_SLS_THRUST,
                Aircraft.Engine.CONSTANT_FUEL_CONSUMPTION,
            ]
            opts = {}
            for key in opt_names:
                opts[key] = aviary_inputs.get_item(key)[0][idx]
            for key in opt_names_units:
                val, units = aviary_inputs.get_item(key)
                opts[key] = (val[idx], units)

            path = f"{prefix}*core_propulsion.{eng_name}*"
            prob.model_options[path] = opts<|MERGE_RESOLUTION|>--- conflicted
+++ resolved
@@ -12,10 +12,7 @@
 from aviary.variable_info.variables import Aircraft, Settings
 from aviary.variable_info.variable_meta_data import _MetaData
 from aviary.variable_info.enums import Verbosity
-<<<<<<< HEAD
 from aviary.utils.utils import enum_setter, wrapped_convert_units, check_type, cast_type
-=======
->>>>>>> 5e6e8538
 
 # ---------------------------
 # Helper functions for setting up inputs/outputs in components
@@ -378,6 +375,9 @@
         if (
             aviary_inputs.get_val(Settings.VERBOSITY).value >= Verbosity.VERBOSE
         ):  # VERBOSE, DEBUG
+        if (
+            aviary_inputs.get_val(Settings.VERBOSITY).value >= Verbosity.VERBOSE
+        ):  # VERBOSE, DEBUG
             print("\nThe following variables have been overridden:")
             for prom_name in sorted(overridden_outputs):
                 val, units = aviary_inputs.get_item(prom_name)
@@ -387,13 +387,9 @@
         if (
             aviary_inputs.get_val(Settings.VERBOSITY).value >= Verbosity.VERBOSE
         ):  # VERBOSE, DEBUG
-<<<<<<< HEAD
             print(
                 "\nThe following variables have been overridden by an external subsystem:"
             )
-=======
-            print("\nThe following variables have been overridden by an external subsystem:")
->>>>>>> 5e6e8538
             for prom_name in sorted(external_overridden_outputs):
                 # do not print values because they will be updated by an external subsystem later.
                 print(f"  '{prom_name}")
