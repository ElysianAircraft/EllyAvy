'''
Dummy explicit component which serves as an input port for all variables in
the aircraft and mission hierarchy.
'''
import numpy as np

import openmdao.api as om

from aviary.utils.aviary_values import AviaryValues
from aviary.variable_info.functions import add_aviary_input
from aviary.variable_info.variable_meta_data import _MetaData
from aviary.variable_info.functions import add_aviary_input
from aviary.variable_info.core_promotes import core_mission_inputs


class VariablesIn(om.ExplicitComponent):
    '''
    Provides a central place to connect input variable information to a component
    but doesn't actually do anything on its own.
    '''

    def initialize(self):
        self.options.declare(
            'aviary_options', types=AviaryValues,
            desc='collection of Aircraft/Mission specific options')
        self.options.declare(
            'meta_data', types=dict, default=_MetaData,
            desc='variable metadata associated with the variables to be passed through this port'
        )
        self.options.declare(
            'context', default='full', values=['full', 'mission'],
            desc='Limit to a subset of the aircraft and mission variables.'
        )

    def setup(self):
        aviary_options: AviaryValues = self.options['aviary_options']
        meta_data = self.options['meta_data']
        context = self.options['context']

        if context == 'mission':
            inputs = core_mission_inputs
        else:
            inputs = meta_data

        for key in inputs:
            # TODO temp line to ignore dynamic mission variables, will not work
            #      if names change to 'dynamic:mission:*'
            if ':' not in key:
                continue
            info = meta_data[key]

            if not info['option'] and ('aircraft:' in key or 'mission:' in key):
                # Since all the variable initial values are stored in aviary_options,
                # we can use the initial values to get the correct shape.
                val = info['default_value']
                if val is None:
                    val = 0.0
                item = val, info['units']
                val, units = aviary_options.get_item(key, item)
                if units == 'unitless' and info['units'] != 'unitless':
                    units = info['units']
<<<<<<< HEAD
                # if type(val) in (np.ndarray, list, tuple):
                #     shape_by_conn = False
                # else:
                #     shape_by_conn = True

                add_aviary_input(self, key, val=val, units=units, meta_data=meta_data,)
                #  shape_by_conn=shape_by_conn)
=======

                add_aviary_input(self, key, val=val, units=units, meta_data=meta_data,)
>>>>>>> 7bd3f9f1
<|MERGE_RESOLUTION|>--- conflicted
+++ resolved
@@ -59,15 +59,5 @@
                 val, units = aviary_options.get_item(key, item)
                 if units == 'unitless' and info['units'] != 'unitless':
                     units = info['units']
-<<<<<<< HEAD
-                # if type(val) in (np.ndarray, list, tuple):
-                #     shape_by_conn = False
-                # else:
-                #     shape_by_conn = True
 
-                add_aviary_input(self, key, val=val, units=units, meta_data=meta_data,)
-                #  shape_by_conn=shape_by_conn)
-=======
-
-                add_aviary_input(self, key, val=val, units=units, meta_data=meta_data,)
->>>>>>> 7bd3f9f1
+                add_aviary_input(self, key, val=val, units=units, meta_data=meta_data,)