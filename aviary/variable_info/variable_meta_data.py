'''
Define meta data associated with variables in the Aviary data hierarchy.
'''

import numpy as np

from copy import deepcopy
from pathlib import Path

from aviary.utils.develop_metadata import add_meta_data
from aviary.variable_info.enums import (
    EquationsOfMotion,
    FlapType,
    GASPEngineType,
    LegacyCode,
    Verbosity,
    ProblemType,
)
from aviary.variable_info.variables import Aircraft, Dynamic, Mission, Settings

# ---------------------------
# Meta data associated with variables in the aircraft data hierarchy.
# Please add variables in alphabetical order to match order in variables.py.
#
# ASCII art from http://patorjk.com/software/taag/#p=display&h=0&f=Big&t=
# Super categories such as aircraft and mission are in 'Blocks' font
# Sub categories such as AntiIcing and Wing are in 'Big' font
# Additional sub categories are in 'Small' font
# ---------------------------
_MetaData = {}


# ================================================================================================================================================================
# .----------------.  .----------------.  .----------------.  .----------------.  .----------------.  .----------------.  .----------------.  .----------------.
# | .--------------. || .--------------. || .--------------. || .--------------. || .--------------. || .--------------. || .--------------. || .--------------. |
# | |      __      | || |     _____    | || |  _______     | || |     ______   | || |  _______     | || |      __      | || |  _________   | || |  _________   | |
# | |     /  \     | || |    |_   _|   | || | |_   __ \    | || |   .' ___  |  | || | |_   __ \    | || |     /  \     | || | |_   ___  |  | || | |  _   _  |  | |
# | |    / /\ \    | || |      | |     | || |   | |__) |   | || |  / .'   \_|  | || |   | |__) |   | || |    / /\ \    | || |   | |_  \_|  | || | |_/ | | \_|  | |
# | |   / ____ \   | || |      | |     | || |   |  __ /    | || |  | |         | || |   |  __ /    | || |   / ____ \   | || |   |  _|      | || |     | |      | |
# | | _/ /    \ \_ | || |     _| |_    | || |  _| |  \ \_  | || |  \ `.___.'\  | || |  _| |  \ \_  | || | _/ /    \ \_ | || |  _| |_       | || |    _| |_     | |
# | ||____|  |____|| || |    |_____|   | || | |____| |___| | || |   `._____.'  | || | |____| |___| | || ||____|  |____|| || | |_____|      | || |   |_____|    | |
# | |              | || |              | || |              | || |              | || |              | || |              | || |              | || |              | |
# | '--------------' || '--------------' || '--------------' || '--------------' || '--------------' || '--------------' || '--------------' || '--------------' |
#  '----------------'  '----------------'  '----------------'  '----------------'  '----------------'  '----------------'  '----------------'  '----------------'
# ================================================================================================================================================================

#             _           _____                       _   _   _     _                   _
#     /\     (_)         / ____|                     | | (_) | |   (_)                 (_)
#    /  \     _   _ __  | |        ___    _ __     __| |  _  | |_   _    ___    _ __    _   _ __     __ _
#   / /\ \   | | | '__| | |       / _ \  | '_ \   / _` | | | | __| | |  / _ \  | '_ \  | | | '_ \   / _` |
#  / ____ \  | | | |    | |____  | (_) | | | | | | (_| | | | | |_  | | | (_) | | | | | | | | | | | | (_| |
# /_/    \_\ |_| |_|     \_____|  \___/  |_| |_|  \__,_| |_|  \__| |_|  \___/  |_| |_| |_| |_| |_|  \__, |
#                                                                                                    __/ |
#                                                                                                   |___/
# ========================================================================================================

add_meta_data(
    # Note user override
    #    - see also: Aircraft.AirConditioning.MASS_SCALER
    Aircraft.AirConditioning.MASS,
    meta_data=_MetaData,
    historical_name={
        "GASP": None,
        # ['WTS.WSP(23, 2)', '~WEIGHT.WAC', '~WTSTAT.WSP(23, 2)'],
        "FLOPS": None,
        "LEAPS1": [
            '(WeightABC)self._air_conditioning_group_weight',
            'aircraft.outputs.L0_weights_summary.air_conditioning_group_weight',
        ],
    },
    units='lbm',
    desc='air conditioning system mass',
    default_value=None,
)

add_meta_data(
    Aircraft.AirConditioning.MASS_COEFFICIENT,
    meta_data=_MetaData,
    historical_name={"GASP": 'INGASP.CW(6)', "FLOPS": None, "LEAPS1": None},
    units='unitless',
    desc='mass trend coefficient of air conditioning',
    default_value=1.0,
)

add_meta_data(
    Aircraft.AirConditioning.MASS_SCALER,
    meta_data=_MetaData,
    historical_name={
        "GASP": None,
        # ['&DEFINE.WTIN.WAC', 'MISWT.WAC', 'MISWT.OAC'],
        "FLOPS": 'WTIN.WAC',
        "LEAPS1": 'aircraft.inputs.L0_overrides.air_conditioning_group_weight',
    },
    units='unitless',
    desc='air conditioning system mass scaler',
    default_value=1.0,
)

#                     _     _   _____          _
#     /\             | |   (_) |_   _|        (_)
#    /  \     _ __   | |_   _    | |     ___   _   _ __     __ _
#   / /\ \   | '_ \  | __| | |   | |    / __| | | | '_ \   / _` |
#  / ____ \  | | | | | |_  | |  _| |_  | (__  | | | | | | | (_| |
# /_/    \_\ |_| |_|  \__| |_| |_____|  \___| |_| |_| |_|  \__, |
#                                                           __/ |
#                                                          |___/
# ===============================================================

add_meta_data(
    # NOTE user override
    #    - see also: Aircraft.AntiIcing.MASS_SCALER
    Aircraft.AntiIcing.MASS,
    meta_data=_MetaData,
    historical_name={
        "GASP": 'INGASP.CW(7)',
        # ['WTS.WSP(24, 2)', '~WEIGHT.WAI', '~WTSTAT.WSP(24, 2)'],
        "FLOPS": None,
        "LEAPS1": [
            '(WeightABC)self._aux_gear_weight',
            'aircraft.outputs.L0_weights_summary.aux_gear_weight',
        ],
    },
    units='lbm',
    desc='mass of anti-icing system (auxiliary gear)',
    default_value=None,
)

add_meta_data(
    Aircraft.AntiIcing.MASS_SCALER,
    meta_data=_MetaData,
    historical_name={
        "GASP": None,
        # ['&DEFINE.WTIN.WAI', 'MISWT.WAI', 'MISWT.OAI'],
        "FLOPS": 'WTIN.WAI',
        "LEAPS1": 'aircraft.inputs.L0_overrides.aux_gear_weight',
    },
    units='unitless',
    desc='anti-icing system mass scaler',
    default_value=1.0,
)

#             _____    _    _
#     /\     |  __ \  | |  | |
#    /  \    | |__) | | |  | |
#   / /\ \   |  ___/  | |  | |
#  / ____ \  | |      | |__| |
# /_/    \_\ |_|       \____/
# ============================

add_meta_data(
    # Note user override
    #    - see also: Aircraft.APU.MASS_SCALER
    Aircraft.APU.MASS,
    meta_data=_MetaData,
    historical_name={
        "GASP": 'INGASP.CW(1)',
        # ['WTS.WSP(17, 2)', '~WEIGHT.WAPU', '~WTSTAT.WSP(17, 2)'],
        "FLOPS": None,
        "LEAPS1": [
            '(WeightABC)self._aux_power_weight',
            'aircraft.outputs.L0_weights_summary.aux_power_weight',
        ],
    },
    units='lbm',
    desc='mass of auxiliary power unit',
    default_value=None,
)

add_meta_data(
    Aircraft.APU.MASS_SCALER,
    meta_data=_MetaData,
    historical_name={
        "GASP": None,
        # ['&DEFINE.WTIN.WAPU', 'MISWT.WAPU', 'MISWT.OAPU'],
        "FLOPS": 'WTIN.WAPU',
        "LEAPS1": 'aircraft.inputs.L0_overrides.aux_power_weight',
    },
    units='unitless',
    desc='mass scaler for auxiliary power unit',
    default_value=1.0,
)

#                     _                   _
#     /\             (_)                 (_)
#    /  \    __   __  _    ___    _ __    _    ___   ___
#   / /\ \   \ \ / / | |  / _ \  | '_ \  | |  / __| / __|
#  / ____ \   \ V /  | | | (_) | | | | | | | | (__  \__ \
# /_/    \_\   \_/   |_|  \___/  |_| |_| |_|  \___| |___/
# =======================================================

add_meta_data(
    # Note user override
    #    - see also: Aircraft.Avionics.MASS_SCALER
    Aircraft.Avionics.MASS,
    meta_data=_MetaData,
    historical_name={
        "GASP": 'INGASP.CW(5)',
        # ['WTS.WSP(21, 2)', '~WEIGHT.WAVONC', '~WTSTAT.WSP(21, 2)'],
        "FLOPS": None,
        "LEAPS1": [
            '(WeightABC)self._avionics_group_weight',
            'aircraft.outputs.L0_weights_summary.avionics_group_weight',
        ],
    },
    units='lbm',
    desc='avionics mass',
    default_value=None,
)

add_meta_data(
    Aircraft.Avionics.MASS_SCALER,
    meta_data=_MetaData,
    historical_name={
        "GASP": None,
        # ['&DEFINE.WTIN.WAVONC', 'MISWT.WAVONC', 'MISWT.OAVONC'],
        "FLOPS": 'WTIN.WAVONC',
        "LEAPS1": 'aircraft.inputs.L0_overrides.avionics_group_weight',
    },
    units='unitless',
    desc='avionics mass scaler',
    default_value=1.0,
)

#  ____            _     _
# |  _ \          | |   | |
# | |_) |   __ _  | |_  | |_    ___   _ __   _   _
# |  _ <   / _` | | __| | __|  / _ \ | '__| | | | |
# | |_) | | (_| | | |_  | |_  |  __/ | |    | |_| |
# |____/   \__,_|  \__|  \__|  \___| |_|     \__, |
#                                             __/ |
#                                            |___/
# =================================================
add_meta_data(
    Aircraft.Battery.ADDITIONAL_MASS,
    meta_data=_MetaData,
    historical_name={
        "GASP": None,
        "FLOPS": None,
        "LEAPS1": 'aircraft.inputs.L0_battery.weight_offset',
    },
    units='lbm',
    desc='mass of non energy-storing parts of the battery',
    default_value=0.0,
)

add_meta_data(
    Aircraft.Battery.DISCHARGE_LIMIT,
    meta_data=_MetaData,
    historical_name={
        "GASP": 'INGASP.SOCMIN',
        "FLOPS": None,
        "LEAPS1": 'aircraft.inputs.L0_battery.depth_of_discharge',
    },
    units='unitless',
    desc='default constraint on how far the battery can discharge, as a proportion of '
    'total energy capacity',
    default_value=0.2,
)

add_meta_data(
    Aircraft.Battery.EFFICIENCY,
    meta_data=_MetaData,
    historical_name={"GASP": 'INGASP.EFF_BAT', "FLOPS": None, "LEAPS1": None},
    units='unitless',
    default_value=1.0,
    desc="battery pack efficiency",
)

add_meta_data(
    Aircraft.Battery.ENERGY_CAPACITY,
    meta_data=_MetaData,
    historical_name={"GASP": 'EBATTAVL', "FLOPS": None, "LEAPS1": None},
    units='kJ',
    desc="total energy the battery can store",
)

add_meta_data(
    Aircraft.Battery.MASS,
    meta_data=_MetaData,
    historical_name={
        "GASP": 'INGASP.WBATTIN',
        "FLOPS": None,
        "LEAPS1": 'aircraft.inputs.L0_battery.weight',
    },
    units='lbm',
    desc='total mass of the battery',
    default_value=0.0,
)

add_meta_data(
    Aircraft.Battery.PACK_ENERGY_DENSITY,
    meta_data=_MetaData,
    historical_name={
        "GASP": 'INGASP.ENGYDEN',
        "FLOPS": None,
        "LEAPS1": 'aircraft.inputs.L0_battery.energy_density',
    },
    units='kW*h/kg',
    desc='specific energy density of the battery pack',
    default_value=1.0,
)


add_meta_data(
    Aircraft.Battery.PACK_MASS,
    meta_data=_MetaData,
    historical_name={"GASP": None, "FLOPS": None, "LEAPS1": None},
    units='lbm',
    desc='mass of the energy-storing components of the battery',
    default_value=0.0,
)

add_meta_data(
    Aircraft.Battery.PACK_VOLUMETRIC_DENSITY,
    meta_data=_MetaData,
    historical_name={"GASP": None, "FLOPS": None, "LEAPS1": None},
    units='kW*h/L',
    desc='volumetric density of the battery pack',
    default_value=0,
)

add_meta_data(
    Aircraft.Battery.VOLUME,
    meta_data=_MetaData,
    historical_name={"GASP": None, "FLOPS": None, "LEAPS1": None},
    units='ft*3',
    desc='total volume of the battery pack',
    default_value=0.0,
)


#  ____    _                      _              _    __          __  _                     ____                _
# |  _ \  | |                    | |            | |   \ \        / / (_)                   |  _ \              | |
# | |_) | | |   ___   _ __     __| |   ___    __| |    \ \  /\  / /   _   _ __     __ _    | |_) |   ___     __| |  _   _
# |  _ <  | |  / _ \ | '_ \   / _` |  / _ \  / _` |     \ \/  \/ /   | | | '_ \   / _` |   |  _ <   / _ \   / _` | | | | |
# | |_) | | | |  __/ | | | | | (_| | |  __/ | (_| |      \  /\  /    | | | | | | | (_| |   | |_) | | (_) | | (_| | | |_| |
# |____/  |_|  \___| |_| |_|  \__,_|  \___|  \__,_|       \/  \/     |_| |_| |_|  \__, |   |____/   \___/   \__,_|  \__, |
#                                                                                  __/ |                             __/ |
#                                                                                 |___/                             |___/
# ========================================================================================================================

add_meta_data(
    Aircraft.BWB.CABIN_AREA,
    meta_data=_MetaData,
    historical_name={
        "GASP": None,
        # ['&DEFINE.FUSEIN.ACABIN', 'WDEF.ACABIN'],
        "FLOPS": 'FUSEIN.ACABIN',
        "LEAPS1": [
            'aircraft.inputs.L0_blended_wing_body_design.cabin_area',
            'aircraft.cached.L0_blended_wing_body_design.cabin_area',
        ],
    },
    units='ft**2',
    desc='fixed area of passenger cabin for blended wing body transports',
    default_value=0.0,
)

add_meta_data(
    Aircraft.BWB.NUM_BAYS,
    meta_data=_MetaData,
    historical_name={
        "GASP": None,
        "FLOPS": 'FUSEIN.NBAY',  # ['&DEFINE.FUSEIN.NBAY', 'FUSDTA.NBAY'],
        "LEAPS1": [
            'aircraft.inputs.L0_blended_wing_body_design.bay_count',
            'aircraft.cached.L0_blended_wing_body_design.bay_count',
        ],
    },
    units='unitless',
    desc='fixed number of bays',
    types=int,
    option=True,
    default_value=0,
)

add_meta_data(
    Aircraft.BWB.PASSENGER_LEADING_EDGE_SWEEP,
    meta_data=_MetaData,
    historical_name={
        "GASP": None,
        # ['&DEFINE.FUSEIN.SWPLE', 'FUSDTA.SWPLE'],
        "FLOPS": 'FUSEIN.SWPLE',
        "LEAPS1": 'aircraft.inputs.L0_blended_wing_body_design.passenger_leading_edge_sweep',
    },
    units='deg',
    desc='sweep angle of the leading edge of the passenger cabin',
    default_value=45.0,
)

#   _____                                      _
#  / ____|                                    | |
# | |        __ _   _ __     __ _   _ __    __| |
# | |       / _` | | '_ \   / _` | | '__|  / _` |
# | |____  | (_| | | | | | | (_| | | |    | (_| |
#  \_____|  \__,_| |_| |_|  \__,_| |_|     \__,_|
# ===============================================
add_meta_data(
    Aircraft.Canard.AREA,
    meta_data=_MetaData,
    historical_name={
        "GASP": None,
        "FLOPS": 'WTIN.SCAN',  # ['&DEFINE.WTIN.SCAN', 'EDETIN.SCAN'],
        "LEAPS1": 'aircraft.inputs.L0_canard.area',
    },
    units='ft**2',
    desc='canard theoretical area',
    default_value=0.0,
)

add_meta_data(
    Aircraft.Canard.ASPECT_RATIO,
    meta_data=_MetaData,
    historical_name={
        "GASP": None,
        "FLOPS": 'WTIN.ARCAN',  # ['&DEFINE.WTIN.ARCAN', 'EDETIN.ARCAN'],
        "LEAPS1": 'aircraft.inputs.L0_canard.aspect_ratio',
    },
    units='unitless',
    desc='canard theoretical aspect ratio',
    default_value=None,
)

add_meta_data(
    Aircraft.Canard.CHARACTERISTIC_LENGTH,
    meta_data=_MetaData,
    historical_name={
        "GASP": None,
        "FLOPS": None,  # 'MISSA.EL[-1]',
        "LEAPS1": [
            'aircraft.outputs.L0_aerodynamics.mission_component_char_len_table[-1]',
            'aircraft.cached.L0_aerodynamics.mission_component_char_len_table[-1]',
        ],
    },
    units='ft',
    desc='Reynolds characteristic length for the canard',
)

add_meta_data(
    Aircraft.Canard.FINENESS,
    meta_data=_MetaData,
    historical_name={
        "GASP": None,
        "FLOPS": None,  # 'MISSA.FR[-1]',
        "LEAPS1": [
            'aircraft.outputs.L0_aerodynamics.mission_fineness_ratio_table[-1]',
            'aircraft.cached.L0_aerodynamics.mission_fineness_ratio_table[-1]',
        ],
    },
    units='unitless',
    desc='canard fineness ratio',
)

add_meta_data(
    Aircraft.Canard.LAMINAR_FLOW_LOWER,
    meta_data=_MetaData,
    historical_name={
        "GASP": None,
        "FLOPS": 'AERIN.TRLC',  # ['&DEFINE.AERIN.TRLC', 'XLAM.TRLC', ],
        "LEAPS1": 'aircraft.inputs.L0_aerodynamics.canard_percent_laminar_flow_lower_surface',
    },
    units='unitless',
    desc='define percent laminar flow for canard lower surface',
    default_value=0.0,
)

add_meta_data(
    Aircraft.Canard.LAMINAR_FLOW_UPPER,
    meta_data=_MetaData,
    historical_name={
        "GASP": None,
        "FLOPS": 'AERIN.TRUC',  # ['&DEFINE.AERIN.TRUC', 'XLAM.TRUC', ],
        "LEAPS1": 'aircraft.inputs.L0_aerodynamics.canard_percent_laminar_flow_upper_surface',
    },
    units='unitless',
    desc='define percent laminar flow for canard upper surface',
    default_value=0.0,
)

add_meta_data(
    # Note user override
    #    - see also: Aircraft.Canard.MASS_SCALER
    Aircraft.Canard.MASS,
    meta_data=_MetaData,
    historical_name={
        "GASP": None,
        # ['WTS.WSP(5, 2)', '~WEIGHT.WCAN', '~WTSTAT.WSP(5, 2)', '~INERT.WCAN'],
        "FLOPS": None,
        "LEAPS1": [
            '(WeightABC)self._canard_weight',
            'aircraft.outputs.L0_weights_summary.canard_weight',
        ],
    },
    units='lbm',
    desc='mass of canards',
    default_value=None,
)

add_meta_data(
    Aircraft.Canard.MASS_SCALER,
    meta_data=_MetaData,
    historical_name={
        "GASP": None,
        "FLOPS": 'WTIN.FRCAN',  # ['&DEFINE.WTIN.FRCAN', 'WTS.FRCAN', ],
        "LEAPS1": 'aircraft.inputs.L0_overrides.canard_weight',
    },
    units='unitless',
    desc='mass scaler for canard structure',
    default_value=1.0,
)

add_meta_data(
    Aircraft.Canard.TAPER_RATIO,
    meta_data=_MetaData,
    historical_name={
        "GASP": None,
        "FLOPS": 'WTIN.TRCAN',  # ['&DEFINE.WTIN.TRCAN', 'WTS.TRCAN'],
        "LEAPS1": 'aircraft.inputs.L0_canard.taper_ratio',
    },
    units='unitless',
    desc='canard theoretical taper ratio',
    default_value=None,
)

add_meta_data(
    Aircraft.Canard.THICKNESS_TO_CHORD,
    meta_data=_MetaData,
    historical_name={
        "GASP": None,
        "FLOPS": 'WTIN.TCCAN',  # ['&DEFINE.WTIN.TCCAN', 'EDETIN.TCCAN'],
        "LEAPS1": 'aircraft.inputs.L0_canard.thickness_to_chord_ratio',
    },
    units='unitless',
    desc='canard thickness-chord ratio',
    default_value=0.0,
)

add_meta_data(
    # Note user override
    #    - see also: Aircraft.Canard.WETTED_AREA_SCALER
    Aircraft.Canard.WETTED_AREA,
    meta_data=_MetaData,
    historical_name={
        "GASP": None,
        "FLOPS": None,  # ['ACTWET.SWTCN', 'MISSA.SWET[-1]'],
        "LEAPS1": [
            'aircraft.outputs.L0_aerodynamics.canard_wetted_area',
            'aircraft.outputs.L0_aerodynamics'
            '.mission_component_wetted_area_table[-1]',
            'aircraft.cached.L0_aerodynamics'
            '.mission_component_wetted_area_table[-1]',
        ],
    },
    units='ft**2',
    desc='canard wetted area',
    default_value=None,
)

add_meta_data(
    Aircraft.Canard.WETTED_AREA_SCALER,
    meta_data=_MetaData,
    historical_name={
        "GASP": None,
        "FLOPS": 'AERIN.SWETC',  # ['&DEFINE.AERIN.SWETC', 'AWETO.SWETC', ],
        "LEAPS1": 'aircraft.inputs.L0_aerodynamics.canard_wetted_area',
    },
    units='unitless',
    desc='canard wetted area scaler',
    default_value=1.0,
)

#    _____                   _                    _
#   / ____|                 | |                  | |
#  | |        ___    _ __   | |_   _ __    ___   | |  ___
#  | |       / _ \  | '_ \  | __| | '__|  / _ \  | | / __|
#  | |____  | (_) | | | | | | |_  | |    | (_) | | | \__ \
#   \_____|  \___/  |_| |_|  \__| |_|     \___/  |_| |___/
# ========================================================

add_meta_data(
    Aircraft.Controls.COCKPIT_CONTROL_MASS_SCALER,
    meta_data=_MetaData,
    historical_name={"GASP": 'INGASP.CK15', "FLOPS": None, "LEAPS1": None},
    units="unitless",
    desc='technology factor on cockpit controls mass',
    default_value=1.0,
)

add_meta_data(
    Aircraft.Controls.CONTROL_MASS_INCREMENT,
    meta_data=_MetaData,
    historical_name={"GASP": 'INGASP.DELWFC', "FLOPS": None, "LEAPS1": None},
    units='lbm',
    desc='incremental flight controls mass',
    default_value=0,
)

add_meta_data(
    Aircraft.Controls.STABILITY_AUGMENTATION_SYSTEM_MASS,
    meta_data=_MetaData,
    historical_name={"GASP": 'INGASP.SKSAS', "FLOPS": None, "LEAPS1": None},
    units='lbm',
    desc='mass of stability augmentation system',
    default_value=0,
)

add_meta_data(
    Aircraft.Controls.STABILITY_AUGMENTATION_SYSTEM_MASS_SCALER,
    meta_data=_MetaData,
    historical_name={"GASP": 'INGASP.CK19', "FLOPS": None, "LEAPS1": None},
    units="unitless",
    desc='technology factor on stability augmentation system mass',
    default_value=1,
)

add_meta_data(
    Aircraft.Controls.TOTAL_MASS,
    meta_data=_MetaData,
    historical_name={"GASP": 'INGASP.WFC', "FLOPS": None, "LEAPS1": None},
    units='lbm',
    desc='total mass of cockpit controls, fixed wing controls, and SAS',
)

#   _____                            _____                    _                       _
#  / ____|                          |  __ \                  | |                     | |
# | |       _ __    ___  __      __ | |__) |   __ _   _   _  | |   ___     __ _    __| |
# | |      | '__|  / _ \ \ \ /\ / / |  ___/   / _` | | | | | | |  / _ \   / _` |  / _` |
# | |____  | |    |  __/  \ V  V /  | |      | (_| | | |_| | | | | (_) | | (_| | | (_| |
#  \_____| |_|     \___|   \_/\_/   |_|       \__,_|  \__, | |_|  \___/   \__,_|  \__,_|
#                                                      __/ |
#                                                     |___/
# ======================================================================================

add_meta_data(
    Aircraft.CrewPayload.BAGGAGE_MASS,
    meta_data=_MetaData,
    historical_name={
        "GASP": None,
        # ['WTS.WSP(35,2)', '~WEIGHT.WPBAG', '~WTSTAT.WSP(35,2)', '~INERT.WPBAG'],
        "FLOPS": None,
        "LEAPS1": [
            '(WeightABC)self._passenger_bag_weight',
            'aircraft.outputs.L0_weights_summary.passenger_bag_weight',
        ],
    },
    units='lbm',
    desc='mass of passenger baggage',
)

add_meta_data(
    Aircraft.CrewPayload.BAGGAGE_MASS_PER_PASSENGER,
    meta_data=_MetaData,
    historical_name={
        "GASP": None,
        "FLOPS": 'WTIN.BPP',  # ['&DEFINE.WTIN.BPP', 'WPAB.BPP'],
        "LEAPS1": 'aircraft.inputs.L0_crew_and_payload.baggage_weight_per_passenger',
    },
    units='lbm',
    desc='baggage mass per passenger',
    option=True,
    default_value=None,
)

add_meta_data(
    # Note user override
    #    - see also: Aircraft.CrewPayload.CARGO_CONTAINER_MASS_SCALER
    Aircraft.CrewPayload.CARGO_CONTAINER_MASS,
    meta_data=_MetaData,
    historical_name={
        "GASP": None,
        # ['WTS.WSP(32,2)', '~WEIGHT.WCON', '~WTSTAT.WSP(32,2)', '~INERT.WCON',],
        "FLOPS": None,
        "LEAPS1": [
            '(WeightABC)self._cargo_containers_weight',
            'aircraft.outputs.L0_weights_summary.cargo_containers_weight',
        ],
    },
    units='lbm',
    desc='mass of cargo containers',
    default_value=None,
)

add_meta_data(
    Aircraft.CrewPayload.CARGO_CONTAINER_MASS_SCALER,
    meta_data=_MetaData,
    historical_name={
        "GASP": None,
        # ['&DEFINE.WTIN.WCON', 'MISWT.WCON', 'MISWT.OCON'],
        "FLOPS": 'WTIN.WCON',
        "LEAPS1": 'aircraft.inputs.L0_overrides.cargo_containers_weight',
    },
    units='unitless',
    desc='Scaler for mass of cargo containers',
    default_value=1.0,
)

add_meta_data(
    Aircraft.CrewPayload.CARGO_MASS,
    meta_data=_MetaData,
    historical_name={
        "GASP": 'INGASP.WCARGO',
        # ['WTS.WSP(36,2)', '~WEIGHT.WCARGO', '~WTSTAT.WSP(36,2)', '~INERT.WCARGO',],
        "FLOPS": None,
        "LEAPS1": [
            '(WeightABC)self._cargo_weight',
            'aircraft.outputs.L0_weights_summary.cargo_weight',
        ],
    },
    units='lbm',
    desc='total mass of cargo',
)

add_meta_data(
    Aircraft.CrewPayload.CATERING_ITEMS_MASS_PER_PASSENGER,
    meta_data=_MetaData,
    historical_name={"GASP": 'INGASP.CW(12)', "FLOPS": None, "LEAPS1": None},
    units='lbm',
    desc='mass of catering items per passenger',
    default_value=0.7,
)

#   ___               _
#  |   \   ___   ___ (_)  __ _   _ _
#  | |) | / -_) (_-< | | / _` | | ' \
#  |___/  \___| /__/ |_| \__, | |_||_|
#  ====================== |___/ ======

add_meta_data(
    Aircraft.CrewPayload.Design.NUM_BUSINESS_CLASS,
    meta_data=_MetaData,
    historical_name={
        "GASP": None,
        "FLOPS": 'WTIN.NPB',  # ['&DEFINE.WTIN.NPB', 'WTS.NPB'],
        "LEAPS1": 'aircraft.inputs.L0_crew_and_payload.business_class_count',
    },
    units='unitless',
    desc='number of business class passengers that the aircraft is designed to accommodate',
    types=int,
    option=True,
    default_value=0,  # AviaryValues.get_val(Aircraft.CrewPayload.NUM_BUSINESS_CLASS),
)

add_meta_data(
    Aircraft.CrewPayload.Design.NUM_FIRST_CLASS,
    meta_data=_MetaData,
    historical_name={
        "GASP": None,
        "FLOPS": 'WTIN.NPF',  # ['&DEFINE.WTIN.NPF', 'WTS.NPF'],
        "LEAPS1": 'aircraft.inputs.L0_crew_and_payload.first_class_count',
    },
    units='unitless',
    desc='number of first class passengers that the aircraft is designed to accommodate',
    types=int,
    option=True,
    default_value=0,
)

add_meta_data(
    Aircraft.CrewPayload.Design.NUM_PASSENGERS,
    meta_data=_MetaData,
    historical_name={
        "GASP": 'INGASP.PAX',  # number of passenger seats excluding crew
        "FLOPS": None,  # ['CSTDAT.NSV', '~WEIGHT.NPASS', '~WTSTAT.NPASS'],
        "LEAPS1": 'aircraft.outputs.L0_crew_and_payload.passenger_count',
    },
    units='unitless',
    desc='total number of passengers that the aircraft is designed to accommodate',
    option=True,
    default_value=0,
    types=int,
)


# TODO rename to economy?
add_meta_data(
    Aircraft.CrewPayload.Design.NUM_TOURIST_CLASS,
    meta_data=_MetaData,
    historical_name={
        "GASP": None,
        "FLOPS": 'WTIN.NPT',  # ['&DEFINE.WTIN.NPT', 'WTS.NPT'],
        "LEAPS1": 'aircraft.inputs.L0_crew_and_payload.tourist_class_count',
    },
    units='unitless',
    desc='number of tourist class passengers that the aircraft is designed to accommodate',
    types=int,
    option=True,
    default_value=0,
)

add_meta_data(
    # Note user override
    #    - see also: Aircraft.CrewPayload.FLIGHT_CREW_MASS_SCALER
    Aircraft.CrewPayload.FLIGHT_CREW_MASS,
    meta_data=_MetaData,
    historical_name={
        "GASP": None,
        # ['WTS.WSP(27, 2)', '~WEIGHT.WFLCRB', '~WTSTAT.WSP(27, 2)', '~INERT.WFLCRB'],
        "FLOPS": None,
        "LEAPS1": [
            '(WeightABC)self._flight_crew_and_bag_weight',
            'aircraft.outputs.L0_weights_summary.flight_crew_and_bag_weight',
        ],
    },
    units='lbm',
    desc='total mass of the flight crew and their baggage',
    default_value=None,
)

add_meta_data(
    Aircraft.CrewPayload.FLIGHT_CREW_MASS_SCALER,
    meta_data=_MetaData,
    historical_name={
        "GASP": None,
        # ['&DEFINE.WTIN.WFLCRB', 'MISWT.WFLCRB', 'MISWT.OFLCRB'],
        "FLOPS": 'WTIN.WFLCRB',
        "LEAPS1": 'aircraft.inputs.L0_overrides.flight_crew_and_bag_weight',
    },
    units='unitless',
    desc='scaler for total mass of the flight crew and their baggage',
    default_value=1.0,
)

add_meta_data(
    Aircraft.CrewPayload.MASS_PER_PASSENGER,
    meta_data=_MetaData,
    historical_name={
        "GASP": None,
        "FLOPS": 'WTIN.WPPASS',  # ['&DEFINE.WTIN.WPPASS', 'WPAB.WPPASS'],
        "LEAPS1": 'aircraft.inputs.L0_crew_and_payload.weight_per_passenger',
    },
    units='lbm',
    desc='mass per passenger',
    option=True,
    default_value=165.0,
)

add_meta_data(
    Aircraft.CrewPayload.MISC_CARGO,
    meta_data=_MetaData,
    historical_name={
        "GASP": None,
        "FLOPS": 'WTIN.CARGOF',  # ['&DEFINE.WTIN.CARGOF', 'WTS.CARGOF'],
        "LEAPS1": 'aircraft.inputs.L0_crew_and_payload.misc_cargo',
    },
    units='lbm',
    desc='cargo (other than passenger baggage) carried in fuselage',
    default_value=0.0,
)

add_meta_data(
    # Note user override
    #    - see also: Aircraft.CrewPayload.NON_FLIGHT_CREW_MASS_SCALER
    Aircraft.CrewPayload.NON_FLIGHT_CREW_MASS,
    meta_data=_MetaData,
    historical_name={
        "GASP": None,
        # ['WTS.WSP(28,2)', '~WEIGHT.WSTUAB', '~WTSTAT.WSP(28, 2)', '~INERT.WSTUAB'],
        "FLOPS": None,
        "LEAPS1": [
            '(WeightABC)self._cabin_crew_and_bag_weight',
            'aircraft.outputs.L0_weights_summary.cabin_crew_and_bag_weight',
        ],
    },
    units='lbm',
    desc='total mass of the non-flight crew and their baggage',
    default_value=None,
)

add_meta_data(
    Aircraft.CrewPayload.NON_FLIGHT_CREW_MASS_SCALER,
    meta_data=_MetaData,
    historical_name={
        "GASP": None,
        # ['&DEFINE.WTIN.WSTUAB', 'MISWT.WSTUAB', 'MISWT.OSTUAB'],
        "FLOPS": 'WTIN.WSTUAB',
        "LEAPS1": 'aircraft.inputs.L0_overrides.cabin_crew_and_bag_weight',
    },
    units='unitless',
    desc='scaler for total mass of the non-flight crew and their baggage',
    default_value=1.0,
)

add_meta_data(
    Aircraft.CrewPayload.NUM_BUSINESS_CLASS,
    meta_data=_MetaData,
    historical_name={
        "GASP": None,
        "FLOPS": None,  # ['&DEFINE.WTIN.NPB', 'WTS.NPB'],
        "LEAPS1": None,  # 'aircraft.inputs.L0_crew_and_payload.business_class_count',
    },
    units='unitless',
    desc='number of business class passengers',
    types=int,
    option=True,
    default_value=0,
)

add_meta_data(
    Aircraft.CrewPayload.NUM_FIRST_CLASS,
    meta_data=_MetaData,
    historical_name={
        "GASP": None,
        "FLOPS": None,  # ['&DEFINE.WTIN.NPF', 'WTS.NPF'],
        "LEAPS1": None,  # 'aircraft.inputs.L0_crew_and_payload.first_class_count',
    },
    units='unitless',
    desc='number of first class passengers',
    types=int,
    option=True,
    default_value=0,
)

add_meta_data(
    Aircraft.CrewPayload.NUM_FLIGHT_ATTENDANTS,
    meta_data=_MetaData,
    historical_name={
        "GASP": None,
        "FLOPS": 'WTIN.NSTU',  # ['&DEFINE.WTIN.NSTU', 'WTS.NSTU'],
        "LEAPS1": [
            'aircraft.inputs.L0_crew_and_payload.flight_attendants_count',
            'aircraft.cached.L0_crew_and_payload.flight_attendants_count',
        ],
    },
    units='unitless',
    desc='number of flight attendants',
    types=int,
    option=True,
    default_value=None,
)

add_meta_data(
    Aircraft.CrewPayload.NUM_FLIGHT_CREW,
    meta_data=_MetaData,
    historical_name={
        "GASP": None,
        # ['&DEFINE.WTIN.NFLCR', 'WTS.NFLCR', '~WTSTAT.NFLCR'],
        "FLOPS": 'WTIN.NFLCR',
        "LEAPS1": [
            'aircraft.inputs.L0_crew_and_payload.flight_crew_count',
            'aircraft.cached.L0_crew_and_payload.flight_crew_count',
        ],
    },
    units='unitless',
    desc='number of flight crew',
    types=int,
    option=True,
    default_value=None,
)

add_meta_data(
    Aircraft.CrewPayload.NUM_GALLEY_CREW,
    meta_data=_MetaData,
    historical_name={
        "GASP": None,
        "FLOPS": 'WTIN.NGALC',  # ['&DEFINE.WTIN.NGALC', 'WTS.NGALC'],
        "LEAPS1": [
            'aircraft.inputs.L0_crew_and_payload.galley_crew_count',
            'aircraft.cached.L0_crew_and_payload.galley_crew_count',
        ],
    },
    units='unitless',
    desc='number of galley crew',
    types=int,
    option=True,
    default_value=None,
)

add_meta_data(
    Aircraft.CrewPayload.NUM_PASSENGERS,
    meta_data=_MetaData,
    historical_name={
        "GASP": None,  # 'INGASP.PAX' here we assume previous studies were changing Design.num_pax not as-flown
        "FLOPS": None,  # ['CSTDAT.NSV', '~WEIGHT.NPASS', '~WTSTAT.NPASS'],
        "LEAPS1": None,  # 'aircraft.outputs.L0_crew_and_payload.passenger_count',
    },
    units='unitless',
    desc='total number of passengers',
    option=True,
    default_value=0,
    types=int,
)

# TODO rename to economy?
add_meta_data(
    Aircraft.CrewPayload.NUM_TOURIST_CLASS,
    meta_data=_MetaData,
    historical_name={
        "GASP": None,
        "FLOPS": None,  # ['&DEFINE.WTIN.NPT', 'WTS.NPT'],
        "LEAPS1": None,  # 'aircraft.inputs.L0_crew_and_payload.tourist_class_count',
    },
    units='unitless',
    desc='number of tourist class passengers',
    types=int,
    option=True,
    default_value=0,
)

add_meta_data(
    Aircraft.CrewPayload.PASSENGER_MASS,
    meta_data=_MetaData,
    historical_name={
        "GASP": None,
        # ['WTS.WSP(34, 2)', '~WEIGHT.WPASS', '~WTSTAT.WSP(34, 2)', '~INERT.WPASS'],
        "FLOPS": None,
        "LEAPS1": [
            '(WeightABC)self._passenger_weight',
            'aircraft.outputs.L0_weights_summary.passenger_weight',
        ],
    },
    units='lbm',
    desc='TBD: total mass of all passengers without their baggage',
)

add_meta_data(
    Aircraft.CrewPayload.PASSENGER_MASS_WITH_BAGS,
    meta_data=_MetaData,
    historical_name={"GASP": 'INGASP.UWPAX', "FLOPS": None, "LEAPS1": None},
    units='lbm',
    desc='total mass of one passenger and their bags',
    option=True,
    default_value=200,
)

add_meta_data(
    Aircraft.CrewPayload.PASSENGER_PAYLOAD_MASS,
    meta_data=_MetaData,
    # note: this GASP variable does not include cargo, but it does include
    # passenger baggage
    historical_name={"GASP": 'INGASP.WPL', "FLOPS": None, "LEAPS1": None},
    units='lbm',
    desc='mass of passenger payload, including passengers, passenger baggage',
)

add_meta_data(
    # NOTE: user override
    #    - see also: Aircraft.CrewPayload.PASSENGER_SERVICE_MASS_SCALER
    Aircraft.CrewPayload.PASSENGER_SERVICE_MASS,
    meta_data=_MetaData,
    historical_name={
        "GASP": None,
        # ['WTS.WSP(31, 2)', '~WEIGHT.WSRV', '~WTSTAT.WSP(31, 2)', '~INERT.WSRV'],
        "FLOPS": None,
        "LEAPS1": [
            '(WeightABC)self._passenger_service_weight',
            'aircraft.outputs.L0_weights_summary.passenger_service_weight',
        ],
    },
    units='lbm',
    desc='mass of passenger service equipment',
    default_value=None,
)

add_meta_data(
    Aircraft.CrewPayload.PASSENGER_SERVICE_MASS_PER_PASSENGER,
    meta_data=_MetaData,
    historical_name={"GASP": "INGASP.CW(9)", "FLOPS": None, "LEAPS1": None},
    default_value=2.0,
    units="lbm",
    desc='mass of passenger service items mass per passenger',
)

add_meta_data(
    Aircraft.CrewPayload.PASSENGER_SERVICE_MASS_SCALER,
    meta_data=_MetaData,
    historical_name={
        "GASP": None,
        # ['&DEFINE.WTIN.WSRV', 'MISWT.WSRV', 'MISWT.OSRV'],
        "FLOPS": 'WTIN.WSRV',
        "LEAPS1": 'aircraft.inputs.L0_overrides.passenger_service_weight',
    },
    units='unitless',
    desc='scaler for mass of passenger service equipment',
    default_value=1.0,
)

add_meta_data(
    Aircraft.CrewPayload.TOTAL_PAYLOAD_MASS,
    meta_data=_MetaData,
    historical_name={"GASP": None, "FLOPS": None, "LEAPS1": None},
    units='lbm',
    desc='total mass of payload, including passengers, passenger baggage, and cargo',
)

add_meta_data(
    Aircraft.CrewPayload.WATER_MASS_PER_OCCUPANT,
    meta_data=_MetaData,
    historical_name={"GASP": "INGASP.CW(10)", "FLOPS": None, "LEAPS1": None},
    default_value=1.0,
    units="lbm",
    desc='mass of water per occupant (passengers, pilots, and flight attendants)',
)

add_meta_data(
    Aircraft.CrewPayload.WING_CARGO,
    meta_data=_MetaData,
    historical_name={
        "GASP": None,
        "FLOPS": 'WTIN.CARGOW',  # ['&DEFINE.WTIN.CARGOW', 'WTS.CARGOW'],
        "LEAPS1": 'aircraft.inputs.L0_crew_and_payload.wing_cargo',
    },
    units='lbm',
    desc='cargo carried in wing',
    default_value=0.0,
)

#  _____                 _
# |  __ \               (_)
# | |  | |   ___   ___   _    __ _   _ __
# | |  | |  / _ \ / __| | |  / _` | | '_ \
# | |__| | |  __/ \__ \ | | | (_| | | | | |
# |_____/   \___| |___/ |_|  \__, | |_| |_|
#                             __/ |
#                            |___/
# =========================================
add_meta_data(
    Aircraft.Design.BASE_AREA,
    meta_data=_MetaData,
    historical_name={
        "GASP": None,
        "FLOPS": 'AERIN.SBASE',
        #  [  # inputs
        #      '&DEFINE.AERIN.SBASE', 'EDETIN.SBASE',
        #      # outputs
        #      'MISSA.SBASE', 'MISSA.SBASEX',
        #  ],
        "LEAPS1": [
            'aircraft.inputs.L0_aerodynamics.base_area',
            'aircraft.outputs.L0_aerodynamics.mission_base_area',
        ],
    },
    units='ft**2',
    desc='Aircraft base area (total exit cross-section area minus inlet '
    'capture areas for internally mounted engines)',
    default_value=0.0,
)

add_meta_data(
    Aircraft.Design.CG_DELTA,
    meta_data=_MetaData,
    historical_name={"GASP": 'INGASP.DELCG', "FLOPS": None, "LEAPS1": None},
    units='unitless',
    desc='allowable center-of-gravity (cg) travel as a fraction of '
    'the mean aerodynamic chord',
)

add_meta_data(
    Aircraft.Design.CHARACTERISTIC_LENGTHS,
    meta_data=_MetaData,
    historical_name={
        "GASP": None,
        "FLOPS": None,  # 'MISSA.EL',
        "LEAPS1": [
            'aircraft.outputs.L0_aerodynamics.mission_component_char_len_table',
            'aircraft.cached.L0_aerodynamics.mission_component_char_len_table',
        ],
    },
    units='ft',
    desc='Reynolds characteristic length for each component',
)

add_meta_data(
    Aircraft.Design.COCKPIT_CONTROL_MASS_COEFFICIENT,
    meta_data=_MetaData,
    historical_name={"GASP": 'INGASP.SKCC', "FLOPS": None, "LEAPS1": None},
    units="unitless",
    desc='mass trend coefficient of cockpit controls',
)

add_meta_data(
    Aircraft.Design.COMPUTE_HTAIL_VOLUME_COEFF,
    meta_data=_MetaData,
    historical_name={"GASP": None, "FLOPS": None, "LEAPS1": None},
    units="unitless",
    option=True,
    default_value=False,
    types=bool,
    desc='if true, use empirical tail volume coefficient equation. This is '
    'true if VBARHX is 0 in GASP.',
)

add_meta_data(
    Aircraft.Design.COMPUTE_VTAIL_VOLUME_COEFF,
    meta_data=_MetaData,
    historical_name={"GASP": None, "FLOPS": None, "LEAPS1": None},
    units="unitless",
    option=True,
    default_value=False,
    types=bool,
    desc='if true, use empirical tail volume coefficient equation. This is '
    'true if VBARVX is 0 in GASP.',
)

add_meta_data(
    Aircraft.Design.DRAG_COEFFICIENT_INCREMENT,
    meta_data=_MetaData,
    historical_name={"GASP": 'INGASP.DELCD', "FLOPS": None, "LEAPS1": None},
    units='unitless',
    desc='increment to the profile drag coefficient',
)

add_meta_data(
    Aircraft.Design.DRAG_POLAR,
    meta_data=_MetaData,
    historical_name={"GASP": None, "FLOPS": None, "LEAPS1": None},
    units='unitless',
    desc='Drag polar computed during Aviary pre-mission.',
)

add_meta_data(
    Aircraft.Design.EMERGENCY_EQUIPMENT_MASS,
    meta_data=_MetaData,
    historical_name={"GASP": 'INGASP.CW(11)', "FLOPS": None, "LEAPS1": None},
    units='lbm',
    desc='mass of emergency equipment',
    default_value=0.0,
)

add_meta_data(
    Aircraft.Design.EMPTY_MASS,
    meta_data=_MetaData,
    historical_name={
        "GASP": None,
        # ['&DEFMSS.MISSIN.DOWE', '&FLOPS.RERUN.DOWE', 'ESB.DOWE'],
        "FLOPS": 'MISSIN.DOWE',
        "LEAPS1": 'aircraft.inputs.L0_mission.fixed_operating_weight_empty',
    },
    units='lbm',
    desc='fixed operating empty mass',
    default_value=0.0,
)

add_meta_data(
    # Note user override
    #    - see also: Aircraft.Design.EMPTY_MASS_MARGIN_SCALER
    Aircraft.Design.EMPTY_MASS_MARGIN,
    meta_data=_MetaData,
    historical_name={
        "GASP": None,
        "FLOPS": None,  # 'DARM.WMARG',
        "LEAPS1": '(WeightABC)self._weight_empty_margin',
    },
    units='lbm',
    desc='empty mass margin',
    default_value=None,
)

add_meta_data(
    # Note users must enable this feature, or the associated calculation is
    # discarded
    Aircraft.Design.EMPTY_MASS_MARGIN_SCALER,
    meta_data=_MetaData,
    historical_name={
        "GASP": None,
        "FLOPS": 'WTIN.EWMARG',  # ['&DEFINE.WTIN.EWMARG', 'DARM.EWMARG'],
        "LEAPS1": 'aircraft.inputs.L0_overrides.weight_empty_margin',
    },
    units='unitless',
    desc='empty mass margin scaler',
    default_value=0.0,
)

add_meta_data(
    Aircraft.Design.EXTERNAL_SUBSYSTEMS_MASS,
    historical_name={
        "GASP": None,
        "FLOPS": None,
        "LEAPS1": None,
    },
    meta_data=_MetaData,
    units='lbm',
    desc='total mass of all user-defined external subsystems',
)

add_meta_data(
    Aircraft.Design.FINENESS,
    meta_data=_MetaData,
    historical_name={
        "GASP": None,
        "FLOPS": None,  # 'MISSA.FR',
        "LEAPS1": [
            'aircraft.outputs.L0_aerodynamics.mission_fineness_ratio_table',
            'aircraft.cached.L0_aerodynamics.mission_fineness_ratio_table',
        ],
    },
    units='unitless',
    desc='table of component fineness ratios',
)

add_meta_data(
    Aircraft.Design.FIXED_EQUIPMENT_MASS,
    meta_data=_MetaData,
    historical_name={"GASP": 'INGASP.WFE', "FLOPS": None, "LEAPS1": None},
    units='lbm',
    desc='total mass of fixed equipment: APU, Instruments, Hydraulics, Electrical, '
    'Avionics, AC, Anti-Icing, Auxilary Equipment, and Furnishings',
)

add_meta_data(
    Aircraft.Design.FIXED_USEFUL_LOAD,
    meta_data=_MetaData,
    historical_name={"GASP": 'INGASP.WFUL', "FLOPS": None, "LEAPS1": None},
    units='lbm',
    desc='total mass of fixed useful load: crew, service items, trapped oil, etc',
)

add_meta_data(
    Aircraft.Design.IJEFF,
    meta_data=_MetaData,
    historical_name={"GASP": 'INGASP.IJEFF', "FLOPS": None, "LEAPS1": None},
    desc="A flag used by Jeff V. Bowles to debug GASP code during his 53 years supporting the development of GASP. "
    "This flag is planted here to thank him for his hard work and dedication, Aviary wouldn't be what it is today "
    "without his help.",
)

add_meta_data(
    Aircraft.Design.LAMINAR_FLOW_LOWER,
    meta_data=_MetaData,
    historical_name={
        "GASP": None,
        "FLOPS": None,  # 'MISSA.TRL',
        "LEAPS1": 'aircraft.outputs.L0_aerodynamics.mission_component_percent_laminar_flow_lower_surface_table',
    },
    units='unitless',
    desc='table of percent laminar flow over lower component surfaces',
    default_value=None,
)

add_meta_data(
    Aircraft.Design.LAMINAR_FLOW_UPPER,
    meta_data=_MetaData,
    historical_name={
        "GASP": None,
        "FLOPS": None,  # 'MISSA.TRU',
        "LEAPS1": 'aircraft.outputs.L0_aerodynamics.mission_component_percent_laminar_flow_upper_surface_table',
    },
    units='unitless',
    desc='table of percent laminar flow over upper component surfaces',
    default_value=None,
)

add_meta_data(
    # Note user override (no scaling)
    Aircraft.Design.LANDING_TO_TAKEOFF_MASS_RATIO,
    meta_data=_MetaData,
    historical_name={
        "GASP": None,
        "FLOPS": 'AERIN.WRATIO',  # ['&DEFINE.AERIN.WRATIO', 'ESB.WRATIO'],
        "LEAPS1": 'aircraft.inputs.L0_takeoff_and_landing.landing_to_takeoff_weight_ratio',
    },
    units='unitless',
    desc='ratio of maximum landing mass to maximum takeoff mass',
    default_value=0.9,
)

add_meta_data(
    Aircraft.Design.LIFT_CURVE_SLOPE,
    meta_data=_MetaData,
    historical_name={"GASP": 'INGASP.CLALPH', "FLOPS": None, "LEAPS1": None},
    units="1/rad",
    desc='lift curve slope at cruise mach number',
)

add_meta_data(
    Aircraft.Design.LIFT_DEPENDENT_DRAG_COEFF_FACTOR,
    meta_data=_MetaData,
    historical_name={
        "GASP": None,
        "FLOPS": 'MISSIN.FCDI',  # '~DRGFCT.FCDI',
        "LEAPS1": 'aircraft.outputs.L0_aerodynamics.induced_drag_coeff_fact',
    },
    units='unitless',
    default_value=1.0,
    desc='Scaling factor for lift-dependent drag coefficient',
)

add_meta_data(
    Aircraft.Design.LIFT_POLAR,
    meta_data=_MetaData,
    historical_name={"GASP": None, "FLOPS": None, "LEAPS1": None},
    units='unitless',
    desc='Lift polar computed during Aviary pre-mission.',
)

add_meta_data(
    Aircraft.Design.MAX_FUSELAGE_PITCH_ANGLE,
    meta_data=_MetaData,
    historical_name={"GASP": 'INGASP.THEMAX', "FLOPS": None, "LEAPS1": None},
    units='deg',
    desc='maximum fuselage pitch allowed',
    default_value=15,
)

add_meta_data(
    Aircraft.Design.MAX_STRUCTURAL_SPEED,
    meta_data=_MetaData,
    historical_name={"GASP": 'INGASP.VMLFSL', "FLOPS": None, "LEAPS1": None},
    units='mi/h',
    desc='maximum structural design flight speed in miles per hour',
    default_value=0,
)

add_meta_data(
    Aircraft.Design.OPERATING_MASS,
    meta_data=_MetaData,
    # TODO: check with Aviary and GASPy engineers to ensure these are indeed
    # defined the same way
    historical_name={
        "GASP": 'INGASP.OWE',
        # ['WTS.WSP(33, 2)', '~WEIGHT.WOWE', '~WTSTAT.WSP(33, 2)'],
        "FLOPS": None,
        "LEAPS1": [
            '(WeightABC)self._operating_weight_empty',
            'aircraft.outputs.L0_weights_summary.operating_weight_empty',
        ],
    },
    units='lbm',
    desc='operating mass empty of the aircraft',
)

add_meta_data(
    Aircraft.Design.PART25_STRUCTURAL_CATEGORY,
    meta_data=_MetaData,
    historical_name={"GASP": "INGASP.CATD", "FLOPS": None, "LEAPS1": None},
    option=True,
    default_value=3,
    types=int,
    units="unitless",
    desc='part 25 structural category',
)

add_meta_data(
    Aircraft.Design.RESERVE_FUEL_ADDITIONAL,
    meta_data=_MetaData,
    historical_name={"GASP": 'INGASP.FRESF', "FLOPS": None, "LEAPS1": None},
    option=True,
    units="lbm",
    desc='required fuel reserves: directly in lbm',
    default_value=0,
)

add_meta_data(
    Aircraft.Design.RESERVE_FUEL_FRACTION,
    meta_data=_MetaData,
    historical_name={"GASP": None, "FLOPS": None, "LEAPS1": None},
    option=True,
    units="unitless",
    desc='required fuel reserves: given as a proportion of mission fuel. This value must be nonnegative. '
    'Mission fuel only includes normal phases and excludes reserve phases. '
    'If it is 0.5, the reserve fuel is half of the mission fuel (one third of the total fuel). Note '
    'it can be greater than 1. If it is 2, there would be twice as much reserve fuel as mission fuel '
    '(the total fuel carried would be 1/3 for the mission and 2/3 for the reserve)',
    default_value=0,
)

add_meta_data(
    Aircraft.Design.SMOOTH_MASS_DISCONTINUITIES,
    meta_data=_MetaData,
    historical_name={"GASP": None, "FLOPS": None, "LEAPS1": None},
    option=True,
    default_value=False,
    types=bool,
    units="unitless",
    desc='eliminates discontinuities in GASP-based mass estimation code if true',
)

add_meta_data(
    Aircraft.Design.STATIC_MARGIN,
    meta_data=_MetaData,
    historical_name={"GASP": 'INGASP.STATIC', "FLOPS": None, "LEAPS1": None},
    units='unitless',
    desc='aircraft static margin as a fraction of mean aerodynamic chord',
)

add_meta_data(
    Aircraft.Design.STRUCTURAL_MASS_INCREMENT,
    meta_data=_MetaData,
    historical_name={"GASP": 'INGASP.DELWST', "FLOPS": None, "LEAPS1": None},
    units='lbm',
    desc='structural mass increment that is added (or removed) after the structural mass is calculated',
    default_value=0,
)

add_meta_data(
    Aircraft.Design.STRUCTURE_MASS,
    meta_data=_MetaData,
    historical_name={
        "GASP": None,
        # ['WTS.WSP(9, 2)', '~WEIGHT.WSTRCT', '~WTSTAT.WSP(9, 2)'],
        "FLOPS": None,
        "LEAPS1": [
            '(WeightABC)self._total_structural_weight',
            'aircraft.outputs.L0_weights_summary.total_structural_weight',
        ],
    },
    units='lbm',
    desc='Total structural group mass',
)

add_meta_data(
    Aircraft.Design.SUBSONIC_DRAG_COEFF_FACTOR,
    meta_data=_MetaData,
    historical_name={
        "GASP": None,
        "FLOPS": 'MISSIN.FCDSUB',  # '~DRGFCT.FCDSUB',
        "LEAPS1": 'aircraft.outputs.L0_aerodynamics.sub_drag_coeff_fact',
    },
    units='unitless',
    default_value=1.0,
    desc='Scaling factor for subsonic drag',
)

add_meta_data(
    Aircraft.Design.SUPERCRITICAL_DIVERGENCE_SHIFT,
    meta_data=_MetaData,
    historical_name={"GASP": 'INGASP.SCFAC', "FLOPS": None, "LEAPS1": None},
    units='unitless',
    desc='shift in drag divergence Mach number due to ' 'supercritical design',
)

add_meta_data(
    Aircraft.Design.SUPERSONIC_DRAG_COEFF_FACTOR,
    meta_data=_MetaData,
    historical_name={
        "GASP": None,
        "FLOPS": 'MISSIN.FCDSUP',  # '~DRGFCT.FCDSUP',
        "LEAPS1": 'aircraft.outputs.L0_aerodynamics.sup_drag_coeff_fact',
    },
    units='unitless',
    default_value=1.0,
    desc='Scaling factor for supersonic drag',
)

add_meta_data(
    Aircraft.Design.SYSTEMS_EQUIP_MASS,
    meta_data=_MetaData,
    historical_name={
        "GASP": None,
        # ['WTS.WSP(25, 2)', '~WEIGHT.WSYS', '~WTSTAT.WSP(25, 2)'],
        "FLOPS": None,
        "LEAPS1": [
            '(WeightABC)self._equipment_group_weight',
            'aircraft.outputs.L0_weights_summary.equipment_group_weight',
        ],
    },
    units='lbm',
    desc='Total systems & equipment group mass',
)

add_meta_data(
    # Note in FLOPS/LEAPS1, this is the same variable as
    # Aircraft.Design.SYSTEMS_EQUIP_MASS, because FLOPS/LEAPS1 overwrite the
    # value during calculations; in Aviary, these must be separate variables
    Aircraft.Design.SYSTEMS_EQUIP_MASS_BASE,
    meta_data=_MetaData,
    historical_name={"GASP": None, "FLOPS": None, "LEAPS1": None},
    units='lbm',
    desc='Total systems & equipment group mass without additional 1% of ' 'empty mass',
)

add_meta_data(
    Aircraft.Design.THRUST_TO_WEIGHT_RATIO,
    meta_data=_MetaData,
    historical_name={
        "GASP": None,
        "FLOPS": 'CONFIN.TWR',
        "LEAPS1": 'ipropulsion.req_thrust_weight_ratio',
    },
    units='unitless',
    desc='required thrust-to-weight ratio of aircraft',
)

add_meta_data(
    Aircraft.Design.TOTAL_WETTED_AREA,
    meta_data=_MetaData,
    historical_name={
        "GASP": None,
        "FLOPS": None,  # '~WEIGHT.TWET',
        "LEAPS1": '~WeightABC._update_cycle.total_wetted_area',
    },
    units='ft**2',
    desc='total aircraft wetted area',
)

add_meta_data(
    # NOTE: user override (no scaling)
    Aircraft.Design.TOUCHDOWN_MASS,
    meta_data=_MetaData,
    historical_name={
        "GASP": None,
        "FLOPS": 'WTIN.WLDG',
        #  [  # inputs
        #      '&DEFINE.WTIN.WLDG', 'WTS.WLDG',
        #      # outputs
        #      'CMODLW.WLDGO',
        #  ],
        "LEAPS1": [
            'aircraft.inputs.L0_landing_gear.design_landing_weight',
            'aircraft.outputs.L0_landing_gear.design_landing_weight',
        ],
    },
    units='lbm',
    desc='design landing mass',
    default_value=None,
)

add_meta_data(
    Aircraft.Design.ULF_CALCULATED_FROM_MANEUVER,
    meta_data=_MetaData,
    historical_name={"GASP": 'CATD', "FLOPS": None, "LEAPS1": None},
    option=True,
    default_value=False,
    types=bool,
    units="unitless",
    desc='if true, ULF (ultimate load factor) is forced to be calculated from '
    'the maneuver load factor, even if the gust load factor is larger. '
    'This was set to true with a negative CATD in GASP.',
)

add_meta_data(
    Aircraft.Design.USE_ALT_MASS,
    meta_data=_MetaData,
    historical_name={
        "GASP": None,
        "FLOPS": 'WTIN.IALTWT',
        "LEAPS1": 'aircraft.inputs.L0_weights.use_alt_weights',
    },
    units='unitless',
    desc='control whether the alternate mass equations are to be used or not',
    option=True,
    types=bool,
    default_value=False,
)

add_meta_data(
    Aircraft.Design.WETTED_AREAS,
    meta_data=_MetaData,
    historical_name={
        "GASP": None,
        "FLOPS": None,  # 'MISSA.SWET',
        "LEAPS1": [
            'aircraft.outputs.L0_aerodynamics.mission_component_wetted_area_table',
            'aircraft.cached.L0_aerodynamics.mission_component_wetted_area_table',
        ],
    },
    units='ft**2',
    desc='table of component wetted areas',
)

add_meta_data(
    Aircraft.Design.ZERO_FUEL_MASS,
    meta_data=_MetaData,
    historical_name={
        "GASP": None,
        # ['WTS.WSP(37,2)', '~WEIGHT.WZF', '~WTSTAT.WSP(37,2)'],
        "FLOPS": None,
        "LEAPS1": [
            '(WeightABC)self._zero_fuel_weight',
            'aircraft.outputs.L0_weights.zero_fuel_weight',
            'aircraft.outputs.L0_weights_summary.zero_fuel_weight',
        ],
    },
    units='lbm',
    desc='zero fuel mass',
)

add_meta_data(
    Aircraft.Design.ZERO_LIFT_DRAG_COEFF_FACTOR,
    meta_data=_MetaData,
    historical_name={
        "GASP": None,
        "FLOPS": 'MISSIN.FCDO',  # '~DRGFCT.FCDO',
        "LEAPS1": 'aircraft.outputs.L0_aerodynamics.geom_drag_coeff_fact',
    },
    units='unitless',
    default_value=1.0,
    desc='Scaling factor for zero-lift drag coefficient',
)

#
#  ______   _                 _            _                  _
# |  ____| | |               | |          (_)                | |
# | |__    | |   ___    ___  | |_   _ __   _    ___    __ _  | |
# |  __|   | |  / _ \  / __| | __| | '__| | |  / __|  / _` | | |
# | |____  | | |  __/ | (__  | |_  | |    | | | (__  | (_| | | |
# |______| |_|  \___|  \___|  \__| |_|    |_|  \___|  \__,_| |_|
# ==============================================================

add_meta_data(
    Aircraft.Electrical.HAS_HYBRID_SYSTEM,
    meta_data=_MetaData,
    historical_name={"GASP": None, "FLOPS": None, "LEAPS1": None},
    units="unitless",
    option=True,
    default_value=True,
    types=bool,
    desc='if true there is an augmented electrical system',
)

add_meta_data(
    Aircraft.Electrical.HYBRID_CABLE_LENGTH,
    meta_data=_MetaData,
    historical_name={"GASP": 'INGASP.LCABLE', "FLOPS": None, "LEAPS1": None},
    units='ft',
    desc='length of cable for hybrid electric augmented system',
)

add_meta_data(
    # NOTE: user override
    #    - see also: Aircraft.Electrical.MASS_SCALER
    Aircraft.Electrical.MASS,
    meta_data=_MetaData,
    historical_name={
        "GASP": None,
        # ['WTS.WSP(20, 2)', '~WEIGHT.WELEC', '~WTSTAT.WSP(20, 2)'],
        "FLOPS": None,
        "LEAPS1": [
            '(WeightABC)self._electrical_group_weight',
            'aircraft.outputs.L0_weights_summary.electrical_group_weight',
        ],
    },
    units='lbm',
    desc='mass of the electrical system',
    default_value=None,
)

add_meta_data(
    Aircraft.Electrical.MASS_SCALER,
    meta_data=_MetaData,
    historical_name={
        "GASP": None,
        # ['&DEFINE.WTIN.WELEC', 'MISWT.WELEC', 'MISWT.OELEC'],
        "FLOPS": 'WTIN.WELEC',
        "LEAPS1": 'aircraft.inputs.L0_overrides.electrical_group_weight',
    },
    units='unitless',
    desc='mass scaler for the electrical system',
    default_value=1.0,
)

#  ______                   _
# |  ____|                 (_)
# | |__     _ __     __ _   _   _ __     ___
# |  __|   | '_ \   / _` | | | | '_ \   / _ \
# | |____  | | | | | (_| | | | | | | | |  __/
# |______| |_| |_|  \__, | |_| |_| |_|  \___|
#                    __/ |
#                   |___/
# ===========================================

# Note user override
#    - see also: Aircraft.Engine.ADDITIONAL_MASS_FRACTION
add_meta_data(
    Aircraft.Engine.ADDITIONAL_MASS,
    meta_data=_MetaData,
    historical_name={"GASP": None, "FLOPS": None, "LEAPS1": None},
    units='lbm',
    desc='additional propulsion system mass added to engine control and starter mass, or '
    'engine installation mass',
    default_value=0.0,
)

add_meta_data(
    Aircraft.Engine.ADDITIONAL_MASS_FRACTION,
    meta_data=_MetaData,
    historical_name={
        "GASP": 'INGASP.SKPEI',
        "FLOPS": 'WTIN.WPMISC',  # ['&DEFINE.WTIN.WPMISC', 'FAWT.WPMISC'],
        "LEAPS1": 'aircraft.inputs.L0_propulsion.misc_weight',
    },
    units='unitless',
    desc='fraction of (scaled) engine mass used to calculate additional propulsion '
    'system mass added to engine control and starter mass, or used to '
    'calculate engine installation mass',
    default_value=0.0,
)

add_meta_data(
    Aircraft.Engine.CONSTANT_FUEL_CONSUMPTION,
    meta_data=_MetaData,
    historical_name={
        "GASP": None,
        "FLOPS": 'MISSIN.FLEAK',
        "LEAPS1": ['iengine.fuel_leak', 'aircraft.inputs.L0_engine.fuel_leak'],
    },
    option=True,
    units='lbm/h',
    desc='Additional constant fuel flow. This value is not scaled with the engine',
    default_value=0.0,
)

add_meta_data(
    Aircraft.Engine.CONTROLS_MASS,
    meta_data=_MetaData,
    historical_name={
        "GASP": None,
        "FLOPS": None,  # '~WEIGHT.WEC',
        "LEAPS1": '(WeightABC)self._engine_ctrl_weight',
    },
    units='lbm',
    desc='estimated mass of the engine controls',
    default_value=0.0,
)

# TODO there should be a GASP name that pairs here
add_meta_data(
    Aircraft.Engine.DATA_FILE,
    meta_data=_MetaData,
    historical_name={"GASP": None, "FLOPS": "ENGDIN.EIFILE", "LEAPS1": None},
    units='unitless',
    types=(str, Path),
    default_value=None,
    option=True,
    desc='filepath to data file containing engine performance tables',
)

add_meta_data(
    Aircraft.Engine.FIXED_RPM,
    meta_data=_MetaData,
    historical_name={"GASP": None, "FLOPS": None, "LEAPS1": None},
    units='rpm',
    default_value=1.0,
    desc='RPM the engine is set to be running at. Overrides RPM provided by '
    'engine model or chosen by optimizer. Typically used when pairing a motor or '
    'turboshaft using a fixed operating RPM with a propeller.',
)

add_meta_data(
    Aircraft.Engine.FLIGHT_IDLE_MAX_FRACTION,
    meta_data=_MetaData,
    historical_name={
        "GASP": None,
        "FLOPS": 'ENGDIN.FIDMAX',
        "LEAPS1": 'aircraft.L0_fuel_flow.idle_max_fract',
    },
    units="unitless",
    option=True,
    default_value=1.0,
    desc='If Aircraft.Engine.GENERATE_FLIGHT_IDLE is True, bounds engine '
    'performance outputs (other than thrust) at flight idle to be below a '
    'decimal fraction of the max value of that output produced by the engine '
    'at each flight condition.',
)

add_meta_data(
    Aircraft.Engine.FLIGHT_IDLE_MIN_FRACTION,
    meta_data=_MetaData,
    historical_name={
        "GASP": None,
        "FLOPS": 'ENGDIN.FIDMIN',
        "LEAPS1": 'aircraft.L0_fuel_flow.idle_min_fract',
    },
    units="unitless",
    option=True,
    default_value=0.08,
    desc='If Aircraft.Engine.GENERATE_FLIGHT_IDLE is True, bounds engine '
    'performance outputs (other than thrust) at flight idle to be above a '
    'decimal fraction of the max value of that output produced by the engine '
    'at each flight condition.',
)

add_meta_data(
    Aircraft.Engine.FLIGHT_IDLE_THRUST_FRACTION,
    meta_data=_MetaData,
    historical_name={"GASP": None, "FLOPS": None, "LEAPS1": None},
    units="unitless",
    option=True,
    default_value=0.0,
    desc='If Aircraft.Engine.GENERATE_FLIGHT_IDLE is True, defines idle thrust '
    'condition as a decimal fraction of max thrust produced by the engine at each '
    'flight condition.',
)

add_meta_data(
    Aircraft.Engine.FUEL_FLOW_SCALER_CONSTANT_TERM,
    meta_data=_MetaData,
    historical_name={
        "GASP": None,
        "FLOPS": 'ENGDIN.DFFAC',
        "LEAPS1": 'ifuel_flow.scaling_const_term',
    },
    units='unitless',
    option=True,
    desc='Constant term in fuel flow scaling equation',
    default_value=0.0,
)

add_meta_data(
    Aircraft.Engine.FUEL_FLOW_SCALER_LINEAR_TERM,
    meta_data=_MetaData,
    historical_name={
        "GASP": None,
        "FLOPS": 'ENGDIN.FFFAC',
        "LEAPS1": 'ifuel_flow.scaling_linear_term',
    },
    units='unitless',
    desc='Linear term in fuel flow scaling equation',
    default_value=0.0,
    option=True,
)

add_meta_data(
    Aircraft.Engine.GENERATE_FLIGHT_IDLE,
    historical_name={
        "GASP": None,
        "FLOPS": 'ENGDIN.IDLE',
        "LEAPS1": 'engine_model.imodel_info.flight_idle_index',
    },
    meta_data=_MetaData,
    units="unitless",
    option=True,
    default_value=False,
    types=bool,
    desc='If True, generate flight idle data by extrapolating from engine deck. Flight '
    'idle is defined as engine performance when thrust is reduced to the level '
    'defined by Aircraft.Engine.FLIGHT_IDLE_THRUST_FRACTION. Engine outputs are '
    'extrapolated to this thrust level, bounded by '
    'Aircraft.Engine.FLIGHT_IDLE_MIN_FRACT and Aircraft.Engine.FLIGHT_IDLE_MIN_FRACT',
)

add_meta_data(
    Aircraft.Engine.GEOPOTENTIAL_ALT,
    meta_data=_MetaData,
    historical_name={
        "GASP": None,
        "FLOPS": 'ENGDIN.IGEO',
        "LEAPS1": 'imodel_info.geopotential_alt',
    },
    units='unitless',
    option=True,
    desc='If True, engine deck altitudes are geopotential and will be converted to '
    'geometric altitudes. If False, engine deck altitudes are geometric.',
    types=bool,
    default_value=False,
)

# Global hybrid throttle is also False by default to account for parallel-hybrid engines
# that can't operate at every power level at every condition due to other constraints
add_meta_data(
    Aircraft.Engine.GLOBAL_HYBRID_THROTTLE,
    meta_data=_MetaData,
    historical_name={"GASP": None, "FLOPS": None, "LEAPS1": None},
    units='unitless',
    desc='Flag for engine decks if the range of provided hybrid throttles is consistent '
    'across all flight conditions (e.g. the maximum hybrid throttle seen in the entire '
    'deck is 1.0, but a given flight condition only goes to 0.9 -> GLOBAL_HYBRID_THROTTLE '
    '= TRUE means the engine can be extrapolated out to 1.0 at that point. If '
    "GLOBAL_HYBRID_THROTTLE is False, then each flight condition's hybrid throttle range is "
    'individually normalized from 0 to 1 independent of other points on the deck).',
    default_value=False,
    types=bool,
    option=True,
)

# TODO Disabling global throttle ranges is preferred (therefore default) to prevent
# unintended extrapolation, but breaks missions using GASP-based engines that have uneven
# throttle ranges (need t4 constraint on mission to truly fix).
add_meta_data(
    Aircraft.Engine.GLOBAL_THROTTLE,
    meta_data=_MetaData,
    historical_name={"GASP": None, "FLOPS": None, "LEAPS1": None},
    units='unitless',
    desc='Flag for engine decks if the range of provided throttles is consistent '
    'across all flight conditions (e.g. the maximum throttle seen in the entire '
    'deck is 1.0, but a given flight condition only goes to 0.9 -> GLOBAL_THROTTLE '
    '= TRUE means the engine can be extrapolated out to 1.0 at that point. If '
    "GLOBAL_THROTTLE is False, then each flight condition's throttle range is "
    'individually normalized from 0 to 1 independent of other points on the deck).',
    default_value=False,
    types=bool,
    option=True,
)

# TODO dependency on NTYE? Does this var need preprocessing? Can this mention be removed?
add_meta_data(
    Aircraft.Engine.HAS_PROPELLERS,
    meta_data=_MetaData,
    historical_name={"GASP": None, "FLOPS": None, "LEAPS1": None},
    option=True,
    units="unitless",
    default_value=False,
    types=bool,
    desc='if True, the aircraft has propellers, otherwise aircraft is assumed to have no '
    'propellers. In GASP this depended on NTYE',
)

add_meta_data(
    Aircraft.Engine.IGNORE_NEGATIVE_THRUST,
    meta_data=_MetaData,
    historical_name={
        "GASP": None,
        "FLOPS": 'ENGDIN.NONEG',
        "LEAPS1": 'imodel_info.ignore_negative_thrust',
    },
    option=True,
    units="unitless",
    default_value=False,
    types=bool,
    desc='If False, all input or generated points are used, otherwise points in the '
    'engine deck with negative net thrust are ignored.',
)

add_meta_data(
    Aircraft.Engine.INTERPOLATION_METHOD,
    meta_data=_MetaData,
    historical_name={"GASP": None, "FLOPS": None, "LEAPS1": None},
    units="unitless",
    option=True,
    default_value='slinear',
    types=str,
    desc="method used for interpolation on an engine deck's data file, allowable values are "
    'table methods from openmdao.components.interp_util.interp',
)

add_meta_data(
    Aircraft.Engine.MASS,
    meta_data=_MetaData,
    historical_name={
        "GASP": None,
        "FLOPS": None,  # ['WTS.WSP(10, 2)', '~WTSTAT.WSP(10, 2)'],
        "LEAPS1": 'aircraft.outputs.L0_weights_summary.Engine.WEIGHT',
    },
    units='lbm',
    desc='scaled mass of a single engine or bare engine if inlet and nozzle mass are '
    'supplied',
    default_value=0.0,
)

add_meta_data(
    Aircraft.Engine.MASS_SCALER,
    meta_data=_MetaData,
    historical_name={
        "GASP": 'INGASP.CK5',
        "FLOPS": 'WTIN.EEXP',  # '~WEIGHT.EEXP',
        "LEAPS1": 'aircraft.inputs.L0_propulsion.engine_weight_scale',
    },
    units='unitless',
    desc='scaler for engine mass',
    default_value=0.0,
)

add_meta_data(
    Aircraft.Engine.MASS_SPECIFIC,
    meta_data=_MetaData,
    historical_name={"GASP": 'INGASP.SWSLS', "FLOPS": None, "LEAPS1": None},
    units="lbm/lbf",
    desc='specific mass of one engine (engine weight/SLS thrust)',
    default_value=0.0,
)

add_meta_data(
    Aircraft.Engine.NUM_ENGINES,
    meta_data=_MetaData,
    historical_name={
        "GASP": "INGASP.ENP",
        "FLOPS": None,  # ['~ANALYS.NENG', 'LANDG.XENG', ],
        "LEAPS1": 'aircraft.outputs.L0_propulsion.total_engine_count',
    },
    units='unitless',
    desc='total number of engines per model on the aircraft '
    '(fuselage, wing, or otherwise)',
    types=int,
    option=True,
    default_value=2,
)

add_meta_data(
    Aircraft.Engine.NUM_FUSELAGE_ENGINES,
    meta_data=_MetaData,
    historical_name={
        "GASP": None,
        "FLOPS": 'WTIN.NEF',  # ['&DEFINE.WTIN.NEF', 'EDETIN.NEF'],
        "LEAPS1": 'aircraft.inputs.L0_fuselage.engines_count',
    },
    units='unitless',
    desc='number of fuselage mounted engines per model',
    option=True,
    types=int,
    default_value=0,
)

add_meta_data(
    Aircraft.Engine.NUM_WING_ENGINES,
    meta_data=_MetaData,
    historical_name={
        "GASP": None,
        # ['&DEFINE.WTIN.NEW', 'EDETIN.NEW', '~WWGHT.NEW'],
        "FLOPS": 'WTIN.NEW',
        "LEAPS1": 'aircraft.inputs.L0_wing.engines_count',
    },
    units='unitless',
    desc='number of wing mounted engines per model',
    option=True,
    types=int,
    default_value=0,
)

add_meta_data(
    Aircraft.Engine.POD_MASS,
    meta_data=_MetaData,
    historical_name={
        "GASP": None,
        "FLOPS": None,  # ['~WEIGHT.WPOD', '~WWGHT.WPOD'],
        "LEAPS1": '(WeightABC)self._engine_pod_weight_list',
    },
    units='lbm',
    desc='engine pod mass including nacelles',
    default_value=0.0,
)

add_meta_data(
    Aircraft.Engine.POD_MASS_SCALER,
    meta_data=_MetaData,
    historical_name={"GASP": 'INGASP.CK14', "FLOPS": None, "LEAPS1": None},
    units="unitless",
    desc='technology factor on mass of engine pods',
    default_value=1.0,
)

add_meta_data(
    Aircraft.Engine.POSITION_FACTOR,
    meta_data=_MetaData,
    historical_name={"GASP": 'INGASP.SKEPOS', "FLOPS": None, "LEAPS1": None},
    units="unitless",
    desc='engine position factor',
    default_value=0,
)

add_meta_data(
    Aircraft.Engine.PYLON_FACTOR,
    meta_data=_MetaData,
    historical_name={"GASP": 'INGASP.FPYL', "FLOPS": None, "LEAPS1": None},
    units="unitless",
    desc='factor for turbofan engine pylon mass',
    default_value=0.7,
)

add_meta_data(
    Aircraft.Engine.REFERENCE_DIAMETER,
    meta_data=_MetaData,
    historical_name={"GASP": 'INGASP.DIAM_REF', "FLOPS": None, "LEAPS1": None},
    units='ft',
    desc='engine reference diameter',
    default_value=0.0,
)

# NOTE This unscaled turbine (engine) weight is an input provided by the user, and is not
#      an override. It is scaled by Aircraft.Engine.SCALE_FACTOR (a calculated value) to
#      produce Aircraft.Engine.MASS
add_meta_data(
    Aircraft.Engine.REFERENCE_MASS,
    meta_data=_MetaData,
    historical_name={
        "GASP": None,
        "FLOPS": 'WTIN.WENG',  # '~WEIGHT.WENG',
        "LEAPS1": '(WeightABC)self._Engine.WEIGHT',
    },
    units='lbm',
    desc='unscaled mass of a single engine or bare engine if inlet and nozzle mass '
    'are supplied',
    default_value=None,
    option=True,
)

add_meta_data(
    Aircraft.Engine.REFERENCE_SLS_THRUST,
    meta_data=_MetaData,
    historical_name={
        "GASP": 'INGASP.FN_REF',
        "FLOPS": 'WTIN.THRSO',
        "LEAPS1": 'aircraft.inputs.L0_engine*.thrust',
    },
    units='lbf',
    desc='maximum thrust of an engine provided in engine model files',
    default_value=None,
    option=True,
)

add_meta_data(
    Aircraft.Engine.RPM_DESIGN,
    meta_data=_MetaData,
    historical_name={
        "GASP": 'INPROP.XNMAX',  # maximum engine speed, rpm
        "FLOPS": None,
        "LEAPS1": None,
    },
    units='rpm',
    desc='the designed output RPM from the engine for fixed-RPM shafts',
    default_value=None,
)

add_meta_data(
    Aircraft.Engine.SCALE_FACTOR,
    meta_data=_MetaData,
    historical_name={"GASP": None, "FLOPS": None, "LEAPS1": None},
    units='unitless',
    desc='Thrust-based scaling factor used to scale engine performance data during '
    'mission analysis',
    default_value=1.0,
)

add_meta_data(
    Aircraft.Engine.SCALE_MASS,
    meta_data=_MetaData,
    historical_name={
        "GASP": None,
        "FLOPS": None,
        "LEAPS1": '(types)EngineScaleModes.WEIGHT',
    },
    desc='Toggle for enabling scaling of engine mass',
    option=True,
    types=bool,
    default_value=True,
)

add_meta_data(
    Aircraft.Engine.SCALE_PERFORMANCE,
    meta_data=_MetaData,
    historical_name={
        "GASP": None,
        "FLOPS": None,
        "LEAPS1": [
            'iengine.scale_mode',
            '(types)EngineScaleModes.DEFAULT',
        ],
    },
    desc='Toggle for enabling scaling of engine performance including thrust, fuel flow, '
    'and electric power',
    option=True,
    types=bool,
    default_value=True,
)

add_meta_data(
    Aircraft.Engine.SCALED_SLS_THRUST,
    meta_data=_MetaData,
    historical_name={
        "GASP": 'INGASP.THIN',
        "FLOPS": 'CONFIN.THRUST',
        "LEAPS1": [
            'aircraft.outputs.L0_propulsion.max_rated_thrust',
            'aircraft.cached.L0_propulsion.max_rated_thrust',
        ],
    },
    units='lbf',
    desc='maximum thrust of an engine after scaling',
    default_value=0.0,
)

add_meta_data(
    Aircraft.Engine.STARTER_MASS,
    meta_data=_MetaData,
    historical_name={
        "GASP": None,
        "FLOPS": None,  # '~WEIGHT.WSTART',
        "LEAPS1": '(WeightABC)self._starter_weight',
    },
    units='lbm',
    desc='starter mass',
    default_value=0.0,
)

add_meta_data(
    Aircraft.Engine.SUBSONIC_FUEL_FLOW_SCALER,
    meta_data=_MetaData,
    historical_name={
        "GASP": None,
        "FLOPS": 'ENGDIN.FFFSUB',
        "LEAPS1": 'aircraft.L0_fuel_flow.subsonic_factor',
    },
    units='unitless',
    desc='scaling factor on fuel flow when Mach number is subsonic',
    default_value=1.0,
    option=True,
)

add_meta_data(
    Aircraft.Engine.SUPERSONIC_FUEL_FLOW_SCALER,
    meta_data=_MetaData,
    historical_name={
        "GASP": None,
        "FLOPS": 'ENGDIN.FFFSUP',
        "LEAPS1": 'aircraft.L0_fuel_flow.supersonic_factor',
    },
    units='unitless',
    desc='scaling factor on fuel flow when Mach number is supersonic',
    default_value=1.0,
    option=True,
)

add_meta_data(
    # Note user override
    #    - see also: Aircraft.Engine.THRUST_REVERSERS_MASS_SCALER
    Aircraft.Engine.THRUST_REVERSERS_MASS,
    meta_data=_MetaData,
    historical_name={
        "GASP": None,
        # ['WTS.WSP(11, 2)', '~WEIGHT.WTHR', '~WTSTAT.WSP(11, 2)', '~INERT.WTHR'],
        "FLOPS": None,
        "LEAPS1": [
            '(WeightABC)self._thrust_reversers_weight',
            'aircraft.outputs.L0_weights_summary.thrust_reversers_weight',
        ],
    },
    units='lbm',
    desc='mass of thrust reversers on engines',
    default_value=0.0,
)

add_meta_data(
    # Note users must enable this feature, or the associated calculation is
    # discarded
    Aircraft.Engine.THRUST_REVERSERS_MASS_SCALER,
    meta_data=_MetaData,
    historical_name={
        "GASP": None,
        # ['&DEFINE.WTIN.WTHR', 'MISWT.WTHR', 'MISWT.OTHR'],
        "FLOPS": 'WTIN.WTHR',
        "LEAPS1": 'aircraft.inputs.L0_overrides.thrust_reversers_weight',
    },
    units='unitless',
    desc='scaler for mass of thrust reversers on engines',
    default_value=0.0,  # FLOPS/LEAPS1 default value
)

add_meta_data(
    Aircraft.Engine.TYPE,
    meta_data=_MetaData,
    historical_name={"GASP": 'INGASP.NTYE', "FLOPS": None, "LEAPS1": None},
    option=True,
    default_value=GASPEngineType.TURBOJET,
    types=GASPEngineType,
    units="unitless",
    desc='specifies engine type used for GASP-based engine mass calculation',
<<<<<<< HEAD
)

add_meta_data(
    Aircraft.Engine.USE_PROPELLER_MAP,
    meta_data=_MetaData,
    historical_name={"GASP": None,
                     "FLOPS": None,
                     "LEAPS1": None
                     },
    option=True,
    default_value=False,
    types=bool,
    units="unitless",
    desc='flag whether to use propeller map or Hamilton-Standard model.'
=======
>>>>>>> 98cda9aa
)

add_meta_data(
    Aircraft.Engine.WING_LOCATIONS,
    meta_data=_MetaData,
    historical_name={
        "GASP": 'INGASP.YP',
        "FLOPS": 'WTIN.ETAE',  # ['&DEFINE.WTIN.ETAE', 'WDEF.ETAE'],
        "LEAPS1": 'aircraft.inputs.L0_propulsion.wing_engine_locations',
    },
    units='unitless',
    desc='Engine wing mount locations as fractions of semispan; (NUM_WING_ENGINES)/2 values '
    'are input',
    default_value=np.array([0.0]),
)

#   ___                      _
#  / __|  ___   __ _   _ _  | |__   ___  __ __
# | (_ | / -_) / _` | | '_| | '_ \ / _ \ \ \ /
#  \___| \___| \__,_| |_|   |_.__/ \___/ /_\_\
# ============================================

add_meta_data(
    Aircraft.Engine.Gearbox.EFFICIENCY,
    meta_data=_MetaData,
    historical_name={"GASP": None, "FLOPS": None, "LEAPS1": None},
    units='unitless',
    desc='The efficiency of the gearbox.',
    default_value=1.0,
)
add_meta_data(
    Aircraft.Engine.Gearbox.GEAR_RATIO,
    meta_data=_MetaData,
    historical_name={"GASP": None, "FLOPS": None, "LEAPS1": None},  # 1 / INPROP.GR
    units='unitless',
    desc='Reduction gear ratio, or the ratio of the RPM_in divided by the RPM_out for the gearbox.',
    default_value=1.0,
)

add_meta_data(
    Aircraft.Engine.Gearbox.MASS,
    meta_data=_MetaData,
    historical_name={"GASP": None, "FLOPS": None, "LEAPS1": None},
    units='lbm',
    desc='The mass of the gearbox.',
    default_value=0,
)

add_meta_data(
    Aircraft.Engine.Gearbox.SHAFT_POWER_DESIGN,
    meta_data=_MetaData,
    historical_name={
        "GASP": 'INPROP.HPMSLS',  # max sea level static horsepower, hp
        "FLOPS": None,
        "LEAPS1": None,
    },
    units='hp',
    desc='A guess for the maximum power that will be transmitted through the gearbox during the mission (max shp input).',
    default_value=1.0,
)

add_meta_data(
    Aircraft.Engine.Gearbox.SPECIFIC_TORQUE,
    meta_data=_MetaData,
    historical_name={"GASP": None, "FLOPS": None, "LEAPS1": None},
    units='lbf*ft/lbm',
    desc='The specific torque of the gearbox, used to calculate gearbox mass. ',
    default_value=100,
)

#  __  __         _
# |  \/  |  ___  | |_   ___   _ _
# | |\/| | / _ \ |  _| / _ \ | '_|
# |_|  |_| \___/  \__| \___/ |_|
# ================================

add_meta_data(
    Aircraft.Engine.Motor.MASS,
    meta_data=_MetaData,
    historical_name={"GASP": 'WMOTOR', "FLOPS": None, "LEAPS1": None},
    units='lbm',
    desc='Total motor mass (considers number of motors)',
    default_value=0.0,
)

add_meta_data(
    Aircraft.Engine.Motor.TORQUE_MAX,
    meta_data=_MetaData,
    historical_name={"GASP": None, "FLOPS": None, "LEAPS1": None},
    units='lbf*ft',
    desc='Max torque value that can be output from a single motor. Used to determine '
    'motor mass in pre-mission',
)

#   ___                            _   _
#  | _ \  _ _   ___   _ __   ___  | | | |  ___   _ _
#  |  _/ | '_| / _ \ | '_ \ / -_) | | | | / -_) | '_|
#  |_|   |_|   \___/ | .__/ \___| |_| |_| \___| |_|
#                    |_|
# ===================================================

add_meta_data(
    Aircraft.Engine.Propeller.ACTIVITY_FACTOR,
    meta_data=_MetaData,
    historical_name={"GASP": 'INPROP.AF', "FLOPS": None, "LEAPS1": None},
    units="unitless",
    desc='propeller actitivty factor per Blade (Range: 80 to 200)',
    default_value=0.0,
)

# NOTE if FT < 0, this bool is true, if >= 0, this is false and the value of FT is used
# as the installation loss factor
add_meta_data(
    Aircraft.Engine.Propeller.COMPUTE_INSTALLATION_LOSS,
    meta_data=_MetaData,
    historical_name={"GASP": 'INPROP.FT', "FLOPS": None, "LEAPS1": None},
    units="unitless",
    option=True,
    default_value=True,
    types=bool,
    desc='if true, compute installation loss factor based on blockage factor',
)

add_meta_data(
    Aircraft.Engine.Propeller.DATA_FILE,
    meta_data=_MetaData,
    historical_name={"GASP": None, "FLOPS": None, "LEAPS1": None},
    units='unitless',
    types=(str, Path),
    default_value=None,
    option=True,
    desc='filepath to data file containing propeller data map',
)

add_meta_data(
    Aircraft.Engine.Propeller.DIAMETER,
    meta_data=_MetaData,
    historical_name={"GASP": 'INPROP.DPROP', "FLOPS": None, "LEAPS1": None},
    units='ft',
    desc='propeller diameter',
    default_value=0.0,
)

add_meta_data(
    Aircraft.Engine.Propeller.INTEGRATED_LIFT_COEFFICIENT,
    meta_data=_MetaData,
    historical_name={"GASP": 'INPROP.CLI', "FLOPS": None, "LEAPS1": None},
    units='unitless',
    desc='propeller blade integrated design lift coefficient (Range: 0.3 to 0.8)',
    default_value=0.5,
)

add_meta_data(
    Aircraft.Engine.Propeller.NUM_BLADES,
    meta_data=_MetaData,
    historical_name={"GASP": 'INPROP.BL', "FLOPS": None, "LEAPS1": None},
    units='unitless',
    desc='number of blades per propeller',
    option=True,
    types=int,
    default_value=0,
)

add_meta_data(
    Aircraft.Engine.Propeller.TIP_MACH_MAX,
    meta_data=_MetaData,
    historical_name={
        "GASP": None,  # TODO this needs verification
        "FLOPS": None,
        "LEAPS1": None,
    },
    units='unitless',
    desc='maximum allowable Mach number at propeller tip (based on helical speed)',
    default_value=1.0,
)

add_meta_data(
    Aircraft.Engine.Propeller.TIP_SPEED_MAX,
    meta_data=_MetaData,
    historical_name={
        "GASP": ['INPROP.TSPDMX', 'INPROP.TPSPDMXe'],
        "FLOPS": None,
        "LEAPS1": None,
    },
    units='ft/s',
    desc='maximum allowable propeller linear tip speed',
    default_value=800.0,
)

# add_meta_data(
#     Aircraft.Engine.USE_PROPELLER_MAP,
#     meta_data=_MetaData,
#     historical_name={"GASP": None,
#                      "FLOPS": None,
#                      "LEAPS1": None
#                      },
#     option=True,
#     default_value=False,
#     types=bool,
#     units="unitless",
#     desc='flag whether to use propeller map or Hamilton-Standard model.'
# )

#  ______   _
# |  ____| (_)
# | |__     _   _ __    ___
# |  __|   | | | '_ \  / __|
# | |      | | | | | | \__ \
# |_|      |_| |_| |_| |___/
# ===========================

add_meta_data(
    Aircraft.Fins.AREA,
    meta_data=_MetaData,
    historical_name={
        "GASP": None,
        "FLOPS": 'WTIN.SFIN',  # ['&DEFINE.WTIN.SFIN', 'WTS.SFIN'],
        "LEAPS1": 'aircraft.inputs.L0_fins.area',
    },
    units='ft**2',
    desc='vertical fin theoretical area',
    default_value=0.0,
)

add_meta_data(
    # Note user override
    #    - see also: Aircraft.Fins.MASS_SCALER
    Aircraft.Fins.MASS,
    meta_data=_MetaData,
    historical_name={
        "GASP": None,
        # ['WTS.WSP(4, 2)', '~WEIGHT.WFIN', '~WTSTAT.WSP(4, 2)'],
        "FLOPS": None,
        "LEAPS1": [
            '(WeightABC)self._wing_vertical_fin_weight',
            'aircraft.outputs.L0_weights_summary.wing_vertical_fin_weight',
        ],
    },
    units='lbm',
    desc='mass of vertical fins',
    default_value=None,
)

add_meta_data(
    Aircraft.Fins.MASS_SCALER,
    meta_data=_MetaData,
    historical_name={
        "GASP": None,
        "FLOPS": 'WTIN.FRFIN',  # ['&DEFINE.WTIN.FRFIN', 'WTS.FRFIN'],
        "LEAPS1": 'aircraft.inputs.L0_overrides.wing_vertical_fin_weight',
    },
    units='unitless',
    desc='mass scaler for fin structure',
    default_value=1.0,
)

add_meta_data(
    Aircraft.Fins.NUM_FINS,
    meta_data=_MetaData,
    historical_name={
        "GASP": None,
        "FLOPS": 'WTIN.NFIN',  # ['&DEFINE.WTIN.NFIN', 'WTS.NFIN'],
        "LEAPS1": 'aircraft.inputs.L0_fins.fin_count',
    },
    units='unitless',
    desc='number of fins',
    types=int,
    option=True,
    default_value=0,
)

add_meta_data(
    Aircraft.Fins.TAPER_RATIO,
    meta_data=_MetaData,
    historical_name={
        "GASP": None,
        "FLOPS": 'WTIN.TRFIN',  # ['&DEFINE.WTIN.TRFIN', 'WTS.TRFIN'],
        "LEAPS1": 'aircraft.inputs.L0_fins.taper_ratio',
    },
    units='unitless',
    desc='vertical fin theoretical taper ratio',
    default_value=None,
)

#  ______                  _
# |  ____|                | |
# | |__     _   _    ___  | |
# |  __|   | | | |  / _ \ | |
# | |      | |_| | |  __/ | |
# |_|       \__,_|  \___| |_|
# ===========================

add_meta_data(
    Aircraft.Fuel.AUXILIARY_FUEL_CAPACITY,
    meta_data=_MetaData,
    historical_name={
        "GASP": None,
        "FLOPS": 'WTIN.FULAUX',  # ['&DEFINE.WTIN.FULAUX', 'FAWT.FULAUX'],
        "LEAPS1": 'aircraft.inputs.L0_fuel.aux_capacity',
    },
    units='lbm',
    desc='fuel capacity of the auxiliary tank',
    default_value=None,
)

add_meta_data(
    Aircraft.Fuel.BURN_PER_PASSENGER_MILE,
    meta_data=_MetaData,
    historical_name={"GASP": None, "FLOPS": None, "LEAPS1": None},
    units='lbm/NM',
    desc='average fuel burn per passenger per mile flown',
)

add_meta_data(
    Aircraft.Fuel.CAPACITY_FACTOR,
    meta_data=_MetaData,
    historical_name={
        "GASP": None,
        "FLOPS": None,  # 'MISWT.FWMAX',
        "LEAPS1": '(WeightABC)self._wing_fuel_capacity_factor',
    },
    units='unitless',
    desc='fuel capacity factor',
    default_value=23.0,
)

add_meta_data(
    Aircraft.Fuel.DENSITY,
    meta_data=_MetaData,
    historical_name={"GASP": 'INGASP.FUELD', "FLOPS": None, "LEAPS1": None},
    units='lbm/galUS',
    desc='fuel density',
    default_value=6.687,
)

# TODO replace with actual fuel density
add_meta_data(
    Aircraft.Fuel.DENSITY_RATIO,
    meta_data=_MetaData,
    historical_name={
        "GASP": None,
        "FLOPS": 'WTIN.FULDEN',  # ['&DEFINE.WTIN.FULDEN', 'UPFUEL.FULDEN'],
        "LEAPS1": 'aircraft.inputs.L0_fuel.density_ratio',
    },
    units='unitless',
    desc='Fuel density ratio for alternate fuels compared to jet fuel (typical '
    'density of 6.7 lbm/gal), used in the calculation of wing_capacity (if '
    'wing_capacity is not input) and in the calculation of fuel system '
    'weight.',
    default_value=1.0,
)

add_meta_data(
    Aircraft.Fuel.FUEL_MARGIN,
    meta_data=_MetaData,
    historical_name={"GASP": 'INGASP.FVOL_MRG', "FLOPS": None, "LEAPS1": None},
    units='unitless',  # percent
    desc='excess fuel volume required, essentially the amount of fuel above '
    'the design point that there has to be volume to carry',
)

add_meta_data(
    # NOTE: user override
    #    - see also: Aircraft.Fuel.FUEL_SYSTEM_MASS_SCALER
    Aircraft.Fuel.FUEL_SYSTEM_MASS,
    meta_data=_MetaData,
    historical_name={
        "GASP": None,
        # ['WTS.WSP(13, 2)', '~WEIGHT.WFSYS', '~WTSTAT.WSP(13, 2)'],
        "FLOPS": None,
        "LEAPS1": [
            '(WeightABC)self._fuel_sys_weight',
            'aircraft.outputs.L0_weights_summary.fuel_sys_weight',
        ],
    },
    units='lbm',
    desc='fuel system mass',
    default_value=None,
)

add_meta_data(
    Aircraft.Fuel.FUEL_SYSTEM_MASS_COEFFICIENT,
    meta_data=_MetaData,
    historical_name={"GASP": 'INGASP.SKFS', "FLOPS": None, "LEAPS1": None},
    units="unitless",
    desc='mass trend coefficient of fuel system',
)

add_meta_data(
    Aircraft.Fuel.FUEL_SYSTEM_MASS_SCALER,
    meta_data=_MetaData,
    historical_name={
        "GASP": 'INGASP.CK21',
        # ['&DEFINE.WTIN.WFSYS', 'MISWT.WFSYS', 'MISWT.OFSYS'],
        "FLOPS": 'WTIN.WFSYS',
        "LEAPS1": 'aircraft.inputs.L0_overrides.fuel_sys_weight',
    },
    units='unitless',
    desc='scaler for fuel system mass',
    default_value=1.0,
)

add_meta_data(
    Aircraft.Fuel.FUSELAGE_FUEL_CAPACITY,
    meta_data=_MetaData,
    historical_name={
        "GASP": None,
        # ['&DEFINE.WTIN.FULFMX', 'WTS.FULFMX', '~WEIGHT.FUFU'],
        "FLOPS": 'WTIN.FULFMX',
        "LEAPS1": [
            'aircraft.inputs.L0_fuel.fuselage_capacity',
            '(WeightABC)self._fuselage_fuel_capacity',
        ],
    },
    units='lbm',
    desc='fuel capacity of the fuselage',
    default_value=None,
)

add_meta_data(
    Aircraft.Fuel.NUM_TANKS,
    meta_data=_MetaData,
    historical_name={
        "GASP": None,
        "FLOPS": 'WTIN.NTANK',  # ['&DEFINE.WTIN.NTANK', 'WTS.NTANK'],
        "LEAPS1": 'aircraft.inputs.L0_fuel.tank_count',
    },
    units='unitless',
    desc='number of fuel tanks',
    types=int,
    option=True,
    default_value=7,
)

add_meta_data(
    Aircraft.Fuel.TOTAL_CAPACITY,
    meta_data=_MetaData,
    historical_name={
        "GASP": None,
        "FLOPS": 'WTIN.FMXTOT',  # ['&DEFINE.WTIN.FMXTOT', 'PLRNG.FMXTOT'],
        "LEAPS1": [
            'aircraft.inputs.L0_fuel.total_capacity',
            'aircraft.cached.L0_fuel.total_capacity',
        ],
    },
    units='lbm',
    desc='Total fuel capacity of the aircraft including wing, fuselage and '
    'auxiliary tanks. Used in generating payload-range diagram (Default = '
    'wing_capacity + fuselage_capacity + aux_capacity)',
    default_value=None,
)

add_meta_data(
    Aircraft.Fuel.TOTAL_VOLUME,
    meta_data=_MetaData,
    historical_name={
        "GASP": None,
        "FLOPS": None,  # '~WEIGHT.ZFEQ',
        "LEAPS1": [
            '(WeightABC)self._total_fuel_vol',
            '~WeightABC.calc_unusable_fuel.total_fuel_vol',
            '~WeightABC._pre_unusable_fuel.total_fuel_vol',
            '~BasicTransportWeight._pre_unusable_fuel.total_fuel_vol',
        ],
    },
    units='galUS',  # need to check this
    desc='Total fuel volume',
)

add_meta_data(
    # Note user override
    #    - see also: Aircraft.Fuel.UNUSABLE_FUEL_MASS_SCALER
    Aircraft.Fuel.UNUSABLE_FUEL_MASS,
    meta_data=_MetaData,
    historical_name={
        "GASP": None,
        # ['WTS.WSP(29, 2)', '~WEIGHT.WUF', '~WTSTAT.WSP(29, 2)', '~INERT.WUF'],
        "FLOPS": None,
        "LEAPS1": [
            '(WeightABC)self._unusable_fuel_weight',
            'aircraft.outputs.L0_weights_summary.unusable_fuel_weight',
        ],
    },
    units='lbm',
    desc='unusable fuel mass',
    default_value=None,
)

add_meta_data(
    Aircraft.Fuel.UNUSABLE_FUEL_MASS_COEFFICIENT,
    meta_data=_MetaData,
    historical_name={"GASP": "INGASP.CW(13)", "FLOPS": None, "LEAPS1": None},
    default_value=6.0,
    units="unitless",
    desc='mass trend coefficient of trapped fuel factor',
)

add_meta_data(
    Aircraft.Fuel.UNUSABLE_FUEL_MASS_SCALER,
    meta_data=_MetaData,
    historical_name={
        "GASP": None,
        # ['&DEFINE.WTIN.WUF', 'MISWT.WUF', 'MISWT.OUF'],
        "FLOPS": 'WTIN.WUF',
        "LEAPS1": 'aircraft.inputs.L0_overrides.unusable_fuel_weight',
    },
    units='unitless',
    desc='scaler for Unusable fuel mass',
    default_value=1.0,
)

add_meta_data(
    Aircraft.Fuel.WING_FUEL_CAPACITY,
    meta_data=_MetaData,
    historical_name={
        "GASP": None,
        "FLOPS": 'WTIN.FULWMX',  # ['&DEFINE.WTIN.FULWMX', 'WTS.FULWMX'],
        "LEAPS1": 'aircraft.inputs.L0_fuel.wing_capacity',
    },
    units='lbm',
    desc='fuel capacity of the auxiliary tank',
    default_value=None,
)

add_meta_data(
    Aircraft.Fuel.WING_FUEL_FRACTION,
    meta_data=_MetaData,
    historical_name={"GASP": 'INGASP.SKWF', "FLOPS": None, "LEAPS1": None},
    units='unitless',
    desc='fraction of total theoretical wing volume used for wing fuel',
)

add_meta_data(
    Aircraft.Fuel.WING_REF_CAPACITY,
    meta_data=_MetaData,
    historical_name={
        "GASP": None,
        "FLOPS": 'WTIN.FUELRF',  # ['&DEFINE.WTIN.FUELRF', 'WPAB.FUELRF'],
        "LEAPS1": 'aircraft.inputs.L0_fuel.wing_ref_capacity',
    },
    units='lbm',  # TODO FLOPS says lbm, sfwate.f line 827
    desc='reference fuel volume',
    default_value=0.0,
)

add_meta_data(
    Aircraft.Fuel.WING_REF_CAPACITY_AREA,
    meta_data=_MetaData,
    historical_name={
        "GASP": None,
        "FLOPS": 'WTIN.FSWREF',  # ['&DEFINE.WTIN.FSWREF', 'WPAB.FSWREF'],
        "LEAPS1": 'aircraft.inputs.L0_fuel.wing_ref_capacity_area',
    },
    units='unitless',  # TODO FLOPS says unitless, sfwate.f line 828
    desc='reference wing area for fuel capacity',
    default_value=0.0,
)

add_meta_data(
    Aircraft.Fuel.WING_REF_CAPACITY_TERM_A,
    meta_data=_MetaData,
    historical_name={
        "GASP": None,
        "FLOPS": 'WTIN.FUSCLA',  # ['&DEFINE.WTIN.FUSCLA', 'WPAB.FUSCLA'],
        "LEAPS1": 'aircraft.inputs.L0_fuel.wing_ref_capacity_1_5_term',
    },
    units='unitless',
    desc='scaling factor A',
    default_value=0.0,
)

add_meta_data(
    Aircraft.Fuel.WING_REF_CAPACITY_TERM_B,
    meta_data=_MetaData,
    historical_name={
        "GASP": None,
        "FLOPS": 'WTIN.FUSCLB',  # ['&DEFINE.WTIN.FUSCLB', 'WPAB.FUSCLB'],
        "LEAPS1": 'aircraft.inputs.L0_fuel.wing_ref_capacity_linear_term',
    },
    units='unitless',
    desc='scaling factor B',
    default_value=0.0,
)

# add_meta_data(
#     Aircraft.Fuel.WING_VOLUME,
#     meta_data=_MetaData,
#     historical_name={"GASP": None,
#                      "FLOPS": None,
#                      "LEAPS1": None
#                     },
#     FLOPS_name=None,
#     LEAPS1_name=None,
#     GASP_name='INGASP.FVOLW',
#     units='ft**3',
#     desc='wing tank fuel volume',
# )

add_meta_data(
    Aircraft.Fuel.WING_VOLUME_DESIGN,
    meta_data=_MetaData,
    historical_name={"GASP": 'INGASP.FVOLW_DES', "FLOPS": None, "LEAPS1": None},
    units='ft**3',
    desc='wing tank fuel volume when carrying design fuel plus fuel margin',
)

add_meta_data(
    Aircraft.Fuel.WING_VOLUME_GEOMETRIC_MAX,
    meta_data=_MetaData,
    historical_name={"GASP": 'INGASP.FVOLW_GEOM', "FLOPS": None, "LEAPS1": None},
    units='ft**3',
    desc='wing tank fuel volume based on geometry',
)

add_meta_data(
    Aircraft.Fuel.WING_VOLUME_STRUCTURAL_MAX,
    meta_data=_MetaData,
    historical_name={"GASP": 'INGASP.FVOLW_MAX', "FLOPS": None, "LEAPS1": None},
    units='ft**3',
    desc='wing tank volume based on maximum wing fuel weight',
)


#
#   ______                          _         _       _
#  |  ____|                        (_)       | |     (_)
#  | |__     _   _   _ __   _ __    _   ___  | |__    _   _ __     __ _   ___
#  |  __|   | | | | | '__| | '_ \  | | / __| | '_ \  | | | '_ \   / _` | / __|
#  | |      | |_| | | |    | | | | | | \__ \ | | | | | | | | | | | (_| | \__ \
#  |_|       \__,_| |_|    |_| |_| |_| |___/ |_| |_| |_| |_| |_|  \__, | |___/
#                                                                  __/ |
#                                                                 |___/
# ============================================================================

add_meta_data(
    # Note user override
    #    - see also: Aircraft.Furnishings.MASS_SCALER
    Aircraft.Furnishings.MASS,
    meta_data=_MetaData,
    historical_name={
        "GASP": 'INGASP.CW(8)',
        # ['WTS.WSP(22, 2)', '~WEIGHT.WFURN', '~WTSTAT.WSP(22, 2)'],
        "FLOPS": None,
        "LEAPS1": [
            '(WeightABC)self._furnishings_group_weight',
            'aircraft.outputs.L0_weights_summary.furnishings_group_weight',
        ],
    },
    units='lbm',
    desc='Total furnishings system mass',
    default_value=None,
)

add_meta_data(
    Aircraft.Furnishings.MASS_BASE,
    meta_data=_MetaData,
    historical_name={"GASP": None, "FLOPS": None, "LEAPS1": None},
    units='lbm',
    desc='Base furnishings system mass without additional 1% empty mass',
)

add_meta_data(
    Aircraft.Furnishings.MASS_SCALER,
    meta_data=_MetaData,
    historical_name={
        "GASP": None,
        # ['&DEFINE.WTIN.WFURN', 'MISWT.WFURN', 'MISWT.OFURN'],
        "FLOPS": 'WTIN.WFURN',
        "LEAPS1": 'aircraft.inputs.L0_overrides.furnishings_group_weight',
    },
    units='unitless',
    desc='Furnishings system mass scaler',
    default_value=1.0,
)

#  ______                        _
# |  ____|                      | |
# | |__     _   _   ___    ___  | |   __ _    __ _    ___
# |  __|   | | | | / __|  / _ \ | |  / _` |  / _` |  / _ \
# | |      | |_| | \__ \ |  __/ | | | (_| | | (_| | |  __/
# |_|       \__,_| |___/  \___| |_|  \__,_|  \__, |  \___|
#                                             __/ |
#                                            |___/
# ========================================================

add_meta_data(
    Aircraft.Fuselage.AISLE_WIDTH,
    meta_data=_MetaData,
    historical_name={"GASP": 'INGASP.WAS', "FLOPS": None, "LEAPS1": None},
    units='inch',
    desc='width of the aisles in the passenger cabin',
    option=True,
    default_value=24,
)

# TODO FLOPS is not average diameter, but rather a reference diameter using max
#      height and length. New variable??
add_meta_data(
    Aircraft.Fuselage.AVG_DIAMETER,
    meta_data=_MetaData,
    historical_name={
        "GASP": ['INGASP.WC', 'INGASP.SWF'],
        "FLOPS": None,  # 'EDETIN.XD',
        "LEAPS1": 'aircraft.outputs.L0_fuselage.avg_diam',
    },
    units='ft',
    desc='average fuselage diameter',
)

add_meta_data(
    Aircraft.Fuselage.CHARACTERISTIC_LENGTH,
    meta_data=_MetaData,
    historical_name={
        "GASP": None,
        "FLOPS": None,  # 'MISSA.EL[4]',
        "LEAPS1": [
            'aircraft.outputs.L0_aerodynamics.mission_component_char_len_table[3]',
            'aircraft.cached.L0_aerodynamics.mission_component_char_len_table[3]',
        ],
    },
    units='ft',
    desc='Reynolds characteristic length for the fuselage',
)

add_meta_data(
    Aircraft.Fuselage.CROSS_SECTION,
    meta_data=_MetaData,
    historical_name={
        "GASP": None,
        "FLOPS": None,  # ['MISSA.SPI', '~CDCC.SPI'],
        "LEAPS1": 'aircraft.outputs.L0_fuselage.mission_cross_sect_area',
    },
    units='ft**2',
    desc='fuselage cross sectional area',
)

add_meta_data(
    Aircraft.Fuselage.DELTA_DIAMETER,
    meta_data=_MetaData,
    historical_name={"GASP": 'INGASP.HCK', "FLOPS": None, "LEAPS1": None},
    units='ft',
    desc='mean fuselage cabin diameter minus mean fuselage nose diameter',
    default_value=4.5,
)

add_meta_data(
    Aircraft.Fuselage.DIAMETER_TO_WING_SPAN,
    meta_data=_MetaData,
    historical_name={
        "GASP": None,
        "FLOPS": None,  # ['MISSA.DB', '~CDCC.DB'],
        "LEAPS1": 'aircraft.outputs.L0_fuselage.mission_diam_to_wing_span_ratio',
    },
    units='unitless',
    desc='fuselage diameter to wing span ratio',
)

add_meta_data(
    Aircraft.Fuselage.FINENESS,
    meta_data=_MetaData,
    historical_name={
        "GASP": None,
        "FLOPS": None,  # 'MISSA.FR[4]',
        "LEAPS1": [
            'aircraft.outputs.L0_aerodynamics.mission_fineness_ratio_table[3]',
            'aircraft.cached.L0_aerodynamics.mission_fineness_ratio_table[3]',
        ],
    },
    units='unitless',
    desc='fuselage fineness ratio',
)

add_meta_data(
    Aircraft.Fuselage.FLAT_PLATE_AREA_INCREMENT,
    meta_data=_MetaData,
    historical_name={"GASP": 'INGASP.DELFE', "FLOPS": None, "LEAPS1": None},
    units='ft**2',
    desc='increment to fuselage flat plate area',
)

add_meta_data(
    Aircraft.Fuselage.FORM_FACTOR,
    meta_data=_MetaData,
    historical_name={"GASP": 'INGASP.CKF', "FLOPS": None, "LEAPS1": None},
    units='unitless',
    desc='fuselage form factor',
    default_value=1,
)

add_meta_data(
    Aircraft.Fuselage.LAMINAR_FLOW_LOWER,
    meta_data=_MetaData,
    historical_name={
        "GASP": None,
        "FLOPS": 'AERIN.TRLB',  # ['&DEFINE.AERIN.TRLB', 'XLAM.TRLB', ],
        "LEAPS1": 'aircraft.inputs.L0_aerodynamics.fuselage_percent_laminar_flow_lower_surface',
    },
    units='unitless',
    desc='define percent laminar flow for fuselage lower surface',
    default_value=0.0,
)

add_meta_data(
    Aircraft.Fuselage.LAMINAR_FLOW_UPPER,
    meta_data=_MetaData,
    historical_name={
        "GASP": None,
        "FLOPS": 'AERIN.TRUB',  # ['&DEFINE.AERIN.TRUB', 'XLAM.TRUB', ],
        "LEAPS1": 'aircraft.inputs.L0_aerodynamics.fuselage_percent_laminar_flow_upper_surface',
    },
    units='unitless',
    desc='define percent laminar flow for fuselage upper surface',
    default_value=0.0,
)

# TODO LEAPS variable description
add_meta_data(
    Aircraft.Fuselage.LENGTH,
    meta_data=_MetaData,
    historical_name={
        "GASP": 'INGASP.ELF',
        "FLOPS": 'WTIN.XL',
        #  [  # inputs
        #      '&DEFINE.WTIN.XL', 'WTS.XL',
        #      # outputs
        #      'EDETIN.BL', '~DEFAER.BL',
        #  ],
        "LEAPS1": [
            'aircraft.inputs.L0_fuselage.total_length',
            'aircraft.outputs.L0_fuselage.total_length',
            # other
            'aircraft.cached.L0_fuselage.total_length',
        ],
    },
    units='ft',
    desc='Define the Fuselage total length. If total_length is not input for a '
    'passenger transport, LEAPS will calculate the fuselage length, width and '
    'depth and the length of the passenger compartment.',
    default_value=0.0,
)

add_meta_data(
    Aircraft.Fuselage.LENGTH_TO_DIAMETER,
    meta_data=_MetaData,
    historical_name={
        "GASP": None,
        "FLOPS": None,  # ['MISSA.BODYLD', '~CDCC.BODYLD'],
        "LEAPS1": 'aircraft.outputs.L0_fuselage.mission_len_to_diam_ratio',
    },
    units='unitless',
    desc='fuselage length to diameter ratio',
)

add_meta_data(
    # Note user override
    #    - see also: Aircraft.Fuselage.MASS_SCALER
    Aircraft.Fuselage.MASS,
    meta_data=_MetaData,
    historical_name={
        "GASP": None,
        # ['WTS.WSP(6, 2)', '~WEIGHT.WFUSE', '~WTSTAT.WSP(6, 2)', '~INERT.WFUSE', ],
        "FLOPS": None,
        "LEAPS1": [
            '(WeightABC)self._fuselage_weight',
            'aircraft.outputs.L0_weights_summary.fuselage_weight',
        ],
    },
    units='lbm',
    desc='mass of the fuselage structure',
    default_value=None,
)

add_meta_data(
    Aircraft.Fuselage.MASS_COEFFICIENT,
    meta_data=_MetaData,
    historical_name={"GASP": 'INGASP.SKB', "FLOPS": None, "LEAPS1": None},
    units="unitless",
    desc='mass trend coefficient of fuselage',
    default_value=136,
)

add_meta_data(
    Aircraft.Fuselage.MASS_SCALER,
    meta_data=_MetaData,
    historical_name={
        "GASP": None,
        "FLOPS": 'WTIN.FRFU',  # ['&DEFINE.WTIN.FRFU', 'WTS.FRFU'],
        "LEAPS1": 'aircraft.inputs.L0_overrides.fuselage_weight',
    },
    units='unitless',
    desc='mass scaler of the fuselage structure',
    default_value=1.0,
)

add_meta_data(
    Aircraft.Fuselage.MAX_HEIGHT,
    meta_data=_MetaData,
    historical_name={
        "GASP": None,
        "FLOPS": 'WTIN.DF',  # ['&DEFINE.WTIN.DF', 'WTS.DF'],
        "LEAPS1": 'aircraft.inputs.L0_fuselage.max_height',
    },
    units='ft',
    desc='maximum fuselage height',
)

add_meta_data(
    Aircraft.Fuselage.MAX_WIDTH,
    meta_data=_MetaData,
    historical_name={
        "GASP": None,
        "FLOPS": 'WTIN.WF',
        #  [  # inputs
        #      '&DEFINE.WTIN.WF', 'WTS.WF',
        #      # outputs
        #      'MIMOD.FWID',
        #  ],
        "LEAPS1": [
            'aircraft.inputs.L0_fuselage.max_width',
            'aircraft.outputs.L0_fuselage.max_width',
            # other
            'aircraft.cached.L0_fuselage.max_width',
        ],
    },
    units='ft',
    desc='maximum fuselage width',
    default_value=0.0,
)

# TODO are we keeping millitary cargo?
add_meta_data(
    Aircraft.Fuselage.MILITARY_CARGO_FLOOR,
    meta_data=_MetaData,
    historical_name={
        "GASP": None,
        "FLOPS": 'WTIN.CARGF',  # ['&DEFINE.WTIN.CARGF', 'WTS.CARGF'],
        "LEAPS1": [
            'aircraft.inputs.L0_crew_and_payload.military_cargo',
            'aircraft.cached.L0_crew_and_payload.military_cargo',
        ],
    },
    units='unitless',
    desc='indicate whether or not there is a military cargo aircraft floor',
    option=True,
    types=bool,
    default_value=False,
)

add_meta_data(
    Aircraft.Fuselage.NOSE_FINENESS,
    meta_data=_MetaData,
    historical_name={"GASP": 'INGASP.ELODN', "FLOPS": None, "LEAPS1": None},
    units="unitless",
    desc='length to diameter ratio of nose cone',
    default_value=1,
)

add_meta_data(
    Aircraft.Fuselage.NUM_AISLES,
    meta_data=_MetaData,
    historical_name={"GASP": 'INGASP.AS', "FLOPS": None, "LEAPS1": None},
    units="unitless",
    desc='number of aisles in the passenger cabin',
    types=int,
    option=True,
    default_value=1,
)

add_meta_data(
    Aircraft.Fuselage.NUM_FUSELAGES,
    meta_data=_MetaData,
    historical_name={
        "GASP": None,
        # ['&DEFINE.WTIN.NFUSE', 'EDETIN.NFUSE', '~WWGHT.NFUSE'],
        "FLOPS": 'WTIN.NFUSE',
        "LEAPS1": [
            'aircraft.inputs.L0_fuselage.count',
            # other
            'aircraft.cached.L0_fuselage.count',
        ],
    },
    units='unitless',
    desc='number of fuselages',
    types=int,
    option=True,
    default_value=1,
)

add_meta_data(
    Aircraft.Fuselage.NUM_SEATS_ABREAST,
    meta_data=_MetaData,
    historical_name={"GASP": 'INGASP.SAB', "FLOPS": None, "LEAPS1": None},
    units="unitless",
    desc='seats abreast in fuselage',
    types=int,
    option=True,
    default_value=6,
)

add_meta_data(
    Aircraft.Fuselage.PASSENGER_COMPARTMENT_LENGTH,
    meta_data=_MetaData,
    historical_name={
        "GASP": None,
        "FLOPS": 'WTIN.XLP',  # ['&DEFINE.WTIN.XLP', 'WTS.XLP'],
        "LEAPS1": [
            'aircraft.inputs.L0_fuselage.passenger_compartment_length',
            'aircraft.cached.L0_fuselage.passenger_compartment_length',
        ],
    },
    units='ft',
    desc='length of passenger compartment',
    default_value=0.0,
)

add_meta_data(
    Aircraft.Fuselage.PILOT_COMPARTMENT_LENGTH,
    meta_data=_MetaData,
    historical_name={"GASP": 'INGASP.ELPC', "FLOPS": None, "LEAPS1": None},
    units='ft',
    desc='length of the pilot compartment',
)

add_meta_data(
    Aircraft.Fuselage.PLANFORM_AREA,
    meta_data=_MetaData,
    historical_name={
        "GASP": None,
        "FLOPS": None,  # '~WEIGHT.FPAREA',
        "LEAPS1": '(WeightABC)self._fuselage_planform_area',
    },
    units='ft**2',
    desc='fuselage planform area',
)

add_meta_data(
    Aircraft.Fuselage.PRESSURE_DIFFERENTIAL,
    meta_data=_MetaData,
    historical_name={"GASP": 'INGASP.DELP', "FLOPS": None, "LEAPS1": None},
    units='psi',
    desc='fuselage pressure differential during cruise',
    default_value=7.5,
)

add_meta_data(
    Aircraft.Fuselage.SEAT_PITCH,
    meta_data=_MetaData,
    historical_name={"GASP": 'INGASP.PS', "FLOPS": None, "LEAPS1": None},
    units='inch',
    desc='pitch of the economy class seats',
    option=True,
    default_value=29,
)

add_meta_data(
    Aircraft.Fuselage.SEAT_WIDTH,
    meta_data=_MetaData,
    historical_name={"GASP": 'INGASP.WS', "FLOPS": None, "LEAPS1": None},
    units='inch',
    desc='width of the economy class seats',
    option=True,
    default_value=20,
)

add_meta_data(
    Aircraft.Fuselage.TAIL_FINENESS,
    meta_data=_MetaData,
    historical_name={"GASP": 'INGASP.ELODT', "FLOPS": None, "LEAPS1": None},
    units="unitless",
    desc='length to diameter ratio of tail cone',
    default_value=1,
)

add_meta_data(
    # Note user override
    #    - see also: Aircraft.Fuselage.WETTED_AREA_SCALER
    Aircraft.Fuselage.WETTED_AREA,
    meta_data=_MetaData,
    historical_name={
        "GASP": 'INGASP.SF',
        "FLOPS": None,  # ['ACTWET.SWTFU', 'MISSA.SWET[4]'],
        "LEAPS1": [
            'aircraft.outputs.L0_aerodynamics.fuselage_wetted_area',
            'aircraft.outputs.L0_aerodynamics'
            '.mission_component_wetted_area_table[3]',
            'aircraft.cached.L0_aerodynamics' '.mission_component_wetted_area_table[3]',
        ],
    },
    units='ft**2',
    desc='fuselage wetted area',
    default_value=None,
)

add_meta_data(
    Aircraft.Fuselage.WETTED_AREA_SCALER,
    meta_data=_MetaData,
    historical_name={
        "GASP": 'INGASP.SF_FAC',
        "FLOPS": 'AERIN.SWETF',  # ['&DEFINE.AERIN.SWETF', 'AWETO.SWETF', ],
        "LEAPS1": 'aircraft.inputs.L0_aerodynamics.fuselage_wetted_area',
    },
    units='unitless',
    desc='fuselage wetted area scaler',
    default_value=1.0,
)

#  _    _                  _                         _             _   _______           _   _
# | |  | |                (_)                       | |           | | |__   __|         (_) | |
# | |__| |   ___    _ __   _   ____   ___    _ __   | |_    __ _  | |    | |      __ _   _  | |
# |  __  |  / _ \  | '__| | | |_  /  / _ \  | '_ \  | __|  / _` | | |    | |     / _` | | | | |
# | |  | | | (_) | | |    | |  / /  | (_) | | | | | | |_  | (_| | | |    | |    | (_| | | | | |
# |_|  |_|  \___/  |_|    |_| /___|  \___/  |_| |_|  \__|  \__,_| |_|    |_|     \__,_| |_| |_|
# =============================================================================================

add_meta_data(
    Aircraft.HorizontalTail.AREA,
    meta_data=_MetaData,
    historical_name={
        "GASP": 'INGASP.SHT',
        "FLOPS": 'WTIN.SHT',  # ['&DEFINE.WTIN.SHT', 'EDETIN.SHT'],
        "LEAPS1": [
            'aircraft.inputs.L0_horizontal_tail.area',
            'aircraft.cached.L0_horizontal_tail.area',
        ],
    },
    units='ft**2',
    desc='horizontal tail theoretical area; overridden by vol_coeff, if '
    'vol_coeff > 0.0',  # this appears to never be calculated in Aviary, need to show users the overriding capability of Aviary
    default_value=0.0,
)

add_meta_data(
    Aircraft.HorizontalTail.ASPECT_RATIO,
    meta_data=_MetaData,
    historical_name={
        "GASP": 'INGASP.ARHT',
        "FLOPS": 'WTIN.ARHT',  # ['&DEFINE.WTIN.ARHT', 'EDETIN.ARHT'],
        "LEAPS1": 'aircraft.inputs.L0_horizontal_tail.aspect_ratio',
    },
    units='unitless',
    desc='horizontal tail theoretical aspect ratio',
    default_value=None,
)

add_meta_data(
    Aircraft.HorizontalTail.AVERAGE_CHORD,
    meta_data=_MetaData,
    historical_name={"GASP": 'INGASP.CBARHT', "FLOPS": None, "LEAPS1": None},
    units='ft',
    desc='mean aerodynamic chord of horizontal tail',
)

add_meta_data(
    Aircraft.HorizontalTail.CHARACTERISTIC_LENGTH,
    meta_data=_MetaData,
    historical_name={
        "GASP": None,
        "FLOPS": None,  # 'MISSA.EL[2]',
        "LEAPS1": [
            'aircraft.outputs.L0_aerodynamics.mission_component_char_len_table[1]',
            'aircraft.cached.L0_aerodynamics.mission_component_char_len_table[1]',
        ],
    },
    units='ft',
    desc='Reynolds characteristic length for the horizontal tail',
)

add_meta_data(
    Aircraft.HorizontalTail.FINENESS,
    meta_data=_MetaData,
    historical_name={
        "GASP": None,
        "FLOPS": None,  # 'MISSA.FR[2]',
        "LEAPS1": [
            'aircraft.outputs.L0_aerodynamics.mission_fineness_ratio_table[1]',
            'aircraft.cached.L0_aerodynamics.mission_fineness_ratio_table[1]',
        ],
    },
    units='unitless',
    desc='horizontal tail fineness ratio',
)

add_meta_data(
    Aircraft.HorizontalTail.FORM_FACTOR,
    meta_data=_MetaData,
    historical_name={"GASP": 'INGASP.CKHT', "FLOPS": None, "LEAPS1": None},
    units='unitless',
    desc='horizontal tail form factor',
    default_value=1.25,
)

add_meta_data(
    Aircraft.HorizontalTail.LAMINAR_FLOW_LOWER,
    meta_data=_MetaData,
    historical_name={
        "GASP": None,
        "FLOPS": 'AERIN.TRLH',  # ['&DEFINE.AERIN.TRLH', 'XLAM.TRLH', ],
        "LEAPS1": 'aircraft.inputs.L0_aerodynamics.horizontal_tail_percent_laminar_flow_lower_surface',
    },
    units='unitless',
    desc='define percent laminar flow for horizontal tail lower surface',
    default_value=0.0,
)

add_meta_data(
    Aircraft.HorizontalTail.LAMINAR_FLOW_UPPER,
    meta_data=_MetaData,
    historical_name={
        "GASP": None,
        "FLOPS": 'AERIN.TRUH',  # ['&DEFINE.AERIN.TRUH', 'XLAM.TRUH', ],
        "LEAPS1": 'aircraft.inputs.L0_aerodynamics.horizontal_tail_percent_laminar_flow_upper_surface',
    },
    units='unitless',
    desc='define percent laminar flow for horizontal tail upper surface',
    default_value=0.0,
)

add_meta_data(
    # Note user override
    #    - see also: Aircraft.HorizontalTail.MASS_SCALER
    Aircraft.HorizontalTail.MASS,
    meta_data=_MetaData,
    historical_name={
        "GASP": None,
        # ['WTS.WSP(2, 2)', '~WEIGHT.WHT', '~WTSTAT.WSP(2, 2)'],
        "FLOPS": None,
        "LEAPS1": [
            '(WeightABC)self._horizontal_tail_weight',
            'aircraft.outputs.L0_weights_summary.horizontal_tail_weight',
        ],
    },
    units='lbm',
    desc='mass of horizontal tail',
    default_value=None,
)

add_meta_data(
    Aircraft.HorizontalTail.MASS_COEFFICIENT,
    meta_data=_MetaData,
    historical_name={"GASP": 'INGASP.SKY', "FLOPS": None, "LEAPS1": None},
    units="unitless",
    desc='mass trend coefficient of horizontal tail',
    default_value=0.18,
)

add_meta_data(
    Aircraft.HorizontalTail.MASS_SCALER,
    meta_data=_MetaData,
    historical_name={
        "GASP": None,
        "FLOPS": 'WTIN.FRHT',  # ['&DEFINE.WTIN.FRHT', 'WTS.FRHT'],
        "LEAPS1": 'aircraft.inputs.L0_overrides.horizontal_tail_weight',
    },
    units='unitless',
    desc='mass scaler of the horizontal tail structure',
    default_value=1.0,
)

add_meta_data(
    Aircraft.HorizontalTail.MOMENT_ARM,
    meta_data=_MetaData,
    historical_name={"GASP": 'INGASP.ELTH', "FLOPS": None, "LEAPS1": None},
    units='ft',
    desc='moment arm of horizontal tail',
)

add_meta_data(
    Aircraft.HorizontalTail.MOMENT_RATIO,
    meta_data=_MetaData,
    historical_name={"GASP": 'INGASP.COELTH', "FLOPS": None, "LEAPS1": None},
    units='unitless',
    desc='Ratio of wing chord to horizontal tail moment arm',
)

add_meta_data(
    Aircraft.HorizontalTail.ROOT_CHORD,
    meta_data=_MetaData,
    historical_name={"GASP": 'INGASP.CRCLHT', "FLOPS": None, "LEAPS1": None},
    units='ft',
    desc='horizontal tail root chord',
)

add_meta_data(
    Aircraft.HorizontalTail.SPAN,
    meta_data=_MetaData,
    historical_name={"GASP": 'INGASP.BHT', "FLOPS": None, "LEAPS1": None},
    units='ft',
    desc='span of horizontal tail',
)

add_meta_data(
    Aircraft.HorizontalTail.SWEEP,
    meta_data=_MetaData,
    historical_name={
        "GASP": 'INGASP.DWPQCH',
        "FLOPS": 'WTIN.SWPHT',  # , 'WTS.SWPHT'],
        "LEAPS1": [
            'aircraft.inputs.L0_horizontal_tail.sweep_at_quarter_chord',
            'aircraft.cached.L0_horizontal_tail.sweep_at_quarter_chord',
        ],
    },
    units='deg',
    desc='quarter-chord sweep of horizontal tail',
)

add_meta_data(
    Aircraft.HorizontalTail.TAPER_RATIO,
    meta_data=_MetaData,
    historical_name={
        "GASP": 'INGASP.SLMH',
        "FLOPS": 'WTIN.TRHT',  # , 'EDETIN.TRHT'],
        "LEAPS1": 'aircraft.inputs.L0_horizontal_tail.taper_ratio',
    },
    units='unitless',
    desc='horizontal tail theoretical taper ratio',
    default_value=None,
)

add_meta_data(
    Aircraft.HorizontalTail.THICKNESS_TO_CHORD,
    meta_data=_MetaData,
    historical_name={
        "GASP": 'INGASP.TCHT',
        "FLOPS": 'WTIN.TCHT',  # , 'EDETIN.TCHT'],
        "LEAPS1": 'aircraft.inputs.L0_horizontal_tail.thickness_to_chord_ratio',
    },
    units='unitless',
    desc='horizontal tail thickness-chord ratio',
    default_value=0.0,
)

# TODO preprocessing for this variable on FLOPS side
add_meta_data(
    Aircraft.HorizontalTail.VERTICAL_TAIL_FRACTION,
    meta_data=_MetaData,
    historical_name={
        "GASP": 'INGASP.SAH',
        "FLOPS": 'WTIN.HHT',  # ['&DEFINE.WTIN.HHT', 'EDETIN.HHT'],
        "LEAPS1": 'aircraft.inputs.L0_horizontal_tail.vertical_tail_fraction',
    },
    units='unitless',
    desc='Define the decimal fraction of vertical tail span where horizontal '
    'tail is mounted. Defaults: 0.0 == for body mounted (default for '
    'transport with all engines on wing); 1.0 == for T tail '
    '(default for transport with multiple engines on fuselage)',
    default_value=None,
)

add_meta_data(
    Aircraft.HorizontalTail.VOLUME_COEFFICIENT,
    meta_data=_MetaData,
    historical_name={"GASP": 'INGASP.VBARHX', "FLOPS": None, "LEAPS1": None},
    units="unitless",
    desc='tail volume coefficicient of horizontal tail',
)

add_meta_data(
    # Note user override
    #    - see also: Aircraft.HorizontalTail.WETTED_AREA_SCALER
    Aircraft.HorizontalTail.WETTED_AREA,
    meta_data=_MetaData,
    historical_name={
        "GASP": None,
        "FLOPS": None,  # ['ACTWET.SWTHT', 'MISSA.SWET[2]'],
        "LEAPS1": [
            'aircraft.outputs.L0_aerodynamics.horizontal_tail_wetted_area',
            'aircraft.outputs.L0_aerodynamics'
            '.mission_component_wetted_area_table[1]',
            'aircraft.cached.L0_aerodynamics' '.mission_component_wetted_area_table[1]',
        ],
    },
    units='ft**2',
    desc='horizontal tail wetted area',
    default_value=None,
)

add_meta_data(
    Aircraft.HorizontalTail.WETTED_AREA_SCALER,
    meta_data=_MetaData,
    historical_name={
        "GASP": None,
        "FLOPS": 'AERIN.SWETH',  # ['&DEFINE.AERIN.SWETH', 'AWETO.SWETH', ],
        "LEAPS1": 'aircraft.inputs.L0_aerodynamics.horizontal_tail_wetted_area',
    },
    units='unitless',
    desc='horizontal tail wetted area scaler',
    default_value=1.0,
)

#  _    _               _                          _   _
# | |  | |             | |                        | | (_)
# | |__| |  _   _    __| |  _ __    __ _   _   _  | |  _    ___   ___
# |  __  | | | | |  / _` | | '__|  / _` | | | | | | | | |  / __| / __|
# | |  | | | |_| | | (_| | | |    | (_| | | |_| | | | | | | (__  \__ \
# |_|  |_|  \__, |  \__,_| |_|     \__,_|  \__,_| |_| |_|  \___| |___/
#            __/ |
#           |___/
# ====================================================================

add_meta_data(
    Aircraft.Hydraulics.FLIGHT_CONTROL_MASS_COEFFICIENT,
    meta_data=_MetaData,
    historical_name={"GASP": 'INGASP.CW(3)', "FLOPS": None, "LEAPS1": None},
    units='unitless',
    desc='mass trend coefficient of hydraulics for flight control system',
    default_value=0.10,
)

add_meta_data(
    Aircraft.Hydraulics.GEAR_MASS_COEFFICIENT,
    meta_data=_MetaData,
    historical_name={"GASP": 'INGASP.CW(4)', "FLOPS": None, "LEAPS1": None},
    units='unitless',
    desc='mass trend coefficient of hydraulics for landing gear',
    default_value=0.16,
)

add_meta_data(
    # Note user override
    #    - see also: Aircraft.Hydraulics.MASS_SCALER
    Aircraft.Hydraulics.MASS,
    meta_data=_MetaData,
    historical_name={
        "GASP": None,
        # ['WTS.WSP(19, 2)', '~WEIGHT.WHYD', '~WTSTAT.WSP(19, 2)', '~INERT.WHYD'],
        "FLOPS": None,
        "LEAPS1": [
            '(WeightABC)self._hydraulics_group_weight',
            'aircraft.outputs.L0_weights_summary.hydraulics_group_weight',
        ],
    },
    units='lbm',
    desc='mass of hydraulic system',
    default_value=None,
)

add_meta_data(
    Aircraft.Hydraulics.MASS_SCALER,
    meta_data=_MetaData,
    historical_name={
        "GASP": None,
        # ['&DEFINE.WTIN.WHYD', 'MISWT.WHYD', 'MISWT.OHYD'],
        "FLOPS": 'WTIN.WHYD',
        "LEAPS1": 'aircraft.inputs.L0_overrides.hydraulics_group_weight',
    },
    units='unitless',
    desc='mass scaler of the hydraulic system',
    default_value=1.0,
)

add_meta_data(
    Aircraft.Hydraulics.SYSTEM_PRESSURE,
    meta_data=_MetaData,
    historical_name={
        "GASP": None,
        "FLOPS": 'WTIN.HYDPR',  # ['&DEFINE.WTIN.HYDPR', 'WTS.HYDPR'],
        "LEAPS1": 'aircraft.inputs.L0_weights.hydraulic_sys_press',
    },
    units='psi',
    desc='hydraulic system pressure',
    default_value=3000.0,
)

#
#  _____                 _                                               _
# |_   _|               | |                                             | |
#   | |    _ __    ___  | |_   _ __   _   _   _ __ ___     ___   _ __   | |_   ___
#   | |   | '_ \  / __| | __| | '__| | | | | | '_ ` _ \   / _ \ | '_ \  | __| / __|
#  _| |_  | | | | \__ \ | |_  | |    | |_| | | | | | | | |  __/ | | | | | |_  \__ \
# |_____| |_| |_| |___/  \__| |_|     \__,_| |_| |_| |_|  \___| |_| |_|  \__| |___/
# ================================================================================================

add_meta_data(
    # Note user override
    #    - see also: Aircraft.Instruments.MASS_SCALER
    Aircraft.Instruments.MASS,
    meta_data=_MetaData,
    historical_name={
        "GASP": None,
        # ['WTS.WSP(18, 2)', '~WEIGHT.WIN', '~WTSTAT.WSP(18, 2)'],
        "FLOPS": None,
        "LEAPS1": [
            '(WeightABC)self._instrument_group_weight',
            'aircraft.outputs.L0_weights_summary.instrument_group_weight',
        ],
    },
    units='lbm',
    desc='instrument group mass',
    default_value=None,
)

add_meta_data(
    Aircraft.Instruments.MASS_COEFFICIENT,
    meta_data=_MetaData,
    historical_name={"GASP": 'INGASP.CW(2)', "FLOPS": None, "LEAPS1": None},
    units='unitless',
    desc='mass trend coefficient of instruments',
    default_value=0.0862,
)

add_meta_data(
    Aircraft.Instruments.MASS_SCALER,
    meta_data=_MetaData,
    historical_name={
        "GASP": None,
        # ['&DEFINE.WTIN.WIN', 'MISWT.WIN', 'MISWT.OIN'],
        "FLOPS": 'WTIN.WIN',
        "LEAPS1": 'aircraft.inputs.L0_overrides.instrument_group_weight',
    },
    units='unitless',
    desc='mass scaler of the instrument group',
    default_value=1.0,
)

#  _                            _   _                    _____
# | |                          | | (_)                  / ____|
# | |        __ _   _ __     __| |  _   _ __     __ _  | |  __    ___    __ _   _ __
# | |       / _` | | '_ \   / _` | | | | '_ \   / _` | | | |_ |  / _ \  / _` | | '__|
# | |____  | (_| | | | | | | (_| | | | | | | | | (_| | | |__| | |  __/ | (_| | | |
# |______|  \__,_| |_| |_|  \__,_| |_| |_| |_|  \__, |  \_____|  \___|  \__,_| |_|
#                                                __/ |
#                                               |___/
# ===================================================================================
# TODO obsolete w/o fighter equations?
add_meta_data(
    Aircraft.LandingGear.CARRIER_BASED,
    meta_data=_MetaData,
    historical_name={
        "GASP": None,
        "FLOPS": 'WTIN.CARBAS',  # ['&DEFINE.WTIN.CARBAS', 'FAWT.CARBAS'],
        "LEAPS1": 'aircraft.inputs.L0_landing_gear.carrier_based',
    },
    units='unitless',
    desc='carrier based aircraft switch, affects mass of flight crew, '
    'avionics, and nose gear where true is carrier based and false is land '
    'based',
    option=True,
    types=bool,
    default_value=False,
)

add_meta_data(
    Aircraft.LandingGear.DRAG_COEFFICIENT,
    meta_data=_MetaData,
    historical_name={
        # ['&DEFTOL.TOLIN.CDGEAR', '~DEFTOL.CDGEAR', 'ROTDAT.CDGEAR'],
        'FLOPS': 'TOLIN.CDGEAR',
        'GASP': None,
        'LEAPS1': None,
    },
    option=True,
    default_value=0.0,
    units='unitless',
    desc='landing gear drag coefficient',
)

add_meta_data(
    Aircraft.LandingGear.FIXED_GEAR,
    meta_data=_MetaData,
    historical_name={"GASP": 'INGASP.IGEAR', "FLOPS": None, "LEAPS1": None},
    option=True,
    default_value=True,
    types=bool,
    units="unitless",
    desc='Type of landing gear. In GASP, 0 is retractable and 1 is fixed. Here, '
    'false is retractable and true is fixed.',
)

add_meta_data(
    Aircraft.LandingGear.MAIN_GEAR_LOCATION,
    meta_data=_MetaData,
    historical_name={"GASP": 'INGASP.YMG', "FLOPS": None, "LEAPS1": None},
    units="unitless",
    desc='span fraction of main gear on wing (0=on fuselage, 1=at tip)',
    default_value=0,
)

add_meta_data(
    # Note user override
    #    - see also: Aircraft.LandingGear.MAIN_GEAR_MASS_SCALER
    Aircraft.LandingGear.MAIN_GEAR_MASS,
    meta_data=_MetaData,
    historical_name={
        "GASP": None,
        "FLOPS": None,  # 'INI.WLGM',
        "LEAPS1": '(WeightABC)self._landing_gear_main_weight',
    },
    units='lbm',
    desc='mass of main landing gear',
)

add_meta_data(
    Aircraft.LandingGear.MAIN_GEAR_MASS_COEFFICIENT,
    meta_data=_MetaData,
    historical_name={"GASP": 'INGASP.SKMG', "FLOPS": None, "LEAPS1": None},
    units="unitless",
    desc='mass trend coefficient of main gear, fraction of total landing gear',
    default_value=0.85,
)

add_meta_data(
    Aircraft.LandingGear.MAIN_GEAR_MASS_SCALER,
    meta_data=_MetaData,
    historical_name={
        "GASP": None,
        "FLOPS": 'WTIN.FRLGM',  # ['&DEFINE.WTIN.FRLGM', 'WTS.FRLGM'],
        "LEAPS1": 'aircraft.inputs.L0_overrides.landing_gear_main_weight',
    },
    units='unitless',
    desc='mass scaler of the main landing gear structure',
    default_value=1.0,
)

add_meta_data(
    Aircraft.LandingGear.MAIN_GEAR_OLEO_LENGTH,
    meta_data=_MetaData,
    historical_name={
        "GASP": None,
        "FLOPS": 'WTIN.XMLG',  # ['&DEFINE.WTIN.XMLG', 'WTS.XMLG'],
        "LEAPS1": [
            'aircraft.inputs.L0_landing_gear.extend_main_gear_oleo_len',
            'aircraft.outputs.L0_landing_gear.extend_main_gear_oleo_len',
            'aircraft.cached.L0_landing_gear.extend_main_gear_oleo_len',
        ],
    },
    units='inch',
    desc='length of extended main landing gear oleo',
    default_value=0.0,
)

add_meta_data(
    Aircraft.LandingGear.MASS_COEFFICIENT,
    meta_data=_MetaData,
    historical_name={"GASP": 'INGASP.SKLG', "FLOPS": None, "LEAPS1": None},
    units="unitless",
    desc='mass trend coefficient of landing gear',
)

add_meta_data(
    # Note user override
    #    - see also: Aircraft.LandingGear.NOSE_GEAR_MASS_SCALER
    Aircraft.LandingGear.NOSE_GEAR_MASS,
    meta_data=_MetaData,
    historical_name={
        "GASP": None,
        "FLOPS": None,  # '~WEIGHT.WLGN',
        "LEAPS1": '(WeightABC)self._landing_gear_nose_weight',
    },
    units='lbm',
    desc='mass of nose landing gear',
    default_value=None,
)

add_meta_data(
    Aircraft.LandingGear.NOSE_GEAR_MASS_SCALER,
    meta_data=_MetaData,
    historical_name={
        "GASP": None,
        "FLOPS": 'WTIN.FRLGN',  # ['&DEFINE.WTIN.FRLGN', 'WTS.FRLGN'],
        "LEAPS1": 'aircraft.inputs.L0_overrides.landing_gear_nose_weight',
    },
    units='unitless',
    desc='mass scaler of the nose landing gear structure',
    default_value=1.0,
)

add_meta_data(
    Aircraft.LandingGear.NOSE_GEAR_OLEO_LENGTH,
    meta_data=_MetaData,
    historical_name={
        "GASP": None,
        "FLOPS": 'WTIN.XNLG',  # ['&DEFINE.WTIN.XNLG', 'WTS.XNLG'],
        "LEAPS1": [
            'aircraft.inputs.L0_landing_gear.extend_nose_gear_oleo_len',
            'aircraft.outputs.L0_landing_gear.extend_nose_gear_oleo_len',
            'aircraft.cached.L0_landing_gear.extend_nose_gear_oleo_len',
        ],
    },
    units='inch',
    desc='length of extended nose landing gear oleo',
    default_value=0.0,
)

add_meta_data(
    Aircraft.LandingGear.TAIL_HOOK_MASS_SCALER,
    meta_data=_MetaData,
    historical_name={"GASP": 'INGASP.SKTL', "FLOPS": None, "LEAPS1": None},
    units="unitless",
    desc='factor on tail mass for arresting hook',
    default_value=1,
)

add_meta_data(
    Aircraft.LandingGear.TOTAL_MASS,
    meta_data=_MetaData,
    historical_name={"GASP": 'INGASP.WLG', "FLOPS": None, "LEAPS1": None},
    units='lbm',
    desc='total mass of landing gear',
    default_value=0,
)

add_meta_data(
    Aircraft.LandingGear.TOTAL_MASS_SCALER,
    meta_data=_MetaData,
    historical_name={"GASP": 'INGASP.CK12', "FLOPS": None, "LEAPS1": None},
    units="unitless",
    desc='technology factor on landing gear mass',
    default_value=1,
)

#  _   _                         _   _
# | \ | |                       | | | |
# |  \| |   __ _    ___    ___  | | | |   ___
# | . ` |  / _` |  / __|  / _ \ | | | |  / _ \
# | |\  | | (_| | | (__  |  __/ | | | | |  __/
# |_| \_|  \__,_|  \___|  \___| |_| |_|  \___|
# ============================================

add_meta_data(
    Aircraft.Nacelle.AVG_DIAMETER,
    meta_data=_MetaData,
    historical_name={
        "GASP": 'INGASP.DBARN',
        "FLOPS": 'WTIN.DNAC',  # ['&DEFINE.WTIN.DNAC', 'EDETIN.DNAC'],
        "LEAPS1": 'aircraft.inputs.L0_engine.nacelle_avg_diam',
    },
    units='ft',
    desc='Average diameter of engine nacelles for each engine model',
)

add_meta_data(
    Aircraft.Nacelle.AVG_LENGTH,
    meta_data=_MetaData,
    # NOTE this is not specified as an average in GASP, but calculations make
    # it appear to be one
    historical_name={
        "GASP": 'INGASP.ELN',
        "FLOPS": 'WTIN.XNAC',  # ['&DEFINE.WTIN.XNAC', 'EDETIN.XNAC'],
        "LEAPS1": 'aircraft.inputs.L0_engine.nacelle_avg_length',
    },
    units='ft',
    desc='Average length of nacelles for each engine model',
)

add_meta_data(
    Aircraft.Nacelle.CHARACTERISTIC_LENGTH,
    meta_data=_MetaData,
    historical_name={
        "GASP": None,
        "FLOPS": None,  # 'MISSA.EL[5]',
        "LEAPS1": [
            'aircraft.outputs.L0_aerodynamics.mission_component_char_len_table[4]',
            'aircraft.cached.L0_aerodynamics.mission_component_char_len_table[4]',
        ],
    },
    units='ft',
    desc='Reynolds characteristic length for nacelle for each engine model',
)

add_meta_data(
    Aircraft.Nacelle.CLEARANCE_RATIO,
    meta_data=_MetaData,
    historical_name={"GASP": 'INGASP.CLEARqDN', "FLOPS": None, "LEAPS1": None},
    units="unitless",
    desc='the minimum number of nacelle diameters above the ground that the bottom of the nacelle must be',
    default_value=0.2,
)

add_meta_data(
    Aircraft.Nacelle.CORE_DIAMETER_RATIO,
    meta_data=_MetaData,
    historical_name={"GASP": 'INGASP.DNQDE', "FLOPS": None, "LEAPS1": None},
    units="unitless",
    desc='ratio of nacelle diameter to engine core diameter',
    default_value=1.25,
)

add_meta_data(
    Aircraft.Nacelle.FINENESS,
    meta_data=_MetaData,
    historical_name={
        "GASP": 'INGASP.XLQDE',
        "FLOPS": None,  # 'MISSA.FR[5]',
        "LEAPS1": [
            'aircraft.outputs.L0_aerodynamics.mission_fineness_ratio_table[4]',
            'aircraft.cached.L0_aerodynamics.mission_fineness_ratio_table[4]',
        ],
    },
    units='unitless',
    desc='nacelle fineness ratio',
)

add_meta_data(
    Aircraft.Nacelle.FORM_FACTOR,
    meta_data=_MetaData,
    historical_name={"GASP": 'INGASP.CKN', "FLOPS": None, "LEAPS1": None},
    units='unitless',
    desc='nacelle form factor',
    default_value=1.5,
)

add_meta_data(
    Aircraft.Nacelle.LAMINAR_FLOW_LOWER,
    meta_data=_MetaData,
    historical_name={
        "GASP": None,
        "FLOPS": 'AERIN.TRLN',  # ['&DEFINE.AERIN.TRLN', 'XLAM.TRLN', ],
        "LEAPS1": 'aircraft.inputs.L0_aerodynamics.nacelle_percent_laminar_flow_lower_surface',
    },
    units='unitless',
    desc='define percent laminar flow for nacelle lower surface for each engine model',
    default_value=0.0,
)

add_meta_data(
    Aircraft.Nacelle.LAMINAR_FLOW_UPPER,
    meta_data=_MetaData,
    historical_name={
        "GASP": None,
        "FLOPS": 'AERIN.TRUN',  # ['&DEFINE.AERIN.TRUN', 'XLAM.TRUN', ],
        "LEAPS1": 'aircraft.inputs.L0_aerodynamics.nacelle_percent_laminar_flow_upper_surface',
    },
    units='unitless',
    desc='define percent laminar flow for nacelle upper surface for each engine model',
    default_value=0.0,
)

add_meta_data(
    # Note user override
    #    - see also: Aircraft.Nacelle.MASS_SCALER
    Aircraft.Nacelle.MASS,
    meta_data=_MetaData,
    historical_name={
        "GASP": None,
        # ['WTS.WSP(8, 2)', '~WEIGHT.WNAC', '~WTSTAT.WSP(8, 2)', '~INERT.WNAC'],
        "FLOPS": None,
        "LEAPS1": [
            '(WeightABC)self._nacelle_weight',
            'aircraft.outputs.L0_weights_summary.nacelle_weight',
        ],
    },
    units='lbm',
    desc='estimated mass of the nacelles for each engine model',
    default_value=None,
)

add_meta_data(
    Aircraft.Nacelle.MASS_SCALER,
    meta_data=_MetaData,
    historical_name={
        "GASP": None,
        "FLOPS": 'WTIN.FRNA',  # ['&DEFINE.WTIN.FRNA', 'WTS.FRNA'],
        "LEAPS1": 'aircraft.inputs.L0_overrides.nacelle_weight',
    },
    units='unitless',
    desc='mass scaler of the nacelle structure for each engine model',
    default_value=1.0,
)

add_meta_data(
    Aircraft.Nacelle.MASS_SPECIFIC,
    meta_data=_MetaData,
    historical_name={"GASP": 'INGASP.UWNAC', "FLOPS": None, "LEAPS1": None},
    units='lbm/ft**2',
    desc='nacelle mass/nacelle surface area; lbm per sq ft.',
    default_value=0.0,
)

add_meta_data(
    Aircraft.Nacelle.SURFACE_AREA,
    meta_data=_MetaData,
    historical_name={"GASP": 'INGASP.SN', "FLOPS": None, "LEAPS1": None},
    units='ft**2',
    desc='surface area of the outside of one entire nacelle, '
    'not just the wetted area',
)

add_meta_data(
    Aircraft.Nacelle.TOTAL_WETTED_AREA,
    meta_data=_MetaData,
    historical_name={
        "GASP": None,
        "FLOPS": None,  # 'ACTWET.SWTNA',
        "LEAPS1": 'aircraft.outputs.L0_aerodynamics.nacelle_wetted_area',
    },
    units='ft**2',
    desc='total nacelles wetted area',
)

add_meta_data(
    Aircraft.Nacelle.WETTED_AREA,
    meta_data=_MetaData,
    historical_name={
        "GASP": None,
        "FLOPS": None,  # 'MISSA.SWET[5]',
        "LEAPS1": [
            'aircraft.outputs.L0_aerodynamics.mission_component_wetted_area_table[4]',
            'aircraft.cached.L0_aerodynamics.mission_component_wetted_area_table[4]',
        ],
    },
    units='ft**2',
    desc='wetted area of a single nacelle for each engine model',
)

add_meta_data(
    Aircraft.Nacelle.WETTED_AREA_SCALER,
    meta_data=_MetaData,
    historical_name={
        "GASP": None,
        "FLOPS": 'AERIN.SWETN',  # ['&DEFINE.AERIN.SWETN', 'AWETO.SWETN', ],
        "LEAPS1": 'aircraft.inputs.L0_aerodynamics.nacelle_wetted_area',
    },
    units='unitless',
    desc='nacelle wetted area scaler for each engine model',
    default_value=1.0,
)

#  _____            _           _
# |  __ \          (_)         | |
# | |__) |   __ _   _   _ __   | |_
# |  ___/   / _` | | | | '_ \  | __|
# | |      | (_| | | | | | | | | |_
# |_|       \__,_| |_| |_| |_|  \__|
# ==================================

add_meta_data(
    Aircraft.Paint.MASS,
    meta_data=_MetaData,
    historical_name={
        "GASP": None,
        "FLOPS": None,  # 'DARM.WTPNT',
        "LEAPS1": [
            '(WeightABC)self._total_paint_weight',
            'aircraft.outputs.L0_weights_summary.total_paint_weight',
        ],
    },
    units='lbm',
    desc='mass of paint for all wetted area',
)

add_meta_data(
    Aircraft.Paint.MASS_PER_UNIT_AREA,
    meta_data=_MetaData,
    historical_name={
        "GASP": None,
        "FLOPS": 'WTIN.WPAINT',  # ['&DEFINE.WTIN.WPAINT', 'DARM.WPAINT'],
        "LEAPS1": 'aircraft.inputs.L0_weights.paint_per_unit_area',
    },
    units='lbm/ft**2',
    desc='mass of paint per unit area for all wetted area',
    default_value=0.0,
)

#  _____                                   _         _
# |  __ \                                 | |       (_)
# | |__) |  _ __    ___    _ __    _   _  | |  ___   _    ___    _ __
# |  ___/  | '__|  / _ \  | '_ \  | | | | | | / __| | |  / _ \  | '_ \
# | |      | |    | (_) | | |_) | | |_| | | | \__ \ | | | (_) | | | | |
# |_|      |_|     \___/  | .__/   \__,_| |_| |___/ |_|  \___/  |_| |_|
#                         | |
#                         |_|
# =====================================================================
# NOTE variables under propulsion are aircraft-level values

add_meta_data(
    Aircraft.Propulsion.ENGINE_OIL_MASS_SCALER,
    meta_data=_MetaData,
    historical_name={
        "GASP": None,
        # ['&DEFINE.WTIN.WOIL', 'MISWT.WOIL', 'MISWT.OOIL'],
        "FLOPS": 'WTIN.WOIL',
        "LEAPS1": 'aircraft.inputs.L0_overrides.engine_oil_weight',
    },
    units='unitless',
    desc='Scaler for engine oil mass',
    default_value=1.0,
)

add_meta_data(
    Aircraft.Propulsion.MASS,
    meta_data=_MetaData,
    historical_name={
        "GASP": None,
        # ['WTS.WSP(15, 2)', '~WEIGHT.WPRO', '~WTSTAT.WSP(15, 2)'],
        "FLOPS": None,
        "LEAPS1": [
            '(WeightABC)self._prop_sys_weight',
            'aircraft.outputs.L0_weights_summary.prop_sys_weight',
        ],
    },
    units='lbm',
    desc='Total propulsion group mass',
)

# TODO clash with per-engine scaling, need to resolve w/ heterogeneous engine
add_meta_data(
    Aircraft.Propulsion.MISC_MASS_SCALER,
    meta_data=_MetaData,
    historical_name={
        "GASP": None,
        # ['&DEFINE.WTIN.WPMSC', 'MISWT.WPMSC', 'MISWT.OPMSC'],
        "FLOPS": 'WTIN.WPMSC',
        "LEAPS1": ['aircraft.inputs.L0_overrides.misc_propulsion_weight'],
    },
    units='unitless',
    desc='scaler applied to miscellaneous engine mass (sum of engine control, starter, '
    'and additional mass)',
    default_value=1.0,
)

add_meta_data(
    Aircraft.Propulsion.TOTAL_ENGINE_CONTROLS_MASS,
    meta_data=_MetaData,
    historical_name={"GASP": None, "FLOPS": None, "LEAPS1": None},
    units='lbm',
    desc='total estimated mass of the engine controls for all engines on aircraft',
)

add_meta_data(
    Aircraft.Propulsion.TOTAL_ENGINE_MASS,
    meta_data=_MetaData,
    historical_name={"GASP": 'INGASP.WEP', "FLOPS": None, "LEAPS1": None},
    units='lbm',
    desc='total mass of all engines on aircraft',
)

add_meta_data(
    # Note user override
    #    - see also: Aircraft.Propulsion.ENGINE_OIL_MASS_SCALER
    Aircraft.Propulsion.TOTAL_ENGINE_OIL_MASS,
    meta_data=_MetaData,
    historical_name={
        "GASP": None,
        # ['WTS.WSP(30, 2)', '~WEIGHT.WOIL', '~WTSTAT.WSP(30, 2)', '~INERT.WOIL'],
        "FLOPS": None,
        "LEAPS1": [
            '(WeightABC)self._engine_oil_weight',
            'aircraft.outputs.L0_weights_summary.engine_oil_weight',
        ],
    },
    units='lbm',
    desc='engine oil mass',
    default_value=None,
)

add_meta_data(
    Aircraft.Propulsion.TOTAL_ENGINE_POD_MASS,
    meta_data=_MetaData,
    historical_name={"GASP": None, "FLOPS": None, "LEAPS1": None},
    units='lbm',
    desc='total engine pod mass for all engines on aircraft',
)

add_meta_data(
    # Note user override
    #    - see also: Aircraft.Propulsion.MISC_WEIGHT_SCALER
    Aircraft.Propulsion.TOTAL_MISC_MASS,
    meta_data=_MetaData,
    historical_name={"GASP": None, "FLOPS": None, "LEAPS1": None},
    units='lbm',
    desc='sum of engine control, starter, and additional mass for all engines '
    'on aircraft',
    default_value=None,
)

add_meta_data(
    Aircraft.Propulsion.TOTAL_NUM_ENGINES,
    meta_data=_MetaData,
    historical_name={"GASP": None, "FLOPS": None, "LEAPS1": None},
    units='unitless',
    desc='total number of engines for the aircraft ' '(fuselage, wing, or otherwise)',
    types=int,
    option=True,
    default_value=None,
)

add_meta_data(
    Aircraft.Propulsion.TOTAL_NUM_FUSELAGE_ENGINES,
    meta_data=_MetaData,
    historical_name={"GASP": None, "FLOPS": None, "LEAPS1": None},
    units='unitless',
    desc='total number of fuselage-mounted engines for the aircraft',
    types=int,
    option=True,
    default_value=None,
)

add_meta_data(
    Aircraft.Propulsion.TOTAL_NUM_WING_ENGINES,
    meta_data=_MetaData,
    historical_name={"GASP": None, "FLOPS": None, "LEAPS1": None},
    units='unitless',
    desc='total number of wing-mounted engines for the aircraft',
    types=int,
    option=True,
    default_value=None,
)

add_meta_data(
    Aircraft.Propulsion.TOTAL_REFERENCE_SLS_THRUST,
    meta_data=_MetaData,
    historical_name={"GASP": None, "FLOPS": None, "LEAPS1": None},
    units='lbf',
    desc='total maximum thrust of all unscalsed engines on aircraft, sea-level static',
    option=True,
    default_value=None,
)

add_meta_data(
    Aircraft.Propulsion.TOTAL_SCALED_SLS_THRUST,
    meta_data=_MetaData,
    historical_name={"GASP": None, "FLOPS": None, "LEAPS1": None},
    units='lbf',
    desc='total maximum thrust of all scaled engines on aircraft, sea-level static',
    default_value=0.0,
)

add_meta_data(
    Aircraft.Propulsion.TOTAL_STARTER_MASS,
    meta_data=_MetaData,
    historical_name={"GASP": None, "FLOPS": None, "LEAPS1": None},
    units='lbm',
    desc='total mass of starters for all engines on aircraft',
    default_value=0.0,
)

add_meta_data(
    # Note user override
    #    - see also: Aircraft.Engine.THRUST_REVERSERS_MASS_SCALER
    Aircraft.Propulsion.TOTAL_THRUST_REVERSERS_MASS,
    meta_data=_MetaData,
    historical_name={"GASP": None, "FLOPS": None, "LEAPS1": None},
    units='lbm',
    desc='total mass of thrust reversers for all engines on aircraft',
    default_value=None,
)

#   _____   _                    _
#  / ____| | |                  | |
# | (___   | |_   _ __   _   _  | |_
#  \___ \  | __| | '__| | | | | | __|
#  ____) | | |_  | |    | |_| | | |_
# |_____/   \__| |_|     \__,_|  \__|
# ===================================

add_meta_data(
    Aircraft.Strut.AREA,
    meta_data=_MetaData,
    historical_name={"GASP": 'INGASP.STRTWS', "FLOPS": None, "LEAPS1": None},
    units='ft**2',
    desc='strut area',
    default_value=0,
)

add_meta_data(
    Aircraft.Strut.AREA_RATIO,
    meta_data=_MetaData,
    historical_name={"GASP": 'INGASP.SSTQSW', "FLOPS": None, "LEAPS1": None},
    units='unitless',
    desc='ratio of strut area to wing area',
)

add_meta_data(
    Aircraft.Strut.ATTACHMENT_LOCATION,
    meta_data=_MetaData,
    historical_name={
        "GASP": ['INGASP.STRUT', 'INGASP.STRUTX', 'INGASP.XSTRUT'],
        "FLOPS": None,
        "LEAPS1": None,
    },
    units='ft',
    desc='attachment location of strut the full attachment-to-attachment span',
)

# related to Aircraft.Strut.ATTACHMENT_LOCATION
add_meta_data(
    Aircraft.Strut.ATTACHMENT_LOCATION_DIMENSIONLESS,
    meta_data=_MetaData,
    historical_name={"GASP": None, "FLOPS": None, "LEAPS1": None},
    units='unitless',
    desc='attachment location of strut as fraction of the half-span',
)

add_meta_data(
    Aircraft.Strut.CHORD,
    meta_data=_MetaData,
    historical_name={"GASP": 'INGASP.STRTCHD', "FLOPS": None, "LEAPS1": None},
    units='ft',
    desc='chord of the strut',
)

add_meta_data(
    Aircraft.Strut.DIMENSIONAL_LOCATION_SPECIFIED,
    meta_data=_MetaData,
    historical_name={"GASP": None, "FLOPS": None, "LEAPS1": None},
    units="unitless",
    option=True,
    default_value=True,
    types=bool,
    desc='if true the location of the strut is given dimensionally, otherwise '
    'it is given non-dimensionally. In GASP this depended on STRUT',
)

add_meta_data(
    Aircraft.Strut.FUSELAGE_INTERFERENCE_FACTOR,
    meta_data=_MetaData,
    historical_name={"GASP": 'INGASP.CKSTRT', "FLOPS": None, "LEAPS1": None},
    units='unitless',
    desc='strut/fuselage interference factor',
    default_value=0.0,
)

add_meta_data(
    Aircraft.Strut.LENGTH,
    meta_data=_MetaData,
    historical_name={"GASP": 'INGASP.STRTLNG', "FLOPS": None, "LEAPS1": None},
    units='ft',
    desc='length of the strut',
    default_value=0,
)

add_meta_data(
    Aircraft.Strut.MASS,
    meta_data=_MetaData,
    historical_name={"GASP": 'INGASP.WSTRUT', "FLOPS": None, "LEAPS1": None},
    units='lbm',
    desc='mass of the strut',
    default_value=0,
)

add_meta_data(
    Aircraft.Strut.MASS_COEFFICIENT,
    meta_data=_MetaData,
    historical_name={"GASP": 'INGASP.SKSTRUT', "FLOPS": None, "LEAPS1": None},
    units="unitless",
    desc='mass trend coefficient of the strut',
    default_value=0,
)

add_meta_data(
    Aircraft.Strut.THICKNESS_TO_CHORD,
    meta_data=_MetaData,
    historical_name={"GASP": 'INGASP.TCSTRT', "FLOPS": None, "LEAPS1": None},
    units="unitless",
    desc='thickness to chord ratio of the strut',
    default_value=0,
)

#  ____
# |  _ \
# | |_) |   ___     ___    _ __ ___
# |  _ <   / _ \   / _ \  | '_ ` _ \
# | |_) | | (_) | | (_) | | | | | | |
# |____/   \___/   \___/  |_| |_| |_|
# ===================================

add_meta_data(
    Aircraft.TailBoom.LENGTH,
    meta_data=_MetaData,
    historical_name={"GASP": 'INGASP.ELFFC', "FLOPS": None, "LEAPS1": None},
    units='ft',
    desc='cabin length for the tail boom fuselage',
)


# __      __                _     _                  _   _______           _   _
# \ \    / /               | |   (_)                | | |__   __|         (_) | |
#  \ \  / /    ___   _ __  | |_   _    ___    __ _  | |    | |      __ _   _  | |
#   \ \/ /    / _ \ | '__| | __| | |  / __|  / _` | | |    | |     / _` | | | | |
#    \  /    |  __/ | |    | |_  | | | (__  | (_| | | |    | |    | (_| | | | | |
#     \/      \___| |_|     \__| |_|  \___|  \__,_| |_|    |_|     \__,_| |_| |_|
# ===============================================================================

add_meta_data(
    Aircraft.VerticalTail.AREA,
    meta_data=_MetaData,
    historical_name={
        "GASP": 'INGASP.SVT',
        "FLOPS": 'WTIN.SVT',  # ['&DEFINE.WTIN.SVT', 'EDETIN.SVT'],
        "LEAPS1": [
            'aircraft.inputs.L0_vertical_tails.area',
            'aircraft.cached.L0_vertical_tails.area',
        ],
    },
    units='ft**2',
    desc='vertical tail theoretical area (per tail); overridden by vol_coeff '
    'if vol_coeff > 0.0',
    # this appears to never be calculated in Aviary, need to make user aware
    # of Aviary overriding support
    default_value=0.0,
)

add_meta_data(
    Aircraft.VerticalTail.ASPECT_RATIO,
    meta_data=_MetaData,
    historical_name={
        "GASP": 'INGASP.ARVT',
        "FLOPS": 'WTIN.ARVT',  # ['&DEFINE.WTIN.ARVT', 'EDETIN.ARVT'],
        "LEAPS1": [
            'aircraft.inputs.L0_vertical_tails.aspect_ratio',
            # ??? where is this assigned; potential error???
            'aircraft.cached.L0_vertical_tails.aspect_ratio',
        ],
    },
    units='unitless',
    desc='vertical tail theoretical aspect ratio',
    default_value=None,
)

add_meta_data(
    Aircraft.VerticalTail.AVERAGE_CHORD,
    meta_data=_MetaData,
    historical_name={"GASP": 'INGASP.CBARVT', "FLOPS": None, "LEAPS1": None},
    units='ft',
    desc='mean aerodynamic chord of vertical tail',
)

add_meta_data(
    Aircraft.VerticalTail.CHARACTERISTIC_LENGTH,
    meta_data=_MetaData,
    historical_name={
        "GASP": None,
        "FLOPS": None,  # 'MISSA.EL[3]',
        "LEAPS1": [
            'aircraft.outputs.L0_aerodynamics.mission_component_char_len_table[2]',
            'aircraft.cached.L0_aerodynamics.mission_component_char_len_table[2]',
        ],
    },
    units='ft',
    desc='Reynolds characteristic length for the vertical tail',
)

add_meta_data(
    Aircraft.VerticalTail.FINENESS,
    meta_data=_MetaData,
    historical_name={
        "GASP": None,
        "FLOPS": None,  # 'MISSA.FR[3]',
        "LEAPS1": [
            'aircraft.outputs.L0_aerodynamics.mission_fineness_ratio_table[2]',
            'aircraft.cached.L0_aerodynamics.mission_fineness_ratio_table[2]',
        ],
    },
    units='unitless',
    desc='vertical tail fineness ratio',
)

add_meta_data(
    Aircraft.VerticalTail.FORM_FACTOR,
    meta_data=_MetaData,
    historical_name={"GASP": 'INGASP.CKVT', "FLOPS": None, "LEAPS1": None},
    units='unitless',
    desc='vertical tail form factor',
    default_value=1.25,
)

add_meta_data(
    Aircraft.VerticalTail.LAMINAR_FLOW_LOWER,
    meta_data=_MetaData,
    historical_name={
        "GASP": None,
        "FLOPS": 'AERIN.TRLV',  # ['&DEFINE.AERIN.TRLV', 'XLAM.TRLV', ],
        "LEAPS1": 'aircraft.inputs.L0_aerodynamics.vertical_tail_percent_laminar_flow_lower_surface',
    },
    units='unitless',
    desc='define percent laminar flow for vertical tail lower surface',
    default_value=0.0,
)

add_meta_data(
    Aircraft.VerticalTail.LAMINAR_FLOW_UPPER,
    meta_data=_MetaData,
    historical_name={
        "GASP": None,
        "FLOPS": 'AERIN.TRUV',  # ['&DEFINE.AERIN.TRUV', 'XLAM.TRUV', ],
        "LEAPS1": 'aircraft.inputs.L0_aerodynamics.vertical_tail_percent_laminar_flow_upper_surface',
    },
    units='unitless',
    desc='define percent laminar flow for vertical tail upper surface',
    default_value=0.0,
)

add_meta_data(
    # Note user override
    #    - see also: Aircraft.VerticalTail.MASS_SCALER
    Aircraft.VerticalTail.MASS,
    meta_data=_MetaData,
    historical_name={
        "GASP": None,
        # ['WTS.WSP(3, 2)', '~WEIGHT.WVT', '~WTSTAT.WSP(3, 2)'],
        "FLOPS": None,
        "LEAPS1": [
            '(WeightABC)self._vertical_tail_weight',
            'aircraft.outputs.L0_weights_summary.vertical_tail_weight',
        ],
    },
    units='lbm',
    desc='mass of vertical tail',
    default_value=None,
)

add_meta_data(
    Aircraft.VerticalTail.MASS_COEFFICIENT,
    meta_data=_MetaData,
    historical_name={"GASP": 'INGASP.SKZ', "FLOPS": None, "LEAPS1": None},
    units="unitless",
    desc='mass trend coefficient of the vertical tail',
    default_value=0.22,
)

add_meta_data(
    Aircraft.VerticalTail.MASS_SCALER,
    meta_data=_MetaData,
    historical_name={
        "GASP": None,
        "FLOPS": 'WTIN.FRVT',  # ['&DEFINE.WTIN.FRVT', 'WTS.FRVT'],
        "LEAPS1": 'aircraft.inputs.L0_overrides.vertical_tail_weight',
    },
    units='unitless',
    desc='mass scaler of the vertical tail structure',
    default_value=1.0,
)

add_meta_data(
    Aircraft.VerticalTail.MOMENT_ARM,
    meta_data=_MetaData,
    historical_name={"GASP": 'INGASP.ELTV', "FLOPS": None, "LEAPS1": None},
    units='ft',
    desc='moment arm of vertical tail',
)

add_meta_data(
    Aircraft.VerticalTail.MOMENT_RATIO,
    meta_data=_MetaData,
    historical_name={"GASP": 'INGASP.BOELTV', "FLOPS": None, "LEAPS1": None},
    units="unitless",
    desc='ratio of wing span to vertical tail moment arm',
)

add_meta_data(
    Aircraft.VerticalTail.NUM_TAILS,
    meta_data=_MetaData,
    historical_name={
        "GASP": None,
        "FLOPS": 'WTIN.NVERT',  # ['&DEFINE.WTIN.NVERT', 'EDETIN.NVERT'],
        "LEAPS1": 'aircraft.inputs.L0_vertical_tails.count',
    },
    units='unitless',
    desc='number of vertical tails',
    types=int,
    option=True,
    default_value=1,
)

add_meta_data(
    Aircraft.VerticalTail.ROOT_CHORD,
    meta_data=_MetaData,
    historical_name={"GASP": 'INGASP.CRCLVT', "FLOPS": None, "LEAPS1": None},
    units='ft',
    desc='root chord of vertical tail',
)

add_meta_data(
    Aircraft.VerticalTail.SPAN,
    meta_data=_MetaData,
    historical_name={"GASP": 'INGASP.BVT', "FLOPS": None, "LEAPS1": None},
    units='ft',
    desc='span of vertical tail',
)

add_meta_data(
    Aircraft.VerticalTail.SWEEP,
    meta_data=_MetaData,
    historical_name={
        "GASP": 'INGASP.DWPQCV',
        "FLOPS": 'WTIN.SWPVT',  # ['&DEFINE.WTIN.SWPVT', 'WTS.SWPVT'],
        "LEAPS1": [
            'aircraft.inputs.L0_vertical_tail.sweep_at_quarter_chord',
            'aircraft.cached.L0_vertical_tail.sweep_at_quarter_chord',
        ],
    },
    units='deg',
    desc='quarter-chord sweep of vertical tail',
)

add_meta_data(
    Aircraft.VerticalTail.TAPER_RATIO,
    meta_data=_MetaData,
    historical_name={
        "GASP": 'INGASP.SLMV',
        "FLOPS": 'WTIN.TRVT',  # ['&DEFINE.WTIN.TRVT', 'EDETIN.TRVT'],
        "LEAPS1": 'aircraft.inputs.L0_vertical_tails.taper_ratio',
    },
    units='unitless',
    desc='vertical tail theoretical taper ratio',
    default_value=None,
)

add_meta_data(
    Aircraft.VerticalTail.THICKNESS_TO_CHORD,
    meta_data=_MetaData,
    historical_name={
        "GASP": 'INGASP.TCVT',
        "FLOPS": 'WTIN.TCVT',  # ['&DEFINE.WTIN.TCVT', 'EDETIN.TCVT', ],
        "LEAPS1": [
            'aircraft.inputs.L0_vertical_tails.thickness_to_chord_ratio',
            'aircraft.cached.L0_vertical_tails.thickness_to_chord_ratio',
        ],
    },
    units='unitless',
    desc='vertical tail thickness-chord ratio',
    default_value=0.0,
)

add_meta_data(
    Aircraft.VerticalTail.VOLUME_COEFFICIENT,
    meta_data=_MetaData,
    historical_name={"GASP": 'INGASP.VBARVX', "FLOPS": None, "LEAPS1": None},
    units="unitless",
    desc='tail volume coefficient of the vertical tail',
)

add_meta_data(
    # Note user override
    #    - see also: Aircraft.VerticalTail.WETTED_AREA_SCALER
    Aircraft.VerticalTail.WETTED_AREA,
    meta_data=_MetaData,
    historical_name={
        "GASP": None,
        "FLOPS": None,  # ['ACTWET.SWTVT', 'MISSA.SWET[3]', ],
        "LEAPS1": [
            'aircraft.outputs.L0_aerodynamics.vertical_tail_wetted_area',
            'aircraft.outputs.L0_aerodynamics.mission_component_wetted_area_table[2]',
            'aircraft.cached.L0_aerodynamics.mission_component_wetted_area_table[2]',
        ],
    },
    units='ft**2',
    desc='vertical tails wetted area',
    default_value=None,
)

add_meta_data(
    Aircraft.VerticalTail.WETTED_AREA_SCALER,
    meta_data=_MetaData,
    historical_name={
        "GASP": None,
        "FLOPS": 'AERIN.SWETV',  # ['&DEFINE.AERIN.SWETV', 'AWETO.SWETV', ],
        "LEAPS1": 'aircraft.inputs.L0_aerodynamics.vertical_tail_wetted_area',
    },
    units='unitless',
    desc='vertical tail wetted area scaler',
    default_value=1.0,
)

# __          __  _
# \ \        / / (_)
#  \ \  /\  / /   _   _ __     __ _
#   \ \/  \/ /   | | | '_ \   / _` |
#    \  /\  /    | | | | | | | (_| |
#     \/  \/     |_| |_| |_|  \__, |
#                              __/ |
#                             |___/
# ==================================

add_meta_data(
    Aircraft.Wing.AEROELASTIC_TAILORING_FACTOR,
    meta_data=_MetaData,
    historical_name={
        "GASP": None,
        # ['&DEFINE.WTIN.FAERT', 'WTS.FAERT', '~WWGHT.FAERT', '~BNDMAT.FAERT'],
        "FLOPS": 'WTIN.FAERT',
        "LEAPS1": 'aircraft.inputs.L0_wing.aeroelastic_fraction',
    },
    units='unitless',
    desc='Define the decimal fraction of amount of aeroelastic tailoring used '
    'in design of wing where: 0.0 == no aeroelastic tailoring; '
    '1.0 == maximum aeroelastic tailoring.',
    default_value=0.0,
)

add_meta_data(
    Aircraft.Wing.AIRFOIL_TECHNOLOGY,
    meta_data=_MetaData,
    historical_name={
        "GASP": None,
        "FLOPS": 'AERIN.AITEK',
        #  [  # inputs
        #      '&DEFINE.AERIN.AITEK', 'EDETIN.AITEK',
        #      # outputs
        #      'MISSA.AITEK', 'MISSA.AITEKX',
        #  ],
        "LEAPS1": [
            'aircraft.inputs.L0_aerodynamics.airfoil',
            'aircraft.outputs.L0_aerodynamics.mission_airfoil',
            'aircraft.cached.L0_aerodynamics.mission_airfoil',
        ],
    },
    units='unitless',
    desc='Airfoil technology parameter. Limiting values are: 1.0 represents '
    'conventional technology wing (Default); 2.0 represents advanced '
    'technology wing.',
    default_value=1.0,
    option=True,
)

add_meta_data(
    Aircraft.Wing.AREA,
    meta_data=_MetaData,
    historical_name={
        "GASP": 'INGASP.SW',
        "FLOPS": 'CONFIN.SW',
        #  [  # inputs
        #      '&DEFINE.CONFIN.SW', 'PARVAR.DVD(1,4)',
        #      # outputs
        #      'CONFIG.SW', 'CONFIG.DVA(4)', '~FLOPS.DVA(4)', '~ANALYS.DVA(4)',
        #      '~TOFF.SW', '~LNDING.SW', '~PROFIL.SW', '~INMDAT.SW', '~WWGHT.SW',
        #      # other
        #      'MISSA.SREF', '~CDCC.SREF',
        #  ],
        "LEAPS1": [
            'aircraft.inputs.L0_design_variables.wing_ref_area',
            'aircraft.outputs.L0_design_variables.wing_ref_area',
            'aircraft.outputs.L0_design_variables.mission_wing_ref_area',
        ],
    },
    units='ft**2',
    desc='reference wing area',
    default_value=0.0,
)

add_meta_data(
    Aircraft.Wing.ASPECT_RATIO,
    meta_data=_MetaData,
    historical_name={
        "GASP": 'INGASP.AR',
        "FLOPS": 'CONFIN.AR',
        #  [  # inputs
        #      '&DEFINE.CONFIN.AR', 'PARVAR.DVD(1, 2)', '~BUFFET.AR', '~CDPP.AR',
        #      '~DPREP.ARX',
        #      # outputs
        #      'CONFIG.AR', 'CONFIG.DVA(2)', '~FLOPS.DVA(2)', '~ANALYS.DVA(2)',
        #      '~TOFF.ARN', '~LNDING.ARN', '~PROFIL.ARN', '~WWGHT.ARN', '~INERT.ARN',
        #      # other
        #      'MISSA.AR', 'MISSA.ARX', '~CDCC.AR', '~CLDESN.AR', '~MDESN.AR',
        #  ],
        "LEAPS1": [
            'aircraft.inputs.L0_design_variables.wing_aspect_ratio',
            'aircraft.outputs.L0_design_variables.wing_aspect_ratio',
            'aircraft.outputs.L0_design_variables.mission_wing_aspect_ratio',
        ],
    },
    units='unitless',
    desc='ratio of the wing span to its mean chord',
    default_value=0.0,
)

add_meta_data(
    Aircraft.Wing.ASPECT_RATIO_REF,
    meta_data=_MetaData,
    historical_name={
        "GASP": None,
        "FLOPS": 'WTIN.ARREF',  # ['&DEFINE.WTIN.ARREF'],
        "LEAPS1": 'aircraft.inputs.L0_detailed_wing.ref_aspect_ratio',
    },
    units='unitless',
    desc='Reference aspect ratio, used for detailed wing mass estimation.',
)

add_meta_data(
    Aircraft.Wing.AVERAGE_CHORD,
    meta_data=_MetaData,
    historical_name={"GASP": 'INGASP.CBARW', "FLOPS": None, "LEAPS1": None},
    units='ft',
    desc='mean aerodynamic chord of the wing',
)

add_meta_data(
    Aircraft.Wing.BENDING_MATERIAL_FACTOR,
    meta_data=_MetaData,
    historical_name={
        "GASP": None,
        "FLOPS": None,  # ['~WWGHT.BT', '~BNDMAT.W'],
        "LEAPS1": 'aircraft.outputs.L0_wing.bending_material_factor',
    },
    units='unitless',
    desc='Wing bending material factor with sweep adjustment. Used to compute '
    'Aircraft.Wing.BENDING_MATERIAL_MASS',
)

add_meta_data(
    # Note user override
    #    - see also: Aircraft.Wing.BENDING_MATERIAL_MASS_SCALER
    Aircraft.Wing.BENDING_MATERIAL_MASS,
    meta_data=_MetaData,
    historical_name={
        "GASP": None,
        "FLOPS": None,  # '~WWGHT.W1',
        "LEAPS1": 'aircraft.outputs.L0_wing.bending_mat_weight',
    },
    units='lbm',
    desc='wing mass breakdown term 1',
    default_value=None,
)

add_meta_data(
    Aircraft.Wing.BENDING_MATERIAL_MASS_SCALER,
    meta_data=_MetaData,
    historical_name={
        "GASP": None,
        "FLOPS": 'WTIN.FRWI1',  # ['&DEFINE.WTIN.FRWI1', 'WIOR3.FRWI1'],
        "LEAPS1": 'aircraft.inputs.L0_overrides.wing_bending_mat_weight',
    },
    units='unitless',
    desc='mass scaler of the bending wing mass term',
    default_value=1.0,
)

add_meta_data(
    # Note user override
    #    - see also: Aircraft.Wing.BWB_AFTBODY_MASS_SCALER
    Aircraft.Wing.BWB_AFTBODY_MASS,
    meta_data=_MetaData,
    historical_name={
        "GASP": None,
        "FLOPS": None,  # '~WWGHT.W4',
        "LEAPS1": 'aircraft.outputs.L0_wing.bwb_aft_body_weight',
    },
    units='lbm',
    desc='wing mass breakdown term 4',
    default_value=None,
)

add_meta_data(
    Aircraft.Wing.BWB_AFTBODY_MASS_SCALER,
    meta_data=_MetaData,
    historical_name={
        "GASP": None,
        "FLOPS": 'WTIN.FRWI4',  # ['&DEFINE.WTIN.FRWI4', 'WIOR3.FRWI4'],
        "LEAPS1": 'aircraft.inputs.L0_overrides.bwb_aft_body_weight',
    },
    units='unitless',
    desc='mass scaler of the blended-wing-body aft-body wing mass term',
    default_value=1.0,
)

add_meta_data(
    Aircraft.Wing.CENTER_CHORD,
    meta_data=_MetaData,
    historical_name={"GASP": 'INGASP.CRCLW', "FLOPS": None, "LEAPS1": None},
    units='ft',
    desc='wing chord at fuselage centerline',
)

add_meta_data(
    Aircraft.Wing.CENTER_DISTANCE,
    meta_data=_MetaData,
    historical_name={"GASP": 'INGASP.XWQLF', "FLOPS": None, "LEAPS1": None},
    units='unitless',
    desc='distance (percent fuselage length) from nose to the wing '
    'aerodynamic center',
)

add_meta_data(
    Aircraft.Wing.CHARACTERISTIC_LENGTH,
    meta_data=_MetaData,
    historical_name={
        "GASP": None,
        "FLOPS": None,  # 'MISSA.EL[1]',
        "LEAPS1": [
            'aircraft.outputs.L0_aerodynamics.mission_component_char_len_table[0]',
            'aircraft.cached.L0_aerodynamics.mission_component_char_len_table[0]',
        ],
    },
    units='ft',
    desc='Reynolds characteristic length for the wing',
)

add_meta_data(
    Aircraft.Wing.CHOOSE_FOLD_LOCATION,
    meta_data=_MetaData,
    historical_name={"GASP": None, "FLOPS": None, "LEAPS1": None},
    units="unitless",
    default_value=True,
    types=bool,
    option=True,
    desc='if true, fold location is based on your chosen value, otherwise it is '
    'based on strut location. In GASP this depended on STRUT or YWFOLD',
)

add_meta_data(
    # see also: station_chord_lengths
    Aircraft.Wing.CHORD_PER_SEMISPAN_DIST,
    meta_data=_MetaData,
    historical_name={
        "GASP": None,
        "FLOPS": 'WTIN.CHD',  # ['&DEFINE.WTIN.CHD', 'WDEF.CHD'],
        "LEAPS1": 'aircraft.inputs.L0_detailed_wing.wing_station_chord_lengths',
    },
    units='unitless',
    desc='chord lengths as fractions of semispan at station locations; '
    'overwrites station_chord_lengths',
    default_value=None,
)

add_meta_data(
    Aircraft.Wing.COMPOSITE_FRACTION,
    meta_data=_MetaData,
    historical_name={
        "GASP": None,
        # ['&DEFINE.WTIN.FCOMP', 'WTS.FCOMP', '~WWGHT.FCOMP'],
        "FLOPS": 'WTIN.FCOMP',
        "LEAPS1": 'aircraft.inputs.L0_wing.composite_fraction',
    },
    units='unitless',
    desc='Define the decimal fraction of amount of composites used in wing '
    'structure where: 0.0 == no composites; 1.0 == maximum use of composites, '
    'approximately equivalent bending_mat_weight=.6, '
    'struct_weights=.83, misc_weight=.7 '
    '(not necessarily all composite).',
    default_value=0.0,
)

add_meta_data(
    Aircraft.Wing.CONTROL_SURFACE_AREA,
    meta_data=_MetaData,
    historical_name={
        "GASP": None,
        "FLOPS": None,  # '~WEIGHT.SFLAP',  # TODO ~WWGHT.SFLAP: similar, but separate calculation
        "LEAPS1": [
            # TODO ~WingWeight.__call__.flap_ratio: see ~WWGHT.SFLAP
            '~WeightABC._pre_surface_ctrls.surface_flap_area',
            '~WeightABC.calc_surface_ctrls.surface_flap_area',
        ],
    },
    units='ft**2',
    desc='area of wing control surfaces',
)

add_meta_data(
    Aircraft.Wing.CONTROL_SURFACE_AREA_RATIO,
    meta_data=_MetaData,
    historical_name={
        "GASP": None,
        # ['&DEFINE.WTIN.FLAPR', 'WTS.FLAPR', '~WWGHT.FLAPR'],
        "FLOPS": 'WTIN.FLAPR',
        "LEAPS1": 'aircraft.inputs.L0_wing.flap_ratio',
    },
    units='unitless',
    desc='Defines the ratio of total moveable wing control surface areas '
    '(flaps, elevators, spoilers, etc.) to reference wing area.',
    default_value=0.333,
)

add_meta_data(
    Aircraft.Wing.DETAILED_WING,
    meta_data=_MetaData,
    historical_name={"GASP": None, "FLOPS": None, "LEAPS1": None},
    units='unitless',
    desc='use a detailed wing model',
    option=True,
    types=bool,
    default_value=False,
)

add_meta_data(
    Aircraft.Wing.DIHEDRAL,
    meta_data=_MetaData,
    historical_name={
        "GASP": None,
        "FLOPS": 'WTIN.DIH',  # ['&DEFINE.WTIN.DIH', 'WTS.DIH', ],
        "LEAPS1": [
            'aircraft.inputs.L0_wing.dihedral',
            # unit converted value for reporting
            'aircraft.cached.L0_wing.dihedral',
        ],
    },
    units='deg',
    desc='wing dihedral (positive) or anhedral (negative) angle',
    default_value=0.0,
)

add_meta_data(
    Aircraft.Wing.ENG_POD_INERTIA_FACTOR,
    meta_data=_MetaData,
    historical_name={
        "GASP": None,
        "FLOPS": None,  # '~WWGHT.CAYE',
        "LEAPS1": 'aircraft.outputs.L0_wing.engine_inertia_relief_factor',
    },
    units='unitless',
    desc='Engine inertia relief factor for wingspan inboard of engine locations. Used '
    'to compute Aircraft.Wing.BENDING_MATERIAL_MASS',
)

add_meta_data(
    Aircraft.Wing.FINENESS,
    meta_data=_MetaData,
    historical_name={
        "GASP": None,
        "FLOPS": None,  # 'MISSA.FR[1]',
        "LEAPS1": [
            'aircraft.outputs.L0_aerodynamics.mission_fineness_ratio_table[0]',
            'aircraft.cached.L0_aerodynamics.mission_fineness_ratio_table[0]',
        ],
    },
    units='unitless',
    desc='wing fineness ratio',
)

add_meta_data(
    Aircraft.Wing.FLAP_CHORD_RATIO,
    meta_data=_MetaData,
    historical_name={"GASP": 'INGASP.CFOC', "FLOPS": None, "LEAPS1": None},
    units='unitless',
    desc='ratio of flap chord to wing chord',
)

add_meta_data(
    Aircraft.Wing.FLAP_DEFLECTION_LANDING,
    meta_data=_MetaData,
    historical_name={"GASP": 'INGASP.DFLPLD', "FLOPS": None, "LEAPS1": None},
    units='deg',
    desc='Deflection of flaps for landing',
)

add_meta_data(
    Aircraft.Wing.FLAP_DEFLECTION_TAKEOFF,
    meta_data=_MetaData,
    historical_name={"GASP": 'INGASP.DFLPTO', "FLOPS": None, "LEAPS1": None},
    units='deg',
    desc='Deflection of flaps for takeoff',
)

add_meta_data(
    Aircraft.Wing.FLAP_DRAG_INCREMENT_OPTIMUM,
    meta_data=_MetaData,
    historical_name={"GASP": 'INGASP.DCDOTE', "FLOPS": None, "LEAPS1": None},
    units="unitless",
    desc='drag coefficient increment due to optimally deflected trailing edge flaps (default depends on flap type)',
)

add_meta_data(
    Aircraft.Wing.FLAP_LIFT_INCREMENT_OPTIMUM,
    meta_data=_MetaData,
    historical_name={"GASP": 'INGASP.DCLMTE', "FLOPS": None, "LEAPS1": None},
    units="unitless",
    desc='lift coefficient increment due to optimally deflected trailing edge flaps (default depends on flap type)',
)

add_meta_data(
    Aircraft.Wing.FLAP_SPAN_RATIO,
    meta_data=_MetaData,
    historical_name={"GASP": 'INGASP.BTEOB', "FLOPS": None, "LEAPS1": None},
    units="unitless",
    desc='fraction of wing trailing edge with flaps',
    default_value=0.65,
)

add_meta_data(
    Aircraft.Wing.FLAP_TYPE,
    meta_data=_MetaData,
    historical_name={"GASP": 'INGASP.JFLTYP', "FLOPS": None, "LEAPS1": None},
    units="unitless",
    default_value=FlapType.DOUBLE_SLOTTED,
    types=FlapType,
    option=True,
    desc='Set the flap type. Available choices are: plain, split, single_slotted, '
    'double_slotted, triple_slotted, fowler, and double_slotted_fowler. '
    'In GASP this was JFLTYP and was provided as an int from 1-7',
)

add_meta_data(
    Aircraft.Wing.FOLD_DIMENSIONAL_LOCATION_SPECIFIED,
    meta_data=_MetaData,
    historical_name={"GASP": None, "FLOPS": None, "LEAPS1": None},
    units="unitless",
    default_value=False,
    types=bool,
    option=True,
    desc='if true, fold location from the chosen input is an actual fold span, '
    'if false it is normalized to the half span. In GASP this depended on STRUT or YWFOLD',
)

add_meta_data(
    Aircraft.Wing.FOLD_MASS,
    meta_data=_MetaData,
    historical_name={"GASP": 'INGASP.WWFOLD', "FLOPS": None, "LEAPS1": None},
    units='lbm',
    desc='mass of the folding area of the wing',
    default_value=0,
)

add_meta_data(
    Aircraft.Wing.FOLD_MASS_COEFFICIENT,
    meta_data=_MetaData,
    historical_name={"GASP": 'INGASP.SKWFOLD', "FLOPS": None, "LEAPS1": None},
    units="unitless",
    desc='mass trend coefficient of the wing fold',
    default_value=0,
)

add_meta_data(
    Aircraft.Wing.FOLDED_SPAN,
    meta_data=_MetaData,
    historical_name={"GASP": 'INGASP.YWFOLD', "FLOPS": None, "LEAPS1": None},
    units='ft',
    desc='folded wingspan',
    default_value=118,
)

add_meta_data(
    Aircraft.Wing.FOLDED_SPAN_DIMENSIONLESS,
    meta_data=_MetaData,
    historical_name={"GASP": None, "FLOPS": None, "LEAPS1": None},
    units="unitless",
    desc='folded wingspan',
    default_value=1,
)

add_meta_data(
    Aircraft.Wing.FOLDING_AREA,
    meta_data=_MetaData,
    historical_name={"GASP": 'INGASP.SWFOLD', "FLOPS": None, "LEAPS1": None},
    units='ft**2',
    desc='wing area of folding part of wings',
)

add_meta_data(
    Aircraft.Wing.FORM_FACTOR,
    meta_data=_MetaData,
    historical_name={"GASP": 'INGASP.CKW', "FLOPS": None, "LEAPS1": None},
    units='unitless',
    desc='wing form factor',
    default_value=1.25,
)

add_meta_data(
    Aircraft.Wing.FUSELAGE_INTERFERENCE_FACTOR,
    meta_data=_MetaData,
    historical_name={"GASP": 'INGASP.CKI', "FLOPS": None, "LEAPS1": None},
    units='unitless',
    desc='wing/fuselage interference factor',
    default_value=1.1,
)

add_meta_data(
    Aircraft.Wing.GLOVE_AND_BAT,
    meta_data=_MetaData,
    historical_name={
        "GASP": None,
        "FLOPS": 'WTIN.GLOV',
        # ['&DEFINE.WTIN.GLOV', 'EDETIN.GLOV', '~TOFF.GLOV', '~LNDING.GLOV',
        #    '~PROFIL.GLOV'
        #    ],
        "LEAPS1": 'aircraft.inputs.L0_wing.glove_and_bat',
    },
    units='ft**2',
    desc='total glove and bat area beyond theoretical wing',
    default_value=0.0,
)

add_meta_data(
    Aircraft.Wing.HAS_FOLD,
    meta_data=_MetaData,
    historical_name={"GASP": None, "FLOPS": None, "LEAPS1": None},
    units="unitless",
    option=True,
    desc='if true a fold will be included in the wing',
    default_value=False,
    types=bool,
)

add_meta_data(
    Aircraft.Wing.HAS_STRUT,
    meta_data=_MetaData,
    historical_name={"GASP": None, "FLOPS": None, "LEAPS1": None},
    option=True,
    units="unitless",
    default_value=False,
    types=bool,
    desc='if true then aircraft has a strut. In GASP this depended on STRUT',
)

add_meta_data(
    Aircraft.Wing.HEIGHT,
    meta_data=_MetaData,
    historical_name={"GASP": 'INGASP.HTG', "FLOPS": None, "LEAPS1": None},
    units='ft',
    desc='wing height above ground during ground run, measured at roughly '
    'location of mean aerodynamic chord at the mid plane of the wing',
)

add_meta_data(
    Aircraft.Wing.HIGH_LIFT_MASS,
    meta_data=_MetaData,
    historical_name={"GASP": 'INGASP.WHLDEV', "FLOPS": None, "LEAPS1": None},
    units='lbm',
    desc='mass of the high lift devices',
)

add_meta_data(
    Aircraft.Wing.HIGH_LIFT_MASS_COEFFICIENT,
    meta_data=_MetaData,
    historical_name={"GASP": 'INGASP.WCFLAP', "FLOPS": None, "LEAPS1": None},
    units="unitless",
    desc='mass trend coefficient of high lift devices (default depends on flap type)',
)

add_meta_data(
    Aircraft.Wing.INCIDENCE,
    meta_data=_MetaData,
    historical_name={"GASP": 'INGASP.EYEW', "FLOPS": None, "LEAPS1": None},
    units='deg',
    desc='incidence angle of the wings with respect to the fuselage',
    default_value=0.0,
)

add_meta_data(
    # see also: station_locations
    # NOTE required for blended-wing-body type aircraft
    Aircraft.Wing.INPUT_STATION_DIST,
    meta_data=_MetaData,
    historical_name={
        "GASP": None,
        "FLOPS": 'WTIN.ETAW',  # ['&DEFINE.WTIN.ETAW', 'WDEF.ETAW'],
        "LEAPS1": 'aircraft.inputs.L0_detailed_wing.wing_station_locations',
    },
    units='unitless',
    desc='wing station locations as fractions of semispan; overwrites '
    'station_locations',
    option=True,
    default_value=None,
)

add_meta_data(
    Aircraft.Wing.LAMINAR_FLOW_LOWER,
    meta_data=_MetaData,
    historical_name={
        "GASP": None,
        "FLOPS": 'AERIN.TRLW',  # ['&DEFINE.AERIN.TRLW', 'XLAM.TRLW', ],
        "LEAPS1": 'aircraft.inputs.L0_aerodynamics.wing_percent_laminar_flow_lower_surface',
    },
    units='unitless',
    desc='define percent laminar flow for wing lower surface',
    default_value=0.0,
)

add_meta_data(
    Aircraft.Wing.LAMINAR_FLOW_UPPER,
    meta_data=_MetaData,
    historical_name={
        "GASP": None,
        "FLOPS": 'AERIN.TRUW',  # ['&DEFINE.AERIN.TRUW', 'XLAM.TRUW', ],
        "LEAPS1": 'aircraft.inputs.L0_aerodynamics.wing_percent_laminar_flow_upper_surface',
    },
    units='unitless',
    desc='define percent laminar flow for wing upper surface',
    default_value=0.0,
)

add_meta_data(
    Aircraft.Wing.LEADING_EDGE_SWEEP,
    meta_data=_MetaData,
    historical_name={"GASP": 'INGASP.SWPLE', "FLOPS": None, "LEAPS1": None},
    units='rad',
    desc='sweep angle at leading edge of wing',
)

add_meta_data(
    Aircraft.Wing.LOAD_DISTRIBUTION_CONTROL,
    meta_data=_MetaData,
    historical_name={
        "GASP": None,
        "FLOPS": 'WTIN.PDIST',  # ['&DEFINE.WTIN.PDIST', 'WDEF.PDIST'],
        "LEAPS1": 'aircraft.inputs.L0_detailed_wing.pressure_dist',
    },
    units='unitless',
    desc='controls spatial distribution of integratin stations for detailed' ' wing',
    default_value=2.0,
    option=True,
)

add_meta_data(
    Aircraft.Wing.LOAD_FRACTION,
    meta_data=_MetaData,
    historical_name={
        "GASP": None,
        "FLOPS": 'WTIN.PCTL',  # ['&DEFINE.WTIN.PCTL', 'WDEF.PCTL'],
        "LEAPS1": 'aircraft.inputs.L0_detailed_wing.carried_load_fraction',
    },
    units='unitless',
    desc='fraction of load carried by defined wing',
    default_value=1.0,
)

add_meta_data(
    Aircraft.Wing.LOAD_PATH_SWEEP_DIST,
    meta_data=_MetaData,
    historical_name={
        "GASP": None,
        "FLOPS": 'WTIN.SWL',  # ['&DEFINE.WTIN.SWL', 'WDEF.SWL'],
        "LEAPS1": 'aircraft.inputs.L0_detailed_wing.wing_station_load_path_sweeps',
    },
    units='deg',
    desc='Define the sweep of load path at station locations. Typically '
    'parallel to rear spar tending toward max t/c of airfoil. The Ith value '
    'is used between wing stations I and I+1.',
    default_value=None,
)

add_meta_data(
    Aircraft.Wing.LOADING,
    meta_data=_MetaData,
    historical_name={
        "GASP": ['INGASP.WGS', 'INGASP.WOS'],
        "FLOPS": None,
        "LEAPS1": None,
    },
    units='lbf/ft**2',
    desc='wing loading',
)

add_meta_data(
    Aircraft.Wing.LOADING_ABOVE_20,
    meta_data=_MetaData,
    historical_name={"GASP": None, "FLOPS": None, "LEAPS1": None},
    units="unitless",
    desc='if true the wing loading is stated to be above 20 psf. In GASP this depended on WGS',
    option=True,
    default_value=True,
    types=bool,
)

add_meta_data(
    # Note user override
    #    - see also: Aircraft.Wing.MASS_SCALER
    Aircraft.Wing.MASS,
    meta_data=_MetaData,
    historical_name={
        "GASP": None,
        # ['WTS.WSP(1, 2)', '~WEIGHT.WWING', '~WTSTAT.WSP(1, 2)', '~WWGHT.WWING'],
        "FLOPS": None,
        "LEAPS1": [
            '(WeightABC)self._total_wing_weight',
            'aircraft.outputs.L0_weights_summary.total_wing_weight',
        ],
    },
    units='lbm',
    desc='wing total mass',
    default_value=None,
)

add_meta_data(
    Aircraft.Wing.MASS_COEFFICIENT,
    meta_data=_MetaData,
    historical_name={"GASP": 'INGASP.SKWW', "FLOPS": None, "LEAPS1": None},
    units="unitless",
    desc='mass trend coefficient of the wing without high lift devices',
    default_value=133.4,
)

add_meta_data(
    Aircraft.Wing.MASS_SCALER,
    meta_data=_MetaData,
    historical_name={
        "GASP": None,
        "FLOPS": 'WTIN.FRWI',  # ['&DEFINE.WTIN.FRWI', 'WTS.FRWI'],
        "LEAPS1": 'aircraft.inputs.L0_overrides.total_wing_weight',
    },
    units='unitless',
    desc='mass scaler of the overall wing',
    default_value=1.0,
)

add_meta_data(
    Aircraft.Wing.MATERIAL_FACTOR,
    meta_data=_MetaData,
    historical_name={"GASP": 'INGASP.SKNO', "FLOPS": None, "LEAPS1": None},
    units="unitless",
    desc='correction factor for the use of non optimum material',
    default_value=0,
)

add_meta_data(
    Aircraft.Wing.MAX_CAMBER_AT_70_SEMISPAN,
    meta_data=_MetaData,
    historical_name={
        "GASP": None,
        "FLOPS": 'AERIN.CAM',
        #  [  # inputs
        #      '&DEFINE.AERIN.CAM', 'EDETIN.CAM',
        #      # outputs
        #      'MISSA.CAM', 'MISSA.CAMX',
        #  ],
        "LEAPS1": [
            'aircraft.inputs.L0_aerodynamics.max_camber_at_70_semispan',
            'aircraft.outputs.L0_aerodynamics.mission_max_camber_at_70_semispan',
        ],
    },
    units='unitless',
    desc='Maximum camber at 70 percent semispan, percent of local chord',
    default_value=0.0,
)

add_meta_data(
    Aircraft.Wing.MAX_LIFT_REF,
    meta_data=_MetaData,
    historical_name={"GASP": 'INGASP.RCLMAX', "FLOPS": None, "LEAPS1": None},
    units="unitless",
    desc='input reference maximum lift coefficient for basic wing',
)

add_meta_data(
    Aircraft.Wing.MAX_SLAT_DEFLECTION_LANDING,
    meta_data=_MetaData,
    historical_name={"GASP": 'INGASP.DELLED', "FLOPS": None, "LEAPS1": None},
    units='deg',
    desc='leading edge slat deflection during landing',
    default_value=10,
)

add_meta_data(
    Aircraft.Wing.MAX_SLAT_DEFLECTION_TAKEOFF,
    meta_data=_MetaData,
    historical_name={"GASP": 'INGASP.DELLED', "FLOPS": None, "LEAPS1": None},
    units='deg',
    desc='leading edge slat deflection during takeoff',
    default_value=10,
)

add_meta_data(
    Aircraft.Wing.MAX_THICKNESS_LOCATION,
    meta_data=_MetaData,
    historical_name={"GASP": 'INGASP.XCTCMX', "FLOPS": None, "LEAPS1": None},
    units='unitless',
    desc='location (percent chord) of max wing thickness',
)

add_meta_data(
    Aircraft.Wing.MIN_PRESSURE_LOCATION,
    meta_data=_MetaData,
    historical_name={"GASP": 'INGASP.XCPS', "FLOPS": None, "LEAPS1": None},
    units='unitless',
    desc='location (percent chord) of peak suction',
)

add_meta_data(
    # NOTE: user override
    #    - see also: Aircraft.Wing.MISC_MASS_SCALER
    Aircraft.Wing.MISC_MASS,
    meta_data=_MetaData,
    historical_name={
        "GASP": None,
        "FLOPS": None,  # '~WWGHT.W3',
        "LEAPS1": 'aircraft.outputs.L0_wing.misc_weight',
    },
    units='lbm',
    desc='wing mass breakdown term 3',
    default_value=None,
)

add_meta_data(
    Aircraft.Wing.MISC_MASS_SCALER,
    meta_data=_MetaData,
    historical_name={
        "GASP": None,
        "FLOPS": 'WTIN.FRWI3',  # ['&DEFINE.WTIN.FRWI3', 'WIOR3.FRWI3'],
        "LEAPS1": 'aircraft.inputs.L0_overrides.wing_misc_weight',
    },
    units='unitless',
    desc='mass scaler of the miscellaneous wing mass term',
    default_value=1.0,
)

add_meta_data(
    Aircraft.Wing.MOUNTING_TYPE,
    meta_data=_MetaData,
    historical_name={"GASP": 'INGASP.HWING', "FLOPS": None, "LEAPS1": None},
    units='unitless',
    desc='wing location on fuselage (0 = low wing, 1 = high wing)',
)

add_meta_data(
    Aircraft.Wing.NUM_FLAP_SEGMENTS,
    meta_data=_MetaData,
    historical_name={"GASP": 'INGASP.FLAPN', "FLOPS": None, "LEAPS1": None},
    units="unitless",
    desc='number of flap segments per wing panel',
    types=int,
    option=True,
    default_value=2,
)

add_meta_data(
    Aircraft.Wing.NUM_INTEGRATION_STATIONS,
    meta_data=_MetaData,
    historical_name={
        "GASP": None,
        # ['&DEFINE.WTIN.NSTD', 'WDEF.NSTD', '~BNDMAT.NSD', '~DETA.NSD'],
        "FLOPS": 'WTIN.NSTD',
        "LEAPS1": 'aircraft.inputs.L0_detailed_wing.integration_station_count',
    },
    units='unitless',
    desc='number of integration stations',
    types=int,
    option=True,
    default_value=50,
)

add_meta_data(
    Aircraft.Wing.OPTIMUM_FLAP_DEFLECTION,
    meta_data=_MetaData,
    historical_name={"GASP": 'INGASP.DELTEO', "FLOPS": None, "LEAPS1": None},
    units='deg',
    desc='optimum flap deflection angle (default depends on flap type)',
)

add_meta_data(
    Aircraft.Wing.OPTIMUM_SLAT_DEFLECTION,
    meta_data=_MetaData,
    historical_name={"GASP": 'INGASP.DELLEO', "FLOPS": None, "LEAPS1": None},
    units='deg',
    desc='optimum slat deflection angle',
    default_value=20,
)

add_meta_data(
    Aircraft.Wing.ROOT_CHORD,
    meta_data=_MetaData,
    historical_name={
        "GASP": ['INGASP.CROOT', 'INGASP.CROOTW'],
        "FLOPS": None,
        "LEAPS1": None,
    },
    units='ft',
    desc='wing chord length at wing root',
)

add_meta_data(
    # NOTE: user override
    #    - see also: Aircraft.Wing.SHEAR_CONTROL_MASS_SCALER
    Aircraft.Wing.SHEAR_CONTROL_MASS,
    meta_data=_MetaData,
    historical_name={
        "GASP": None,
        "FLOPS": None,  # '~WWGHT.W2',
        "LEAPS1": 'aircraft.outputs.L0_wing.struct_weight',
    },
    units='lbm',
    desc='wing mass breakdown term 2',
    default_value=None,
)

add_meta_data(
    Aircraft.Wing.SHEAR_CONTROL_MASS_SCALER,
    meta_data=_MetaData,
    historical_name={
        "GASP": None,
        "FLOPS": 'WTIN.FRWI2',  # ['&DEFINE.WTIN.FRWI2', 'WIOR3.FRWI2'],
        "LEAPS1": 'aircraft.inputs.L0_overrides.wing_struct_weights',
    },
    units='unitless',
    desc='mass scaler of the shear and control term',
    default_value=1.0,
)

add_meta_data(
    Aircraft.Wing.SLAT_CHORD_RATIO,
    meta_data=_MetaData,
    historical_name={"GASP": 'INGASP.CLEOC', "FLOPS": None, "LEAPS1": None},
    units="unitless",
    desc='ratio of slat chord to wing chord',
    default_value=0.15,
)

add_meta_data(
    Aircraft.Wing.SLAT_LIFT_INCREMENT_OPTIMUM,
    meta_data=_MetaData,
    historical_name={"GASP": 'INGASP.DCLMLE', "FLOPS": None, "LEAPS1": None},
    units="unitless",
    desc='lift coefficient increment due to optimally deflected LE slats',
)

add_meta_data(
    Aircraft.Wing.SLAT_SPAN_RATIO,
    meta_data=_MetaData,
    historical_name={"GASP": 'INGASP.BLEOB', "FLOPS": None, "LEAPS1": None},
    units="unitless",
    desc='fraction of wing leading edge with slats',
    default_value=0.9,
)

add_meta_data(
    Aircraft.Wing.SPAN,
    meta_data=_MetaData,
    historical_name={
        "GASP": 'INGASP.B',
        "FLOPS": 'WTIN.SPAN',
        #  [  # inputs
        #      '&DEFINE.WTIN.SPAN',
        #      # outputs
        #      '~WEIGHT.B', '~WWGHT.B', '~GESURF.B'
        #  ],
        "LEAPS1": [
            'aircraft.inputs.L0_wing.span',
            'aircraft.outputs.L0_wing.span',
            'BasicTransportWeight.wing_span',
        ],
    },
    units='ft',
    desc='span of main wing',
    default_value=0.0,
)

add_meta_data(
    Aircraft.Wing.SPAN_EFFICIENCY_FACTOR,
    meta_data=_MetaData,
    historical_name={
        "GASP": None,
        "FLOPS": 'AERIN.E',  # ['&DEFINE.AERIN.E', 'OSWALD.E', ],
        "LEAPS1": 'aircraft.inputs.L0_aerodynamics.wing_span_efficiency_factor',
    },
    units='unitless',
    desc='coefficient for calculating span efficiency for extreme taper ratios',
    default_value=1.0,
)

add_meta_data(
    Aircraft.Wing.SPAN_EFFICIENCY_REDUCTION,
    meta_data=_MetaData,
    historical_name={
        "GASP": None,
        "FLOPS": 'AERIN.MIKE',  # ['&DEFINE.AERIN.MIKE', 'MIMOD.MIKE'],
        "LEAPS1": 'aircraft.inputs.L0_aerodynamics.wing_span_efficiency_reduction',
    },
    units='unitless',
    desc='Define a switch for span efficiency reduction for extreme taper '
    'ratios: True == a span efficiency factor '
    '(*wing_span_efficiency_factor0*) is calculated based on wing taper ratio '
    'and aspect ratio; False == a span efficiency factor '
    '(*wing_span_efficiency_factor0*) is set to 1.0.',
    option=True,
    types=bool,
    default_value=False,
)

add_meta_data(
    Aircraft.Wing.STRUT_BRACING_FACTOR,
    meta_data=_MetaData,
    historical_name={
        "GASP": None,
        # ['&DEFINE.WTIN.FSTRT', 'WTS.FSTRT', '~WWGHT.FSTRT', '~BNDMAT.FSTRT'],
        "FLOPS": 'WTIN.FSTRT',
        "LEAPS1": 'aircraft.inputs.L0_wing.struct_bracing_factor',
    },
    units='unitless',
    desc='Define the wing strut-bracing factor where: 0.0 == no wing-strut; '
    '1.0 == full benefit from strut bracing.',
    default_value=0.0,
)

add_meta_data(
    # Note user override
    #    - see also: Aircraft.Wing.SURFACE_CONTROL_MASS_SCALER
    Aircraft.Wing.SURFACE_CONTROL_MASS,
    meta_data=_MetaData,
    historical_name={
        "GASP": None,
        # ['WTS.WSP(16, 2)', '~WEIGHT.WSC', '~WTSTAT.WSP(16, 2)'],
        "FLOPS": None,
        "LEAPS1": [
            '(WeightABC)self._surface_ctrls_weight',
            'aircraft.outputs.L0_weights_summary.surface_ctrls_weight',
        ],
    },
    units='lbm',
    desc='mass of surface controls',
    default_value=None,
)

add_meta_data(
    Aircraft.Wing.SURFACE_CONTROL_MASS_COEFFICIENT,
    meta_data=_MetaData,
    historical_name={"GASP": 'INGASP.SKFW', "FLOPS": None, "LEAPS1": None},
    units="unitless",
    desc='Surface controls weight coefficient',
    default_value=0.404,
)

add_meta_data(
    Aircraft.Wing.SURFACE_CONTROL_MASS_SCALER,
    meta_data=_MetaData,
    historical_name={
        "GASP": None,
        "FLOPS": 'WTIN.FRSC',  # ['&DEFINE.WTIN.FRSC', 'WTS.FRSC'],
        "LEAPS1": 'aircraft.inputs.L0_overrides.surface_ctrls_weight',
    },
    units='unitless',
    desc='Surface controls mass scaler',
    default_value=1.0,
)

add_meta_data(
    Aircraft.Wing.SWEEP,
    meta_data=_MetaData,
    historical_name={
        "GASP": 'INGASP.DLMC4',
        "FLOPS": "CONFIN.SWEEP",
        #  [  # inputs
        #      '&DEFINE.CONFIN.SWEEP', 'PARVAR.DVD(1,6)',
        #      # outputs
        #      'CONFIG.SWEEP', 'CONFIG.DVA(6)', '~FLOPS.DVA(6)', '~ANALYS.DVA(6)',
        #      '~WWGHT.SWEEP', '~INERT.SWEEP',
        #      # other
        #      'MISSA.SW25', '~BUFFET.SW25', '~CDCC.SW25', '~CLDESN.SW25',
        #      '~MDESN.SW25',
        #  ],
        "LEAPS1": [
            'aircraft.inputs.L0_design_variables.wing_sweep_at_quarter_chord',
            'aircraft.outputs.L0_design_variables.wing_sweep_at_quarter_chord',
            'aircraft.outputs.L0_design_variables.mission_wing_sweep_at_quarter_chord',
        ],
    },
    units='deg',
    desc='quarter-chord sweep angle of the wing',
    default_value=0.0,  # TODO required
)

add_meta_data(
    Aircraft.Wing.TAPER_RATIO,
    meta_data=_MetaData,
    historical_name={
        "GASP": 'INGASP.SLM',
        "FLOPS": "CONFIN.TR",
        #  [  # inputs
        #      '&DEFINE.CONFIN.TR', 'PARVAR.DVD(1,5)',
        #      # outputs
        #      'CONFIG.TR', 'CONFIG.DVA(5)', 'CONFIG.TR1', '~FLOPS.DVA(5)',
        #      '~ANALYS.DVA(5)', '~GESURF.TR', '~WWGHT.TR', '~INERT.TR',
        #      # other
        #      'MISSA.TAPER', '~CDCC.TAPER', '~MDESN.TAPER',
        #  ],
        "LEAPS1": [
            'aircraft.inputs.L0_design_variables.wing_taper_ratio',
            'aircraft.outputs.L0_design_variables.wing_taper_ratio',
            'aircraft.outputs.L0_design_variables.mission_wing_taper_ratio',
        ],
    },
    units='unitless',
    desc='taper ratio of the wing',
    default_value=0.0,  # TODO required
)

add_meta_data(
    Aircraft.Wing.THICKNESS_TO_CHORD,
    meta_data=_MetaData,
    historical_name={
        "GASP": None,
        "FLOPS": 'CONFIN.TCA',
        #  [  # inputs
        #      '&DEFINE.CONFIN.TCA', 'PARVAR.DVD(1,7)',
        #      # outputs
        #      'CONFIG.TCA', 'CONFIG.DVA(7)', '~FLOPS.DVA(7)', '~ANALYS.DVA(7)',
        #      '~WWGHT.TCA',
        #      # other
        #      'MISSA.TC', '~BUFFET.TC', '~CDCC.TC', '~CDPP.TC', '~CLDESN.TC',
        #      '~MDESN.TC',
        #  ],
        "LEAPS1": [
            'aircraft.inputs.L0_design_variables.wing_thickness_to_chord_ratio',
            'aircraft.outputs.L0_design_variables.wing_thickness_to_chord_ratio',
            'aircraft.outputs.L0_design_variables.mission_wing_thickness_to_chord_ratio',
        ],
    },
    units='unitless',
    desc='wing thickness-chord ratio (weighted average)',
    default_value=0.0,  # TODO required
)

add_meta_data(
    Aircraft.Wing.THICKNESS_TO_CHORD_DIST,
    meta_data=_MetaData,
    historical_name={
        "GASP": None,
        "FLOPS": 'WTIN.TOC',  # ['&DEFINE.WTIN.TOC', 'WDEF.TOC'],
        "LEAPS1": 'aircraft.inputs.L0_detailed_wing.wing_station_thickness_to_chord_ratios',
    },
    units='unitless',
    desc='the thickeness-chord ratios at station locations',
    default_value=None,
)

add_meta_data(
    Aircraft.Wing.THICKNESS_TO_CHORD_REF,
    meta_data=_MetaData,
    historical_name={
        "GASP": None,
        "FLOPS": 'WTIN.TCREF',  # ['&DEFINE.WTIN.TCREF'],
        "LEAPS1": 'aircraft.inputs.L0_detailed_wing.ref_thickness_to_chord_ratio',
    },
    units='unitless',
    desc='Reference thickness-to-chord ratio, used for detailed wing mass estimation.',
    default_value=0.0,
)

add_meta_data(
    Aircraft.Wing.THICKNESS_TO_CHORD_ROOT,
    meta_data=_MetaData,
    historical_name={"GASP": 'INGASP.TCR', "FLOPS": None, "LEAPS1": None},
    units='unitless',
    desc='thickness-to-chord ratio at the root of the wing',
)

add_meta_data(
    Aircraft.Wing.THICKNESS_TO_CHORD_TIP,
    meta_data=_MetaData,
    historical_name={"GASP": 'INGASP.TCT', "FLOPS": None, "LEAPS1": None},
    units='unitless',
    desc='thickness-to-chord ratio at the tip of the wing',
)

add_meta_data(
    Aircraft.Wing.THICKNESS_TO_CHORD_UNWEIGHTED,
    meta_data=_MetaData,
    historical_name={"GASP": 'INGASP.TC', "FLOPS": None, "LEAPS1": None},
    units='unitless',
    desc='wing thickness-chord ratio at the wing station of the mean aerodynamic chord',
)

add_meta_data(
    Aircraft.Wing.ULTIMATE_LOAD_FACTOR,
    meta_data=_MetaData,
    historical_name={
        "GASP": 'INGASP.ULF',
        # ['&DEFINE.WTIN.ULF', 'WTS.ULF', '~WWGHT.ULF'],
        "FLOPS": 'WTIN.ULF',
        "LEAPS1": 'aircraft.inputs.L0_weights.struct_ult_load_factor',
    },
    units='unitless',
    desc='structural ultimate load factor',
    default_value=3.75,
)

add_meta_data(
    Aircraft.Wing.VAR_SWEEP_MASS_PENALTY,
    meta_data=_MetaData,
    historical_name={
        "GASP": None,
        # ['&DEFINE.WTIN.VARSWP', 'FAWT.VARSWP', '~WWGHT.VARSWP'],
        "FLOPS": 'WTIN.VARSWP',
        "LEAPS1": 'aircraft.inputs.L0_wing.var_sweep_weight_penalty',
    },
    units='unitless',
    desc='Define the fraction of wing variable sweep mass penalty where: '
    '0.0 == fixed-geometry wing; 1.0 == full variable-sweep wing.',
    default_value=0.0,
)

add_meta_data(
    # Note user override
    #    - see also: Aircraft.Wing.WETTED_AREA_SCALER
    Aircraft.Wing.WETTED_AREA,
    meta_data=_MetaData,
    historical_name={
        "GASP": None,
        "FLOPS": None,  # ['ACTWET.SWTWG', 'MISSA.SWET[1]'],
        "LEAPS1": [
            'aircraft.outputs.L0_aerodynamics.wing_wetted_area',
            'aircraft.outputs.L0_aerodynamics.mission_component_wetted_area_table[0]',
            'aircraft.cached.L0_aerodynamics.mission_component_wetted_area_table[0]',
        ],
    },
    units='ft**2',
    desc='wing wetted area',
    default_value=None,
)

add_meta_data(
    Aircraft.Wing.WETTED_AREA_SCALER,
    meta_data=_MetaData,
    historical_name={
        "GASP": None,
        "FLOPS": 'AERIN.SWETW',  # ['&DEFINE.AERIN.SWETW', 'AWETO.SWETW', ],
        "LEAPS1": 'aircraft.inputs.L0_aerodynamics.wing_wetted_area',
    },
    units='unitless',
    desc='wing wetted area scaler',
    default_value=1.0,
)

add_meta_data(
    Aircraft.Wing.ZERO_LIFT_ANGLE,
    meta_data=_MetaData,
    historical_name={"GASP": 'INGASP.ALPHL0', "FLOPS": None, "LEAPS1": None},
    units='deg',
    desc='zero lift angle of attack',
)

# ============================================================================================================================================
#  .----------------.  .----------------.  .-----------------. .----------------.  .----------------.  .----------------.  .----------------.
# | .--------------. || .--------------. || .--------------. || .--------------. || .--------------. || .--------------. || .--------------. |
# | |  ________    | || |  ____  ____  | || | ____  _____  | || |      __      | || | ____    ____ | || |     _____    | || |     ______   | |
# | | |_   ___ `.  | || | |_  _||_  _| | || ||_   \|_   _| | || |     /  \     | || ||_   \  /   _|| || |    |_   _|   | || |   .' ___  |  | |
# | |   | |   `. \ | || |   \ \  / /   | || |  |   \ | |   | || |    / /\ \    | || |  |   \/   |  | || |      | |     | || |  / .'   \_|  | |
# | |   | |    | | | || |    \ \/ /    | || |  | |\ \| |   | || |   / ____ \   | || |  | |\  /| |  | || |      | |     | || |  | |         | |
# | |  _| |___.' / | || |    _|  |_    | || | _| |_\   |_  | || | _/ /    \ \_ | || | _| |_\/_| |_ | || |     _| |_    | || |  \ `.___.'\  | |
# | | |________.'  | || |   |______|   | || ||_____|\____| | || ||____|  |____|| || ||_____||_____|| || |    |_____|   | || |   `._____.'  | |
# | |              | || |              | || |              | || |              | || |              | || |              | || |              | |
# | '--------------' || '--------------' || '--------------' || '--------------' || '--------------' || '--------------' || '--------------' |
#  '----------------'  '----------------'  '----------------'  '----------------'  '----------------'  '----------------'  '----------------'
# ============================================================================================================================================

#              _                                       _
#      /\     | |                                     | |
#     /  \    | |_   _ __ ___     ___    ___   _ __   | |__     ___   _ __    ___
#    / /\ \   | __| | '_ ` _ \   / _ \  / __| | '_ \  | '_ \   / _ \ | '__|  / _ \
#   / ____ \  | |_  | | | | | | | (_) | \__ \ | |_) | | | | | |  __/ | |    |  __/
#  /_/    \_\  \__| |_| |_| |_|  \___/  |___/ | .__/  |_| |_|  \___| |_|     \___|
#                                             | |
#                                             |_|
# ================================================================================

add_meta_data(
    Dynamic.Atmosphere.DENSITY,
    meta_data=_MetaData,
    historical_name={"GASP": None, "FLOPS": None, "LEAPS1": None},
    units='lbm/ft**3',
    desc="Atmospheric density at the vehicle's current altitude",
)

add_meta_data(
    Dynamic.Atmosphere.DYNAMIC_PRESSURE,
    meta_data=_MetaData,
    historical_name={"GASP": None, "FLOPS": None, "LEAPS1": None},
    units='lbf/ft**2',
    desc="Atmospheric dynamic pressure at the vehicle's current flight condition",
)

add_meta_data(
    Dynamic.Atmosphere.KINEMATIC_VISCOSITY,
    meta_data=_MetaData,
    historical_name={"GASP": 'XKV', "FLOPS": None, "LEAPS1": None},
    units='ft**2/s',
    desc="Atmospheric kinematic viscosity at the vehicle's current flight condition",
)

add_meta_data(
    Dynamic.Atmosphere.MACH,
    meta_data=_MetaData,
    historical_name={"GASP": None, "FLOPS": None, "LEAPS1": None},
    units='unitless',
    desc='Current Mach number of the vehicle',
)

add_meta_data(
    Dynamic.Atmosphere.MACH_RATE,
    meta_data=_MetaData,
    historical_name={"GASP": None, "FLOPS": None, "LEAPS1": None},
    units='unitless',
    desc='Current rate at which the Mach number of the vehicle is changing',
)

add_meta_data(
    Dynamic.Atmosphere.SPEED_OF_SOUND,
    meta_data=_MetaData,
    historical_name={"GASP": None, "FLOPS": None, "LEAPS1": None},
    units='ft/s',
    desc="Atmospheric speed of sound at vehicle's current flight condition",
)

add_meta_data(
    Dynamic.Atmosphere.STATIC_PRESSURE,
    meta_data=_MetaData,
    historical_name={"GASP": None, "FLOPS": None, "LEAPS1": None},
    units='lbf/ft**2',
    desc="Atmospheric static pressure at the vehicle's current flight condition",
)

add_meta_data(
    Dynamic.Atmosphere.TEMPERATURE,
    meta_data=_MetaData,
    historical_name={"GASP": None, "FLOPS": None, "LEAPS1": None},
    units='degR',
    desc="Atmospheric temperature at vehicle's current flight condition",
)


#  __  __   _               _
# |  \/  | (_)             (_)
# | \  / |  _   ___   ___   _    ___    _ __
# | |\/| | | | / __| / __| | |  / _ \  | '_ \
# | |  | | | | \__ \ \__ \ | | | (_) | | | | |
# |_|  |_| |_| |___/ |___/ |_|  \___/  |_| |_|
# ============================================
add_meta_data(
    Dynamic.Mission.ALTITUDE,
    meta_data=_MetaData,
    historical_name={"GASP": None, "FLOPS": None, "LEAPS1": None},
    units='ft',
    desc='Current altitude of the vehicle',
)

add_meta_data(
    Dynamic.Mission.ALTITUDE_RATE,
    meta_data=_MetaData,
    historical_name={"GASP": None, "FLOPS": None, "LEAPS1": None},
    units='ft/s',
    desc='Current rate of altitude change (climb rate) of the vehicle',
)

add_meta_data(
    Dynamic.Mission.ALTITUDE_RATE_MAX,
    meta_data=_MetaData,
    historical_name={"GASP": None, "FLOPS": None, "LEAPS1": None},
    units='ft/s',
    desc='Current maximum possible rate of altitude change (climb rate) of the vehicle '
    '(at hypothetical maximum thrust condition)',
)

add_meta_data(
    Dynamic.Mission.DISTANCE,
    meta_data=_MetaData,
    historical_name={"GASP": None, "FLOPS": 'range', "LEAPS1": None},
    units='NM',
    desc="The total distance the vehicle has traveled since brake release at the current time",
)

add_meta_data(
    Dynamic.Mission.DISTANCE_RATE,
    meta_data=_MetaData,
    historical_name={"GASP": None, "FLOPS": 'range_rate', "LEAPS1": None},
    units='NM/s',
    desc="The rate at which the distance traveled is changing at the current time",
)

add_meta_data(
    Dynamic.Mission.FLIGHT_PATH_ANGLE,
    meta_data=_MetaData,
    historical_name={"GASP": None, "FLOPS": None, "LEAPS1": None},
    units='rad',
    desc='Current flight path angle',
)

add_meta_data(
    Dynamic.Mission.FLIGHT_PATH_ANGLE_RATE,
    meta_data=_MetaData,
    historical_name={"GASP": None, "FLOPS": None, "LEAPS1": None},
    units='rad/s',
    desc='Current rate at which flight path angle is changing',
)

add_meta_data(
    Dynamic.Mission.SPECIFIC_ENERGY,
    meta_data=_MetaData,
    historical_name={"GASP": None, "FLOPS": None, "LEAPS1": None},
    units='m/s',
    desc='Rate of change in specific energy (energy per unit weight) of the vehicle at current '
    'flight condition',
)

add_meta_data(
    Dynamic.Mission.SPECIFIC_ENERGY_RATE,
    meta_data=_MetaData,
    historical_name={"GASP": None, "FLOPS": None, "LEAPS1": None},
    units='m/s',
    desc='Rate of change in specific energy (specific power) of the vehicle at current '
    'flight condition',
)

add_meta_data(
    Dynamic.Mission.SPECIFIC_ENERGY_RATE_EXCESS,
    meta_data=_MetaData,
    historical_name={"GASP": None, "FLOPS": None, "LEAPS1": None},
    units='m/s',
    desc='Specific excess power of the vehicle at current flight condition and at '
    'hypothetical maximum thrust',
)

add_meta_data(
    Dynamic.Mission.VELOCITY,
    meta_data=_MetaData,
    historical_name={"GASP": None, "FLOPS": None, "LEAPS1": None},
    units='ft/s',
    desc='Current velocity of the vehicle along its body axis',
)

add_meta_data(
    Dynamic.Mission.VELOCITY_RATE,
    meta_data=_MetaData,
    historical_name={"GASP": None, "FLOPS": None, "LEAPS1": None},
    units='ft/s**2',
    desc='Current rate of change in velocity (acceleration) of the vehicle along its '
    'body axis',
)

#  __      __         _       _          _
#  \ \    / /        | |     (_)        | |
#   \ \  / /    ___  | |__    _    ___  | |   ___
#    \ \/ /    / _ \ | '_ \  | |  / __| | |  / _ \
#     \  /    |  __/ | | | | | | | (__  | | |  __/
#      \/      \___| |_| |_| |_|  \___| |_|  \___|
# ================================================

add_meta_data(
    Dynamic.Vehicle.BATTERY_STATE_OF_CHARGE,
    meta_data=_MetaData,
    historical_name={"GASP": None, "FLOPS": None, "LEAPS1": None},
    units='unitless',
    desc="battery's current state of charge",
)

add_meta_data(
    Dynamic.Vehicle.CUMULATIVE_ELECTRIC_ENERGY_USED,
    meta_data=_MetaData,
    historical_name={"GASP": None, "FLOPS": None, "LEAPS1": None},
    units='kJ',
    desc='Total amount of electric energy consumed by the vehicle up until this point in the mission',
)

add_meta_data(
    Dynamic.Vehicle.DRAG,
    meta_data=_MetaData,
    historical_name={"GASP": None, "FLOPS": None, "LEAPS1": None},
    units='lbf',
    desc='Current total drag experienced by the vehicle',
)

add_meta_data(
    Dynamic.Vehicle.LIFT,
    meta_data=_MetaData,
    historical_name={"GASP": None, "FLOPS": None, "LEAPS1": None},
    units='lbf',
    desc='Current total lift produced by the vehicle',
)

add_meta_data(
    Dynamic.Vehicle.MASS,
    meta_data=_MetaData,
    historical_name={"GASP": None, "FLOPS": None, "LEAPS1": None},
    units='lbm',
    desc='Current total mass of the vehicle',
)

add_meta_data(
    Dynamic.Vehicle.MASS_RATE,
    meta_data=_MetaData,
    historical_name={"GASP": None, "FLOPS": None, "LEAPS1": None},
    units='lbm/s',
    desc='Current rate at which the mass of the vehicle is changing',
)

#   ___                             _        _
#  | _ \  _ _   ___   _ __   _  _  | |  ___ (_)  ___   _ _
#  |  _/ | '_| / _ \ | '_ \ | || | | | (_-< | | / _ \ | ' \
#  |_|   |_|   \___/ | .__/  \_,_| |_| /__/ |_| \___/ |_||_|
#                    |_|
# ==========================================================

add_meta_data(
    Dynamic.Vehicle.Propulsion.ELECTRIC_POWER_IN,
    meta_data=_MetaData,
    historical_name={"GASP": None, "FLOPS": None, "LEAPS1": None},
    units='kW',
    desc='Current electric power consumption of each engine',
)

add_meta_data(
    Dynamic.Vehicle.Propulsion.ELECTRIC_POWER_IN_TOTAL,
    meta_data=_MetaData,
    historical_name={"GASP": None, "FLOPS": None, "LEAPS1": None},
    units='kW',
    desc='Current total electric power consumption of the vehicle',
)

# add_meta_data(
#     Dynamic.Vehicle.Propulsion.EXIT_AREA,
#     meta_data=_MetaData,
#     historical_name={"GASP": None,
#                     "FLOPS": None,
#                     "LEAPS1": None
#                     },
#     units='kW',
#     desc='Current nozzle exit area of engines, per single instance of each '
#          'engine model'
# )

add_meta_data(
    Dynamic.Vehicle.Propulsion.FUEL_FLOW_RATE,
    meta_data=_MetaData,
    historical_name={"GASP": None, "FLOPS": None, "LEAPS1": None},
    units='lbm/h',
    desc='Current rate of fuel consumption of the vehicle, per single instance of '
    'each engine model. Consumption (i.e. mass reduction) of fuel is defined as '
    'positive.',
)

add_meta_data(
    Dynamic.Vehicle.Propulsion.FUEL_FLOW_RATE_NEGATIVE,
    meta_data=_MetaData,
    historical_name={"GASP": None, "FLOPS": None, "LEAPS1": None},
    units='lbm/h',
    desc='Current rate of fuel consumption of the vehicle, per single instance of each '
    'engine model. Consumption (i.e. mass reduction) of fuel is defined as negative.',
)

add_meta_data(
    Dynamic.Vehicle.Propulsion.FUEL_FLOW_RATE_NEGATIVE_TOTAL,
    meta_data=_MetaData,
    historical_name={"GASP": None, "FLOPS": None, "LEAPS1": None},
    units='lbm/h',
    desc='Current rate of total fuel consumption of the vehicle. Consumption (i.e. '
    'mass reduction) of fuel is defined as negative.',
)

add_meta_data(
    Dynamic.Vehicle.Propulsion.FUEL_FLOW_RATE_TOTAL,
    meta_data=_MetaData,
    historical_name={"GASP": None, "FLOPS": None, "LEAPS1": None},
    units='lbm/h',
    desc='Current rate of total fuel consumption of the vehicle. Consumption (i.e. '
    'mass reduction) of fuel is defined as positive.',
)

add_meta_data(
    Dynamic.Vehicle.Propulsion.HYBRID_THROTTLE,
    meta_data=_MetaData,
    historical_name={"GASP": None, "FLOPS": None, "LEAPS1": None},
    units='unitless',
    desc='Current secondary throttle setting of each individual engine model on the '
    'vehicle, used as an additional degree of control for hybrid engines',
)

add_meta_data(
    Dynamic.Vehicle.Propulsion.NOX_RATE,
    meta_data=_MetaData,
    historical_name={"GASP": None, "FLOPS": None, "LEAPS1": None},
    units='lbm/h',
    desc='Current rate of nitrous oxide (NOx) production by the vehicle, per single '
    'instance of each engine model',
)

add_meta_data(
    Dynamic.Vehicle.Propulsion.NOX_RATE_TOTAL,
    meta_data=_MetaData,
    historical_name={"GASP": None, "FLOPS": None, "LEAPS1": None},
    units='lbm/h',
    desc='Current total rate of nitrous oxide (NOx) production by the vehicle',
)

add_meta_data(
    Dynamic.Vehicle.Propulsion.PROPELLER_TIP_SPEED,
    meta_data=_MetaData,
    historical_name={"GASP": None, "FLOPS": None, "LEAPS1": None},
    units='ft/s',
    desc='linear propeller tip speed due to rotation (not airspeed at propeller tip)',
    default_value=500.0,
)

add_meta_data(
    Dynamic.Vehicle.Propulsion.RPM,
    meta_data=_MetaData,
    historical_name={"GASP": ['RPM', 'RPMe'], "FLOPS": None, "LEAPS1": None},
    units='rpm',
    desc='Rotational rate of shaft, per engine.',
)

add_meta_data(
    Dynamic.Vehicle.Propulsion.SHAFT_POWER,
    meta_data=_MetaData,
    historical_name={"GASP": ['SHP, EHP'], "FLOPS": None, "LEAPS1": None},
    units='hp',
    desc='current shaft power, per engine',
)

add_meta_data(
    Dynamic.Vehicle.Propulsion.SHAFT_POWER_MAX,
    meta_data=_MetaData,
    historical_name={"GASP": None, "FLOPS": None, "LEAPS1": None},
    units='hp',
    desc='The maximum possible shaft power currently producible, per engine',
)

add_meta_data(
    Dynamic.Vehicle.Propulsion.TEMPERATURE_T4,
    meta_data=_MetaData,
    historical_name={"GASP": None, "FLOPS": None, "LEAPS1": None},
    units='degR',
    desc='Current turbine exit temperature (T4) of turbine engines on vehicle, per '
    'single instance of each engine model',
)

add_meta_data(
    Dynamic.Vehicle.Propulsion.THROTTLE,
    meta_data=_MetaData,
    historical_name={"GASP": None, "FLOPS": None, "LEAPS1": None},
    units='unitless',
    desc='Current throttle setting for each individual engine model on the vehicle',
)

add_meta_data(
    Dynamic.Vehicle.Propulsion.THRUST,
    meta_data=_MetaData,
    historical_name={"GASP": None, "FLOPS": None, "LEAPS1": None},
    units='lbf',
    desc='Current net thrust produced by engines, per single instance of each engine '
    'model',
)

add_meta_data(
    Dynamic.Vehicle.Propulsion.THRUST_MAX,
    meta_data=_MetaData,
    historical_name={"GASP": None, "FLOPS": None, "LEAPS1": None},
    units='lbf',
    desc="Hypothetical maximum possible net thrust that can be produced per single "
    "instance of each engine model at the vehicle's current flight condition",
)

add_meta_data(
    Dynamic.Vehicle.Propulsion.THRUST_MAX_TOTAL,
    meta_data=_MetaData,
    historical_name={"GASP": None, "FLOPS": None, "LEAPS1": None},
    units='lbf',
    desc='Hypothetical maximum possible net thrust produced by the vehicle at its '
    'current flight condition',
)

add_meta_data(
    Dynamic.Vehicle.Propulsion.THRUST_TOTAL,
    meta_data=_MetaData,
    historical_name={"GASP": None, "FLOPS": None, "LEAPS1": None},
    units='lbf',
    desc='Current total net thrust produced by the vehicle',
)

add_meta_data(
    Dynamic.Vehicle.Propulsion.TORQUE,
    meta_data=_MetaData,
    historical_name={"GASP": 'TORQUE', "FLOPS": None, "LEAPS1": None},
    units='N*m',
    desc='Current torque being produced, per engine',
)

add_meta_data(
    Dynamic.Vehicle.Propulsion.TORQUE_MAX,
    meta_data=_MetaData,
    historical_name={"GASP": None, "FLOPS": None, "LEAPS1": None},
    units='N*m',
    desc='Hypothetical maximum possible torque being produced at the current flight '
    'condition, per engine',
)

# ============================================================================================================================================
#  .----------------.  .----------------.  .----------------.  .----------------.  .----------------.  .----------------.  .-----------------.
# | .--------------. || .--------------. || .--------------. || .--------------. || .--------------. || .--------------. || .--------------. |
# | | ____    ____ | || |     _____    | || |    _______   | || |    _______   | || |     _____    | || |     ____     | || | ____  _____  | |
# | ||_   \  /   _|| || |    |_   _|   | || |   /  ___  |  | || |   /  ___  |  | || |    |_   _|   | || |   .'    `.   | || ||_   \|_   _| | |
# | |  |   \/   |  | || |      | |     | || |  |  (__ \_|  | || |  |  (__ \_|  | || |      | |     | || |  /  .--.  \  | || |  |   \ | |   | |
# | |  | |\  /| |  | || |      | |     | || |   '.___`-.   | || |   '.___`-.   | || |      | |     | || |  | |    | |  | || |  | |\ \| |   | |
# | | _| |_\/_| |_ | || |     _| |_    | || |  |`\____) |  | || |  |`\____) |  | || |     _| |_    | || |  \  `--'  /  | || | _| |_\   |_  | |
# | ||_____||_____|| || |    |_____|   | || |  |_______.'  | || |  |_______.'  | || |    |_____|   | || |   `.____.'   | || ||_____|\____| | |
# | |              | || |              | || |              | || |              | || |              | || |              | || |              | |
# | '--------------' || '--------------' || '--------------' || '--------------' || '--------------' || '--------------' || '--------------' |
#  '----------------'  '----------------'  '----------------'  '----------------'  '----------------'  '----------------'  '----------------'
#  ============================================================================================================================================

#   _____                         _                    _           _
#  / ____|                       | |                  (_)         | |
# | |        ___    _ __    ___  | |_   _ __    __ _   _   _ __   | |_   ___
# | |       / _ \  | '_ \  / __| | __| | '__|  / _` | | | | '_ \  | __| / __|
# | |____  | (_) | | | | | \__ \ | |_  | |    | (_| | | | | | | | | |_  \__ \
#  \_____|  \___/  |_| |_| |___/  \__| |_|     \__,_| |_| |_| |_|  \__| |___/
# ===========================================================================

add_meta_data(
    Mission.Constraints.GEARBOX_SHAFT_POWER_RESIDUAL,
    meta_data=_MetaData,
    historical_name={"GASP": None, "FLOPS": None, "LEAPS1": None},
    units='kW',
    desc='Must be zero or positive to ensure that the gearbox is sized large enough to handle the maximum shaft power the engine could output during any part of the mission',
)

add_meta_data(
    Mission.Constraints.MASS_RESIDUAL,
    meta_data=_MetaData,
    historical_name={"GASP": None, "FLOPS": None, "LEAPS1": None},
    units='lbm',
    desc='residual to make sure aircraft mass closes on actual '
    'gross takeoff mass, value should be zero at convergence '
    '(within acceptable tolerance)',
)

add_meta_data(
    Mission.Constraints.MAX_MACH,
    meta_data=_MetaData,
    historical_name={
        "GASP": None,
        "FLOPS": 'WTIN.VMMO',
        #  [  # inputs
        #      '&DEFINE.WTIN.VMMO', 'VLIMIT.VMMO',
        #      # outputs
        #      'VLIMIT.VMAX',
        #  ],
        "LEAPS1": [
            'aircraft.inputs.L0_weights.max_mach',
            'aircraft.outputs.L0_weights.max_mach',
        ],
    },
    units='unitless',
    desc='aircraft cruise mach number',
    # TODO: derived default value: Mission.Summary.CRUISE_MACH ???
    default_value=None,
    option=True,
)

add_meta_data(
    Mission.Constraints.RANGE_RESIDUAL,
    meta_data=_MetaData,
    historical_name={"GASP": None, "FLOPS": None, "LEAPS1": None},
    units='NM',
    desc='residual to make sure aircraft range is equal to the targeted '
    'range, value should be zero at convergence (within acceptable '
    'tolerance)',
)

add_meta_data(
    Mission.Constraints.RANGE_RESIDUAL_RESERVE,
    meta_data=_MetaData,
    historical_name={"GASP": None, "FLOPS": None, "LEAPS1": None},
    units='NM',
    desc='residual to make sure aircraft reserve mission range is equal to the targeted '
    'range, value should be zero at convergence (within acceptable '
    'tolerance)',
)

#  _____                 _
# |  __ \               (_)
# | |  | |   ___   ___   _    __ _   _ __
# | |  | |  / _ \ / __| | |  / _` | | '_ \
# | |__| | |  __/ \__ \ | | | (_| | | | | |
# |_____/   \___| |___/ |_|  \__, | |_| |_|
#                             __/ |
#                            |___/
# =========================================

add_meta_data(
    Mission.Design.CRUISE_ALTITUDE,
    meta_data=_MetaData,
    historical_name={"GASP": 'INGASP.CRALT', "FLOPS": None, "LEAPS1": None},
    option=True,
    units='ft',
    default_value=25000,
    desc='design mission cruise altitude',
    types=[int, float],
)

add_meta_data(
    Mission.Design.CRUISE_RANGE,
    meta_data=_MetaData,
    historical_name={"GASP": None, "FLOPS": None, "LEAPS1": None},
    units='NM',
    desc='the distance flown by the aircraft during cruise',
    default_value=0.0,
)

add_meta_data(
    Mission.Design.FUEL_MASS,
    meta_data=_MetaData,
    historical_name={
        "GASP": "INGASP.WFADES",
        "FLOPS": None,  # ['WSP(38, 2)', '~WEIGHT.FUELM', '~INERT.FUELM'],
        "LEAPS1": [
            '(WeightABC)self._fuel_weight',
            'aircraft.outputs.L0_weights_summary.fuel_weight',
        ],
    },
    units='lbm',
    desc='fuel carried by the aircraft when it is on the ramp at the '
    'beginning of the design mission',
)

add_meta_data(
    Mission.Design.FUEL_MASS_REQUIRED,
    meta_data=_MetaData,
    historical_name={"GASP": "INGASP.WFAREQ", "FLOPS": None, "LEAPS1": None},
    units='lbm',
    desc='fuel carried by the aircraft when it is on the ramp at the '
    'beginning of the design mission',
)

add_meta_data(
    Mission.Design.GROSS_MASS,
    meta_data=_MetaData,
    historical_name={
        "GASP": 'INGASP.WG',
        # ['&DEFINE.WTIN.DGW', 'WTS.DGW', '~WEIGHT.DG', '~WWGHT.DG'],
        "FLOPS": 'WTIN.DGW',
        "LEAPS1": [  # TODO: 'aircraft.inputs.L0_weights.design_ramp_weight_fraction' ???
            #    - design_ramp_weight_fraction has a default: 1.0
            #    - design_ramp_weight does not have an explicit default
            #        - design_ramp_weight has an implicit default, by way of
            #          design_ramp_weight_fraction:
            #          [L0_design_variables] ramp_weight
            'aircraft.inputs.L0_weights.design_ramp_weight',
            '(weightABC)self._design_gross_weight',
        ],
    },
    units='lbm',
    desc='design gross mass of the aircraft',
    default_value=None,
)

add_meta_data(
    # NOTE: user override (no scaling)
    Mission.Design.LIFT_COEFFICIENT,
    meta_data=_MetaData,
    historical_name={
        "GASP": None,
        "FLOPS": 'AERIN.FCLDES',
        #  [  # inputs
        #      '&DEFINE.AERIN.FCLDES', 'OSWALD.FCLDES',
        #      # outputs
        #      '~EDET.CLDES', '~CLDESN.CLDES', '~MDESN.CLDES'
        #  ],
        "LEAPS1": [
            'aircraft.inputs.L0_aerodynamics.design_lift_coeff',
            'aircraft.outputs.L0_aerodynamics.design_lift_coeff',
        ],
    },
    units='unitless',
    desc='Fixed design lift coefficient. If input, overrides design lift '
    'coefficient computed by EDET.',
    default_value=None,
)

add_meta_data(
    Mission.Design.LIFT_COEFFICIENT_MAX_FLAPS_UP,
    meta_data=_MetaData,
    historical_name={
        "GASP": ['INGASP.CLMWFU', 'INGASP.CLMAX'],
        "FLOPS": None,
        "LEAPS1": None,
    },
    units='unitless',
    desc='maximum lift coefficient from flaps model when flaps are up '
    '(not deployed)',
)

add_meta_data(
    # NOTE: user override (no scaling)
    Mission.Design.MACH,
    meta_data=_MetaData,
    historical_name={
        "GASP": 'INGASP.CRMACH',
        "FLOPS": 'AERIN.FMDES',
        #  [  # inputs
        #      '&DEFINE.AERIN.FMDES', 'OSWALD.FMDES'
        #      # outputs
        #      '~EDET.DESM', '~MDESN.DESM'
        #  ],
        "LEAPS1": [
            'aircraft.inputs.L0_design_variables.design_mach',
            'aircraft.outputs.L0_design_variables.design_mach',
        ],
    },
    units='unitless',
    desc='aircraft design Mach number',
)

add_meta_data(
    Mission.Design.RANGE,
    meta_data=_MetaData,
    historical_name={
        "GASP": 'INGASP.ARNGE',
        # ['&DEFINE.CONFIN.DESRNG', 'CONFIG.DESRNG'],
        "FLOPS": 'CONFIN.DESRNG',
        "LEAPS1": 'aircraft.inputs.L0_configuration.design_range',
    },
    units='NM',
    desc='the aircraft target distance',
    default_value=0.0,
)

add_meta_data(
    Mission.Design.RATE_OF_CLIMB_AT_TOP_OF_CLIMB,
    meta_data=_MetaData,
    historical_name={"GASP": 'INGASP.ROCTOC', "FLOPS": None, "LEAPS1": None},
    option=True,
    units='ft/min',
    desc='The required rate of climb at top of climb',
    default_value=0.0,
)

add_meta_data(
    Mission.Design.RESERVE_FUEL,
    meta_data=_MetaData,
    historical_name={"GASP": None, "FLOPS": None, "LEAPS1": None},
    units="lbm",
    desc='the total fuel reserves which is the sum of: '
    'RESERVE_FUEL_BURNED, RESERVE_FUEL_ADDITIONAL, RESERVE_FUEL_FRACTION',
    default_value=0,
)

add_meta_data(
    # TODO move to Engine?
    Mission.Design.THRUST_TAKEOFF_PER_ENG,
    meta_data=_MetaData,
    historical_name={
        "GASP": None,
        # FLOPS may scale the input value as it resizes the engine if requested by
        # the user
        # ['&DEFINE.AERIN.THROFF', 'LANDG.THROF', 'LANDG.THROFF'],
        "FLOPS": 'AERIN.THROFF',
        # LEAPS1 uses the average thrust_takeoff of all operational engines
        # actually on the airplane, possibly after resizing (as with FLOPS)
        "LEAPS1": [
            'aircraft.inputs.L0_engine.thrust_takeoff',
            '(SimpleTakeoff)self.thrust',
        ],
    },
    units='lbf',
    # need better description of what state. rolling takeoff condition? alt? mach?
    desc='thrust on the aircraft for takeoff',
    default_value=0.0,
)

#  _                            _   _
# | |                          | | (_)
# | |        __ _   _ __     __| |  _   _ __     __ _
# | |       / _` | | '_ \   / _` | | | | '_ \   / _` |
# | |____  | (_| | | | | | | (_| | | | | | | | | (_| |
# |______|  \__,_| |_| |_|  \__,_| |_| |_| |_|  \__, |
#                                                __/ |
#                                               |___/
# ====================================================

add_meta_data(
    Mission.Landing.AIRPORT_ALTITUDE,
    meta_data=_MetaData,
    historical_name={"GASP": 'INGASP.ALTLND', "FLOPS": None, "LEAPS1": None},
    units='ft',
    desc='altitude of airport where aircraft lands',
    default_value=0,
)

add_meta_data(
    Mission.Landing.BRAKING_DELAY,
    meta_data=_MetaData,
    historical_name={"GASP": 'INGASP.TDELAY', "FLOPS": None, "LEAPS1": None},
    units='s',
    desc='time delay between touchdown and the application of brakes',
    default_value=1,
)

add_meta_data(
    Mission.Landing.BRAKING_FRICTION_COEFFICIENT,
    meta_data=_MetaData,
    # NOTE: FLOPS uses the same value for both takeoff and landing
    # historical_name={
    #     'FLOPS': ['&DEFTOL.TOLIN.BRAKMU', 'BALFLD.BRAKMU'],
    #     'GASP': None,
    #     'LEAPS1': 'aircraft.inputs.L0_takeoff_and_landing.braking_mu'},
    historical_name={'FLOPS': None, 'GASP': None, 'LEAPS1': None},
    default_value=0.3,
    units='unitless',
    desc='landing coefficient of friction, with brakes on',
)

add_meta_data(
    Mission.Landing.DRAG_COEFFICIENT_FLAP_INCREMENT,
    meta_data=_MetaData,
    historical_name={"GASP": 'INGASP.DCD', "FLOPS": None, "LEAPS1": None},
    units='unitless',
    desc='drag coefficient increment at landing due to flaps',
)

add_meta_data(
    Mission.Landing.DRAG_COEFFICIENT_MIN,
    meta_data=_MetaData,
    historical_name={
        "GASP": None,
        "FLOPS": 'AERIN.CDMLD',  # ['&DEFINE.AERIN.CDMLD', 'LANDG.CDMLD'],
        "LEAPS1": None,
    },
    units='unitless',
    desc='Minimum drag coefficient for takeoff. Typically this is CD at zero lift.',
    default_value=0.0,
)

add_meta_data(
    Mission.Landing.FIELD_LENGTH,
    meta_data=_MetaData,
    historical_name={
        "GASP": None,
        "FLOPS": None,  # '~ANALYS.FARLDG',
        "LEAPS1": '(SimpleLanding)self.landing_distance',
    },
    units='ft',
    desc='FAR landing field length',
)

add_meta_data(
    Mission.Landing.FLARE_RATE,
    meta_data=_MetaData,
    historical_name={"GASP": None, "FLOPS": 'TOLIN.VANGLD', "LEAPS1": None},
    units="deg/s",
    desc='flare rate in detailed landing',
    default_value=2.0,
)

add_meta_data(
    Mission.Landing.GLIDE_TO_STALL_RATIO,
    meta_data=_MetaData,
    historical_name={"GASP": 'INGASP.VRATT', "FLOPS": None, "LEAPS1": None},
    units="unitless",
    desc='ratio of glide (approach) speed to stall speed',
    default_value=1.3,
)

add_meta_data(
    Mission.Landing.GROUND_DISTANCE,
    meta_data=_MetaData,
    historical_name={
        "GASP": 'INGASP.DLT',  # Is DLT actual landing distance or field length?
        "FLOPS": None,
        "LEAPS1": None,
    },
    units='ft',
    desc='distance covered over the ground during landing',
)

add_meta_data(
    Mission.Landing.INITIAL_ALTITUDE,
    meta_data=_MetaData,
    historical_name={"GASP": 'INGASP.HIN', "FLOPS": None, "LEAPS1": None},
    units='ft',
    desc='altitude where landing calculations begin',
)

add_meta_data(
    Mission.Landing.INITIAL_MACH,
    meta_data=_MetaData,
    historical_name={"GASP": None, "FLOPS": None, "LEAPS1": None},
    units="unitless",
    desc='approach mach number',
    default_value=0.1,
)

add_meta_data(
    Mission.Landing.INITIAL_VELOCITY,
    meta_data=_MetaData,
    historical_name={
        "GASP": "INGASP.VGL",
        "FLOPS": 'AERIN.VAPPR',
        "LEAPS1": '(SimpleLanding)self.vapp',
    },
    units='ft/s',
    desc='approach velocity',
)

add_meta_data(
    Mission.Landing.LIFT_COEFFICIENT_FLAP_INCREMENT,
    meta_data=_MetaData,
    historical_name={"GASP": 'INGASP.DCL', "FLOPS": None, "LEAPS1": None},
    units='unitless',
    desc='lift coefficient increment at landing due to flaps',
)

add_meta_data(
    # TODO: missing &DEFINE.AERIN.CLAPP ???
    #    - NOTE: there is a relationship in FLOPS/LEAPS1 between CLAPP and
    #      CLLDM (this variable)
    Mission.Landing.LIFT_COEFFICIENT_MAX,
    meta_data=_MetaData,
    historical_name={
        "GASP": 'INGASP.CLMWLD',
        "FLOPS": 'AERIN.CLLDM',  # ['&DEFINE.AERIN.CLLDM', 'LANDG.CLLDM'],
        "LEAPS1": 'aircraft.inputs.L0_takeoff_and_landing.max_landing_lift_coeff',
    },
    units='unitless',
    desc='maximum lift coefficient for landing',
    default_value=3.0,
)

add_meta_data(
    Mission.Landing.MAXIMUM_FLARE_LOAD_FACTOR,
    meta_data=_MetaData,
    historical_name={"GASP": 'INGASP.XLFMX', "FLOPS": None, "LEAPS1": None},
    units="unitless",
    desc='maximum load factor during landing flare',
    default_value=1.15,
)

add_meta_data(
    Mission.Landing.MAXIMUM_SINK_RATE,
    meta_data=_MetaData,
    historical_name={"GASP": 'INGASP.RSMX', "FLOPS": None, "LEAPS1": None},
    units='ft/min',
    desc='maximum rate of sink during glide',
    default_value=1000,
)

add_meta_data(
    Mission.Landing.OBSTACLE_HEIGHT,
    meta_data=_MetaData,
    historical_name={"GASP": 'INGASP.HAPP', "FLOPS": None, "LEAPS1": None},
    units='ft',
    desc='landing obstacle height above the ground at airport altitude',
    default_value=50,
)

add_meta_data(
    Mission.Landing.ROLLING_FRICTION_COEFFICIENT,
    meta_data=_MetaData,
    # historical_name={"GASP": None,
    #                  "FLOPS": ['&DEFTOL.TOLIN.ROLLMU', 'BALFLD.ROLLMU'],
    #                  "LEAPS1": ['aircraft.inputs.L0_takeoff_and_landing.rolling_mu',
    #                             '(GroundRoll)self.mu',
    #                             '(Rotate)self.mu',
    #                             '(GroundBrake)self.rolling_mu',
    #                             ]
    #                  },
    historical_name={'FLOPS': None, 'GASP': None, 'LEAPS1': None},
    units='unitless',
    desc='coefficient of rolling friction for groundroll ' 'portion of takeoff',
    default_value=0.025,
)

add_meta_data(
    Mission.Landing.SPOILER_DRAG_COEFFICIENT,
    meta_data=_MetaData,
    # historical_name={"GASP": None,
    #                  "FLOPS": '&DEFTOL.TOLIN.CDSPOL',
    #                  "LEAPS1": None
    #                  },
    historical_name={'FLOPS': None, 'GASP': None, 'LEAPS1': None},
    units='unitless',
    desc='drag coefficient for spoilers during landing rollout',
    default_value=0.0,
)

add_meta_data(
    Mission.Landing.SPOILER_LIFT_COEFFICIENT,
    meta_data=_MetaData,
    # historical_name={"GASP": None,
    #                  "FLOPS": '&DEFTOL.TOLIN.CLSPOL',
    #                  "LEAPS1": None
    #                  },
    historical_name={'FLOPS': None, 'GASP': None, 'LEAPS1': None},
    units='unitless',
    desc='lift coefficient for spoilers during landing rollout',
    default_value=0.0,
)

add_meta_data(
    Mission.Landing.STALL_VELOCITY,
    meta_data=_MetaData,
    historical_name={"GASP": 'INGASP.VST', "FLOPS": None, "LEAPS1": None},
    units='ft/s',
    desc='stall speed during approach',
)

add_meta_data(
    Mission.Landing.TOUCHDOWN_MASS,
    meta_data=_MetaData,
    historical_name={
        "GASP": None,
        "FLOPS": None,  # ['~ANALYS.WLDG', '~LNDING.GROSWT'],
        "LEAPS1": '(SimpleLanding)self.weight',
    },
    units='lbm',
    desc='computed mass of aircraft for landing, is only '
    'required to be equal to Aircraft.Design.TOUCHDOWN_MASS '
    'when the design case is being run '
    'for HEIGHT_ENERGY missions this is the mass at the end of the last regular phase (non-reserve phase)',
)

add_meta_data(
    Mission.Landing.TOUCHDOWN_SINK_RATE,
    meta_data=_MetaData,
    historical_name={"GASP": 'INGASP.SINKTD', "FLOPS": None, "LEAPS1": None},
    units='ft/s',
    desc='sink rate at touchdown',
    default_value=3,
)

#   ____    _         _                 _     _
#  / __ \  | |       (_)               | |   (_)
# | |  | | | |__      _    ___    ___  | |_   _  __   __   ___   ___
# | |  | | | '_ \    | |  / _ \  / __| | __| | | \ \ / /  / _ \ / __|
# | |__| | | |_) |   | | |  __/ | (__  | |_  | |  \ V /  |  __/ \__ \
#  \____/  |_.__/    | |  \___|  \___|  \__| |_|   \_/    \___| |___/
#                   _/ |
#                  |__/
# ===================================================================

add_meta_data(
    Mission.Objectives.FUEL,
    meta_data=_MetaData,
    historical_name={"GASP": None, "FLOPS": None, "LEAPS1": None},
    units='unitless',
    desc='regularized objective that minimizes total fuel mass subject '
    'to other necessary additions',
)

add_meta_data(
    Mission.Objectives.RANGE,
    meta_data=_MetaData,
    historical_name={"GASP": None, "FLOPS": None, "LEAPS1": None},
    units='unitless',
    desc='regularized objective that maximizes range subject to other '
    'necessary additions',
)

#   _____
#  / ____|
# | (___    _   _   _ __ ___    _ __ ___     __ _   _ __   _   _
#  \___ \  | | | | | '_ ` _ \  | '_ ` _ \   / _` | | '__| | | | |
#  ____) | | |_| | | | | | | | | | | | | | | (_| | | |    | |_| |
# |_____/   \__,_| |_| |_| |_| |_| |_| |_|  \__,_| |_|     \__, |
#                                                           __/ |
#                                                          |___/
# ===============================================================

add_meta_data(
    Mission.Summary.CRUISE_MACH,
    meta_data=_MetaData,
    historical_name={
        "GASP": None,
        "FLOPS": 'CONFIN.VCMN',
        #  [  # inputs
        #      '&DEFINE.CONFIN.VCMN', 'PARVAR.DVD(1,8)',
        #      # outputs
        #      'CONFIG.VCMN', 'CONFIG.DVA(8)', '~FLOPS.DVA(8)', '~ANALYS.DVA(8)',
        #      # other
        #      'MISSA.VCMIN',
        #  ],
        "LEAPS1": [
            'aircraft.inputs.L0_design_variables.cruise_mach',
            'aircraft.outputs.L0_design_variables.cruise_mach',
            'aircraft.outputs.L0_design_variables.mission_cruise_mach',
        ],
    },
    units='unitless',
    desc='aircraft cruise mach number',
    default_value=0.0,  # TODO: required
)

add_meta_data(
    Mission.Summary.CRUISE_MASS_FINAL,
    meta_data=_MetaData,
    historical_name={"GASP": None, "FLOPS": None, "LEAPS1": None},
    units='lbm',
    desc='mass of the aircraft at the end of cruise',
    default_value=0.0,
)

add_meta_data(
    Mission.Summary.FUEL_BURNED,
    meta_data=_MetaData,
    historical_name={"GASP": None, "FLOPS": None, "LEAPS1": None},
    units='lbm',
    desc='fuel burned during regular phases, this '
    'does not include fuel burned in reserve phases',
)

# NOTE if per-mission level scaling is not best mapping for GASP's 'CKFF', map
#      to FFFSUB/FFFSUP
# CKFF is consistent for one aircraft over all missions, once the vehicle is sized
# can we map it to both FFFSUB and FFFSUP?
add_meta_data(
    Mission.Summary.FUEL_FLOW_SCALER,
    meta_data=_MetaData,
    historical_name={
        "GASP": 'INGASP.CKFF',
        "FLOPS": 'MISSIN.FACT',  # ['&DEFMSS.MISSIN.FACT', 'TRNSF.FACT'],
        "LEAPS1": ['aircraft.inputs.L0_fuel_flow.overall_factor'],
    },
    units='unitless',
    desc='scale factor on overall fuel flow',
    default_value=1.0,
    option=True,
)

add_meta_data(
    Mission.Summary.GROSS_MASS,
    meta_data=_MetaData,
    historical_name={"GASP": None, "FLOPS": None, "LEAPS1": None},
    units='lbm',
    desc='gross takeoff mass of aircraft for that specific mission, not '
    'necessarily the value for the aircraft`s design mission',
)

add_meta_data(
    Mission.Summary.RANGE,
    meta_data=_MetaData,
    historical_name={"GASP": None, "FLOPS": None, "LEAPS1": None},
    units='NM',
    desc='actual range that the aircraft flies, whether '
    'it is a design case or an off design case. Equal '
    'to Mission.Design.RANGE value in the design case.',
)

add_meta_data(
    Mission.Summary.RESERVE_FUEL_BURNED,
    meta_data=_MetaData,
    historical_name={"GASP": None, "FLOPS": None, "LEAPS1": None},
    units='lbm',
    desc='fuel burned during reserve phases, this '
    'does not include fuel burned in regular phases',
    default_value=0.0,
)

add_meta_data(
    Mission.Summary.TOTAL_FUEL_MASS,
    meta_data=_MetaData,
    historical_name={"GASP": "INGASP.WFA", "FLOPS": None, "LEAPS1": None},
    units='lbm',
    desc='total fuel carried at the beginnning of a mission '
    'includes fuel burned in the mission, reserve fuel '
    'and fuel margin',
)


#  _______           _                      __    __
# |__   __|         | |                    / _|  / _|
#    | |      __ _  | | __   ___    ___   | |_  | |_
#    | |     / _` | | |/ /  / _ \  / _ \  |  _| |  _|
#    | |    | (_| | |   <  |  __/ | (_) | | |   | |
#    |_|     \__,_| |_|\_\  \___|  \___/  |_|   |_|
# ===================================================

add_meta_data(
    Mission.Takeoff.AIRPORT_ALTITUDE,
    meta_data=_MetaData,
    historical_name={"GASP": None, "FLOPS": None, "LEAPS1": None},
    units='ft',
    desc='altitude of airport where aircraft takes off',
)

add_meta_data(
    Mission.Takeoff.ANGLE_OF_ATTACK_RUNWAY,
    meta_data=_MetaData,
    historical_name={
        # ['&DEFTOL.TOLIN.ALPRUN', 'BALFLD.ALPRUN', '~CLGRAD.ALPRUN'],
        'FLOPS': 'TOLIN.ALPRUN',
        'GASP': None,
        'LEAPS1': 'aircraft.inputs.L0_takeoff_and_landing.alpha_runway',
    },
    option=True,
    default_value=0.0,
    units='deg',
    desc='angle of attack on ground',
)

add_meta_data(
    Mission.Takeoff.ASCENT_DURATION,
    meta_data=_MetaData,
    historical_name={"GASP": None, "FLOPS": None, "LEAPS1": None},
    units='s',
    desc='duration of the ascent phase of takeoff',
)

add_meta_data(
    Mission.Takeoff.ASCENT_T_INTIIAL,
    meta_data=_MetaData,
    historical_name={"GASP": None, "FLOPS": None, "LEAPS1": None},
    units='s',
    desc='time that the ascent phase of takeoff starts at',
    default_value=10,
)

add_meta_data(
    Mission.Takeoff.BRAKING_FRICTION_COEFFICIENT,
    meta_data=_MetaData,
    # NOTE: FLOPS uses the same value for both takeoff and landing
    historical_name={
        'FLOPS': 'TOLIN.BRAKMU',  # ['&DEFTOL.TOLIN.BRAKMU', 'BALFLD.BRAKMU'],
        'GASP': None,
        'LEAPS1': 'aircraft.inputs.L0_takeoff_and_landing.braking_mu',
    },
    default_value=0.3,
    units='unitless',
    desc='takeoff coefficient of friction, with brakes on',
)

add_meta_data(
    Mission.Takeoff.DECISION_SPEED_INCREMENT,
    meta_data=_MetaData,
    historical_name={"GASP": 'INGASP.DV1', "FLOPS": None, "LEAPS1": None},
    units='kn',
    desc='increment of engine failure decision speed above stall speed',
    default_value=5,
)

add_meta_data(
    Mission.Takeoff.DRAG_COEFFICIENT_FLAP_INCREMENT,
    meta_data=_MetaData,
    historical_name={"GASP": 'INGASP.DCD', "FLOPS": None, "LEAPS1": None},
    units='unitless',
    desc='drag coefficient increment at takeoff due to flaps',
)

add_meta_data(
    Mission.Takeoff.DRAG_COEFFICIENT_MIN,
    meta_data=_MetaData,
    historical_name={
        "GASP": None,
        "FLOPS": 'AERIN.CDMTO',  # ['&DEFINE.AERIN.CDMTO', 'LANDG.CDMTO'],
        "LEAPS1": None,
    },
    units='unitless',
    desc='Minimum drag coefficient for takeoff. Typically this is CD at zero lift.',
    default_value=0.0,
)

add_meta_data(
    Mission.Takeoff.FIELD_LENGTH,
    meta_data=_MetaData,
    historical_name={
        "GASP": None,
        "FLOPS": None,  # '~ANALYS.FAROFF',
        "LEAPS1": '(SimpleTakeoff)self.takeoff_distance',
    },
    units='ft',
    desc='FAR takeoff field length',
)

add_meta_data(
    Mission.Takeoff.FINAL_ALTITUDE,
    meta_data=_MetaData,
    historical_name={
        "GASP": None,
        # ['&DEFTOL.TOLIN.OBSTO', 'TOCOMM.OBSTO', 'TOCOMM.DUMC(8)'],
        "FLOPS": 'TOLIN.OBSTO',
        "LEAPS1": 'aircraft.inputs.L0_takeoff_and_landing.obstacle_height',
    },
    units='ft',
    desc='altitude of aircraft at the end of takeoff',
    # Note default value is aircraft type dependent
    #    - transport: 35 ft
    # assume transport for now
    default_value=35.0,
)

add_meta_data(
    Mission.Takeoff.FINAL_MACH,
    meta_data=_MetaData,
    historical_name={
        "GASP": None,
        "FLOPS": None,
        "LEAPS1": None,
    },
    units='unitless',
    desc='Mach number of aircraft after taking off and ' 'clearing a 35 foot obstacle',
)

add_meta_data(
    Mission.Takeoff.FINAL_MASS,
    meta_data=_MetaData,
    historical_name={"GASP": None, "FLOPS": None, "LEAPS1": None},
    units='lbm',
    desc='mass after aircraft has cleared 35 ft obstacle',
)

add_meta_data(
    # TODO FLOPS/LEAPS1 implementation is different from Aviary
    #    - correct variable reference?
    #    - correct Aviary equations?
    Mission.Takeoff.FINAL_VELOCITY,
    meta_data=_MetaData,
    historical_name={
        "GASP": None,
        "FLOPS": None,  # '~TOFF.V2',
        "LEAPS1": '(ClimbToObstacle)self.V2',
    },
    units='m/s',
    desc='velocity of aircraft after taking off and ' 'clearing a 35 foot obstacle',
)

add_meta_data(
    # Note user override (no scaling)
    # Note FLOPS/LEAPS1 calculated as part of mission analysis, and not as
    # part of takeoff
    Mission.Takeoff.FUEL_SIMPLE,
    meta_data=_MetaData,
    historical_name={
        "GASP": None,
        # ['&DEFMSS.MISSIN.FTKOFL', 'FFLALL.FTKOFL', '~MISSON.TAKOFL'],
        "FLOPS": 'MISSIN.FTKOFL',
        "LEAPS1": [
            'aircraft.inputs.L0_mission.fixed_takeoff_fuel',
            'aircraft.outputs.L0_takeoff_and_landing.takeoff_fuel',
        ],
    },
    units='lbm',
    desc='fuel burned during simple takeoff calculation',
    default_value=None,
)

add_meta_data(
    Mission.Takeoff.GROUND_DISTANCE,
    meta_data=_MetaData,
    historical_name={"GASP": None, "FLOPS": None, "LEAPS1": None},
    units='ft',
    desc='ground distance covered by takeoff with all engines operating',
)

add_meta_data(
    Mission.Takeoff.LIFT_COEFFICIENT_FLAP_INCREMENT,
    meta_data=_MetaData,
    historical_name={"GASP": 'INGASP.DCL', "FLOPS": None, "LEAPS1": None},
    units='unitless',
    desc='lift coefficient increment at takeoff due to flaps',
)

add_meta_data(
    Mission.Takeoff.LIFT_COEFFICIENT_MAX,
    meta_data=_MetaData,
    historical_name={
        "GASP": 'INGASP.CLMWTO',
        # ['&DEFINE.AERIN.CLTOM', 'LANDG.CLTOM', '~DEFTOL.CLTOA'],
        "FLOPS": 'AERIN.CLTOM',
        "LEAPS1": 'aircraft.inputs.L0_takeoff_and_landing.max_takeoff_lift_coeff',
    },
    units='unitless',
    desc='maximum lift coefficient for takeoff',
    default_value=2.0,
)

add_meta_data(
    Mission.Takeoff.LIFT_OVER_DRAG,
    meta_data=_MetaData,
    historical_name={
        "GASP": None,
        "FLOPS": None,  # '~ANALYS.CLOD',
        "LEAPS1": '(SimpleTakeoff)self.lift_over_drag_ratio',
    },
    units='unitless',
    desc='ratio of lift to drag at takeoff',
)

add_meta_data(
    Mission.Takeoff.OBSTACLE_HEIGHT,
    meta_data=_MetaData,
    # historical_name={
    #     'GASP': None,
    #     'FLOPS': ['&DEFTOL.TOLIN.OBSTO', 'TOCOMM.OBSTO', 'TOCOMM.DUMC(8)'],
    #     'LEAPS1': 'aircraft.inputs.L0_takeoff_and_landing.obstacle_height'},
    historical_name={'GASP': None, 'FLOPS': None, 'LEAPS1': None},
    option=True,
    # Note default value is aircraft type dependent
    #    - transport: 35 ft
    # assume transport for now
    default_value=35.0,
    units='ft',
    desc='takeoff obstacle height above the ground at airport altitude',
)

add_meta_data(
    Mission.Takeoff.ROLLING_FRICTION_COEFFICIENT,
    meta_data=_MetaData,
    historical_name={
        "GASP": None,
        # ['&DEFTOL.TOLIN.ROLLMU', 'BALFLD.ROLLMU'],
        "FLOPS": 'TOLIN.ROLLMU',
        "LEAPS1": [
            'aircraft.inputs.L0_takeoff_and_landing.rolling_mu',
            '(GroundRoll)self.mu',
            '(Rotate)self.mu',
            '(GroundBrake)self.rolling_mu',
        ],
    },
    units='unitless',
    desc='coefficient of rolling friction for groundroll ' 'portion of takeoff',
    default_value=0.025,
)

add_meta_data(
    Mission.Takeoff.ROTATION_SPEED_INCREMENT,
    meta_data=_MetaData,
    historical_name={"GASP": 'INGASP.DVR', "FLOPS": None, "LEAPS1": None},
    units='kn',
    desc='increment of takeoff rotation speed above engine failure decision speed',
    default_value=5,
)

add_meta_data(
    Mission.Takeoff.ROTATION_VELOCITY,
    meta_data=_MetaData,
    historical_name={"GASP": 'INGASP.VR', "FLOPS": None, "LEAPS1": None},
    units='kn',
    desc='rotation velocity',
)

add_meta_data(
    Mission.Takeoff.SPOILER_DRAG_COEFFICIENT,
    meta_data=_MetaData,
    historical_name={
        "GASP": None,
        "FLOPS": 'TOLIN.CDSPOL',  # '&DEFTOL.TOLIN.CDSPOL',
        "LEAPS1": None,
    },
    units='unitless',
    desc='drag coefficient for spoilers during takeoff abort',
    default_value=0.0,
)

add_meta_data(
    Mission.Takeoff.SPOILER_LIFT_COEFFICIENT,
    meta_data=_MetaData,
    historical_name={
        "GASP": None,
        "FLOPS": 'TOLIN.CLSPOL',  # '&DEFTOL.TOLIN.CLSPOL',
        "LEAPS1": None,
    },
    units='unitless',
    desc='lift coefficient for spoilers during takeoff abort',
    default_value=0.0,
)

add_meta_data(
    Mission.Takeoff.THRUST_INCIDENCE,
    meta_data=_MetaData,
    historical_name={
        'FLOPS': 'TOLIN.TINC',  # ['&DEFTOL.TOLIN.TINC', 'BALFLD.TINC', '~CLGRAD.TINC'],
        'GASP': None,
        'LEAPS1': 'aircraft.inputs.L0_takeoff_and_landing.thrust_incidence_angle',
    },
    option=True,
    default_value=0.0,
    units='deg',
    desc='thrust incidence on ground',
)

#   _______                  _
#  |__   __|                (_)
#     | |      __ _  __  __  _
#     | |     / _` | \ \/ / | |
#     | |    | (_| |  >  <  | |
#     |_|     \__,_| /_/\_\ |_|
# =============================

add_meta_data(
    Mission.Taxi.DURATION,
    meta_data=_MetaData,
    historical_name={"GASP": 'INGASP.DELTT', "FLOPS": None, "LEAPS1": None},
    units='h',
    desc='time spent taxiing before takeoff',
    option=True,
    default_value=0.167,
)

add_meta_data(
    Mission.Taxi.MACH,
    meta_data=_MetaData,
    historical_name={"GASP": None, "FLOPS": None, "LEAPS1": None},
    units="unitless",
    desc='speed during taxi, must be nonzero if pycycle is enabled',
    option=True,
    default_value=0.0001,
)

#  .----------------.  .----------------.  .----------------.  .----------------.  .----------------.  .-----------------. .----------------.  .----------------.
# | .--------------. || .--------------. || .--------------. || .--------------. || .--------------. || .--------------. || .--------------. || .--------------. |
# | |    _______   | || |  _________   | || |  _________   | || |  _________   | || |     _____    | || | ____  _____  | || |    ______    | || |    _______   | |
# | |   /  ___  |  | || | |_   ___  |  | || | |  _   _  |  | || | |  _   _  |  | || |    |_   _|   | || ||_   \|_   _| | || |  .' ___  |   | || |   /  ___  |  | |
# | |  |  (__ \_|  | || |   | |_  \_|  | || | |_/ | | \_|  | || | |_/ | | \_|  | || |      | |     | || |  |   \ | |   | || | / .'   \_|   | || |  |  (__ \_|  | |
# | |   '.___`-.   | || |   |  _|  _   | || |     | |      | || |     | |      | || |      | |     | || |  | |\ \| |   | || | | |    ____  | || |   '.___`-.   | |
# | |  |`\____) |  | || |  _| |___/ |  | || |    _| |_     | || |    _| |_     | || |     _| |_    | || | _| |_\   |_  | || | \ `.___]  _| | || |  |`\____) |  | |
# | |  |_______.'  | || | |_________|  | || |   |_____|    | || |   |_____|    | || |    |_____|   | || ||_____|\____| | || |  `._____.'   | || |  |_______.'  | |
# | |              | || |              | || |              | || |              | || |              | || |              | || |              | || |              | |
# | '--------------' || '--------------' || '--------------' || '--------------' || '--------------' || '--------------' || '--------------' || '--------------' |
#  '----------------'  '----------------'  '----------------'  '----------------'  '----------------'  '----------------'  '----------------'  '----------------'

add_meta_data(
    Settings.EQUATIONS_OF_MOTION,
    meta_data=_MetaData,
    historical_name={"GASP": None, "FLOPS": None, "LEAPS1": None},
    desc='Sets which equations of motion Aviary will use in mission analysis',
    option=True,
    types=EquationsOfMotion,
    default_value=None,
)

add_meta_data(
    Settings.MASS_METHOD,
    meta_data=_MetaData,
    historical_name={"GASP": None, "FLOPS": None, "LEAPS1": None},
    desc="Sets which legacy code's methods will be used for mass estimation",
    option=True,
    types=LegacyCode,
    default_value=None,
)

add_meta_data(
    Settings.PROBLEM_TYPE,
    meta_data=_MetaData,
    historical_name={"GASP": None, "FLOPS": None, "LEAPS1": None},
    desc="Select from Aviary's built in problem types: Sizing, Alternate, and Fallout",
    option=True,
    types=ProblemType,
    default_value=None,
)

add_meta_data(
    Settings.VERBOSITY,
    meta_data=_MetaData,
    historical_name={"GASP": None, "FLOPS": None, "LEAPS1": None},
    desc='Sets how much information Aviary outputs when run. Options include:'
    '0. QUIET: All output except errors are suppressed'
    '1. BRIEF: Only important information is output, in human-readable format'
    '2. VERBOSE: All user-relevant information is output, in human-readable format'
    '3. DEBUG: Any information can be outtputed, including warnings, intermediate calculations, etc., with no formatting requirement',
    option=True,
    types=Verbosity,
    default_value=Verbosity.BRIEF,
)

# here we create a copy of the Aviary-core metadata. The reason for this
# copy is that if we simply imported the Aviary _MetaData in all the
# external subsystem extensions, we would be modifying the original and
# the original _MetaData in the core of Aviary could get altered in
# undesirable ways. By importing this copy to the API the user modifies a
# new MetaData designed just for their purposes.
CoreMetaData = deepcopy(_MetaData)<|MERGE_RESOLUTION|>--- conflicted
+++ resolved
@@ -2332,23 +2332,6 @@
     types=GASPEngineType,
     units="unitless",
     desc='specifies engine type used for GASP-based engine mass calculation',
-<<<<<<< HEAD
-)
-
-add_meta_data(
-    Aircraft.Engine.USE_PROPELLER_MAP,
-    meta_data=_MetaData,
-    historical_name={"GASP": None,
-                     "FLOPS": None,
-                     "LEAPS1": None
-                     },
-    option=True,
-    default_value=False,
-    types=bool,
-    units="unitless",
-    desc='flag whether to use propeller map or Hamilton-Standard model.'
-=======
->>>>>>> 98cda9aa
 )
 
 add_meta_data(
