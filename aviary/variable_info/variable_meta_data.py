--- conflicted
+++ resolved
@@ -6195,8 +6195,6 @@
 )
 
 add_meta_data(
-<<<<<<< HEAD
-=======
     Dynamic.Mission.SHAFT_POWER,
     meta_data=_MetaData,
     historical_name={"GASP": 'SHP',
@@ -6208,7 +6206,6 @@
 )
 
 add_meta_data(
->>>>>>> 01adc539
     Dynamic.Mission.SHAFT_POWER_CORRECTED,
     meta_data=_MetaData,
     historical_name={"GASP": 'SHP',
