--- conflicted
+++ resolved
@@ -6197,21 +6197,13 @@
 add_meta_data(
     Dynamic.Mission.SHAFT_POWER,
     meta_data=_MetaData,
-<<<<<<< HEAD
-    historical_name={"GASP": 'SHP',
-=======
     historical_name={"GASP": 'SHPCOR',
->>>>>>> 5ff1fedb
                      "FLOPS": None,
                      "LEAPS1": None
                      },
     units='hp',
     desc='The shaft horsepower'
 )
-<<<<<<< HEAD
-
-=======
->>>>>>> 5ff1fedb
 add_meta_data(
     Dynamic.Mission.SHAFT_POWER_CORRECTED,
     meta_data=_MetaData,
