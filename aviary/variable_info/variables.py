--- conflicted
+++ resolved
@@ -204,12 +204,6 @@
     class Engine:
         ADDITIONAL_MASS = 'aircraft:engine:additional_mass'
         ADDITIONAL_MASS_FRACTION = 'aircraft:engine:additional_mass_fraction'
-<<<<<<< HEAD
-=======
-        COMPUTE_PROPELLER_INSTALLATION_LOSS = (
-            'aircraft:engine:compute_propeller_installation_loss'
-        )
->>>>>>> 06ec618d
         CONSTANT_FUEL_CONSUMPTION = 'aircraft:engine:constant_fuel_consumption'
         CONTROLS_MASS = 'aircraft:engine:controls_mass'
         DATA_FILE = 'aircraft:engine:data_file'
@@ -235,17 +229,6 @@
         POD_MASS = 'aircraft:engine:pod_mass'
         POD_MASS_SCALER = 'aircraft:engine:pod_mass_scaler'
         POSITION_FACTOR = 'aircraft:engine:position_factor'
-<<<<<<< HEAD
-=======
-        PROPELLER_ACTIVITY_FACTOR = 'aircraft:engine:propeller_activity_factor'
-        PROPELLER_DATA_FILE = 'aircraft:engine:propeller_data_file'
-        PROPELLER_DIAMETER = 'aircraft:engine:propeller_diameter'
-        PROPELLER_INTEGRATED_LIFT_COEFFICIENT = (
-            'aircraft:engine:propeller_integrated_lift_coefficient'
-        )
-        PROPELLER_TIP_MACH_MAX = 'propeller_tip_mach_max'
-        PROPELLER_TIP_SPEED_MAX = 'aircraft:engine:propeller_tip_speed_max'
->>>>>>> 06ec618d
         PYLON_FACTOR = 'aircraft:engine:pylon_factor'
         REFERENCE_DIAMETER = 'aircraft:engine:reference_diameter'
         REFERENCE_MASS = 'aircraft:engine:reference_mass'
@@ -264,17 +247,10 @@
         WING_LOCATIONS = 'aircraft:engine:wing_locations'
 
         class Gearbox:
-<<<<<<< HEAD
             EFFICIENCY = 'aircraft:engine:gearbox:efficiency'
             GEAR_RATIO = 'aircraft:engine:gearbox:gear_ratio'
             MASS = 'aircraft:engine:gearbox:mass'
-            SHAFT_POWER_DESIGN = 'aircraft:engine:shaft_power_design'
-=======
-            EFFICIENCY = "aircraft:engine:gearbox:efficiency"
-            GEAR_RATIO = "aircraft:engine:gearbox:gear_ratio"
-            MASS = "aircraft:engine:gearbox:mass"
             SHAFT_POWER_DESIGN = 'aircraft:engine:gearbox:shaft_power_design'
->>>>>>> 06ec618d
             SPECIFIC_TORQUE = "aircraft:engine:gearbox:specific_torque"
 
         class Motor:
@@ -656,43 +632,9 @@
         DISTANCE_RATE = 'distance_rate'
         FLIGHT_PATH_ANGLE = 'flight_path_angle'
         FLIGHT_PATH_ANGLE_RATE = 'flight_path_angle_rate'
-<<<<<<< HEAD
         SPECIFIC_ENERGY = 'specific_energy'
         SPECIFIC_ENERGY_RATE = 'specific_energy_rate'
         SPECIFIC_ENERGY_RATE_EXCESS = 'specific_energy_rate_excess'
-=======
-        FUEL_FLOW_RATE = 'fuel_flow_rate'
-        FUEL_FLOW_RATE_NEGATIVE = 'fuel_flow_rate_negative'
-        FUEL_FLOW_RATE_NEGATIVE_TOTAL = 'fuel_flow_rate_negative_total'
-        FUEL_FLOW_RATE_TOTAL = 'fuel_flow_rate_total'
-        HYBRID_THROTTLE = 'hybrid_throttle'
-        KINEMATIC_VISCOSITY = 'kinematic_viscosity'
-        LIFT = 'lift'
-        MACH = 'mach'
-        MACH_RATE = 'mach_rate'
-        MASS = 'mass'
-        MASS_RATE = 'mass_rate'
-        NOX_RATE = 'nox_rate'
-        NOX_RATE_TOTAL = 'nox_rate_total'
-        PROPELLER_TIP_SPEED = 'propeller_tip_speed'
-        RPM = 'rotations_per_minute'
-        SHAFT_POWER = 'shaft_power'
-        SHAFT_POWER_MAX = 'shaft_power_max'
-        SPECIFIC_ENERGY = 'specific_energy'
-        SPECIFIC_ENERGY_RATE = 'specific_energy_rate'
-        SPECIFIC_ENERGY_RATE_EXCESS = 'specific_energy_rate_excess'
-        SPEED_OF_SOUND = 'speed_of_sound'
-        STATIC_PRESSURE = 'static_pressure'
-        TEMPERATURE = 'temperature'
-        TEMPERATURE_T4 = 't4'
-        THROTTLE = 'throttle'
-        THRUST = 'thrust_net'
-        THRUST_MAX = 'thrust_net_max'
-        THRUST_MAX_TOTAL = 'thrust_net_max_total'
-        THRUST_TOTAL = 'thrust_net_total'
-        TORQUE = 'torque'
-        TORQUE_MAX = 'torque_max'
->>>>>>> 06ec618d
         VELOCITY = 'velocity'
         VELOCITY_RATE = 'velocity_rate'
 
@@ -738,13 +680,7 @@
     class Constraints:
         # these can be residuals (for equality constraints),
         # upper bounds, or lower bounds
-<<<<<<< HEAD
         GEARBOX_SHAFT_POWER_RESIDUAL = 'mission:constraints:gearbox_shaft_power_residual'
-=======
-        GEARBOX_SHAFT_POWER_RESIDUAL = (
-            'mission:constraints:gearbox_shaft_power_residual'
-        )
->>>>>>> 06ec618d
         MASS_RESIDUAL = 'mission:constraints:mass_residual'
         MAX_MACH = 'mission:constraints:max_mach'
         RANGE_RESIDUAL = 'mission:constraints:range_residual'
