--- conflicted
+++ resolved
@@ -146,15 +146,6 @@
 
 
 def _setup_level1_parser(parser):
-<<<<<<< HEAD
-    def_outdir = os.path.join(os.getcwd(), "output")
-    parser.add_argument(
-        'input_deck', metavar='indeck',
-        type=str, nargs=1,
-        help='Name of vehicle input deck file'
-    )
-=======
->>>>>>> 70a2ea54
     parser.add_argument(
         'input_deck',
         metavar='indeck',
@@ -176,14 +167,10 @@
         help="Path to phase info file"
     )
     parser.add_argument(
-<<<<<<< HEAD
         "--max_iter",
         type=int,
         default=50,
         help="maximum number of iterations"
-=======
-        "--max_iter", type=int, default=50, help="maximum number of iterations"
->>>>>>> 70a2ea54
     )
     parser.add_argument(
         "--shooting",
