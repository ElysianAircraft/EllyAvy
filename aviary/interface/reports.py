--- conflicted
+++ resolved
@@ -262,13 +262,8 @@
     with open(report_file, mode='w') as f:
 
         f.write('# Unspecified Hierarchy Variables\n')
-<<<<<<< HEAD
-        f.write("These aviary inputs are unspecified, and are using default values "
-                "specified in the Aviary metadata.\n\n")
-=======
         f.write("These aviary inputs are unspecified in aviary_inputs, and may be using default values "
                 "defined in the Aviary metadata.\n\n")
->>>>>>> 82ce462c
 
         if bare_hierarchy_inputs:
 
@@ -279,11 +274,7 @@
                 metadata = CoreMetaData.get(var)
                 units = metadata['units']
                 val = model.get_val(var, units=units)
-<<<<<<< HEAD
-                desc =  metadata["desc"]
-=======
                 desc = metadata["desc"]
->>>>>>> 82ce462c
                 abs_paths = prom2abs[var]
 
                 f.write(f'| **{var}** | {val} | {units} | {desc} | {abs_paths}|\n')
@@ -294,11 +285,7 @@
             f.write("None\n")
 
         f.write('# Unspecified Local Variables\n')
-<<<<<<< HEAD
-        f.write("These local subsystem inputs are unspecified, and are using default "
-=======
         f.write("These local subsystem inputs are unconnected, and may be using default "
->>>>>>> 82ce462c
                 "values specified in the component.\n\n")
 
         if bare_local_inputs:
@@ -312,15 +299,9 @@
                 if var.startswith('traj') and '.rhs_all.' not in var:
                     continue
 
-<<<<<<< HEAD
-                abs_paths =  prom2abs[var]
-                val = model.get_val(var)
-                meta =  model._var_allprocs_abs2meta['input'][abs_paths[0]]
-=======
                 abs_paths = prom2abs[var]
                 val = model.get_val(var)
                 meta = model._var_allprocs_abs2meta['input'][abs_paths[0]]
->>>>>>> 82ce462c
                 units = meta['units']
 
                 f.write(f'| **{var}** | {val} | {units} | {abs_paths}|\n')
