import csv
import warnings
import inspect
<<<<<<< HEAD
from copy import deepcopy
=======
from pathlib import Path
>>>>>>> 42b92064
from datetime import datetime
import importlib.util
import sys

import numpy as np

import dymos as dm
from dymos.utils.misc import _unspecified

import openmdao.api as om
from openmdao.utils.units import convert_units
from openmdao.utils.reports_system import _default_reports

from aviary.constants import GRAV_ENGLISH_LBM, RHO_SEA_LEVEL_ENGLISH
from aviary.mission.flops_based.phases.build_landing import Landing
from aviary.mission.flops_based.phases.build_takeoff import Takeoff
from aviary.mission.flops_based.phases.climb_phase import Climb
from aviary.mission.flops_based.phases.cruise_phase import Cruise
from aviary.mission.flops_based.phases.descent_phase import Descent
from aviary.mission.flops_based.phases.simple_energy_phase import EnergyPhase
from aviary.mission.gasp_based.ode.groundroll_ode import GroundrollODE
from aviary.mission.gasp_based.ode.params import ParamPort
from aviary.mission.gasp_based.ode.unsteady_solved.unsteady_solved_ode import \
    UnsteadySolvedODE
from aviary.mission.gasp_based.phases.time_integration_traj import FlexibleTraj
from aviary.mission.gasp_based.phases.time_integration_phases import SGMCruise
from aviary.mission.gasp_based.phases.accel_phase import get_accel
from aviary.mission.gasp_based.phases.ascent_phase import get_ascent
from aviary.mission.gasp_based.phases.climb_phase import get_climb
from aviary.mission.gasp_based.phases.desc_phase import get_descent
from aviary.mission.gasp_based.phases.groundroll_phase import get_groundroll
from aviary.mission.gasp_based.phases.landing_group import LandingSegment
from aviary.mission.gasp_based.phases.rotation_phase import get_rotation
from aviary.mission.gasp_based.phases.taxi_group import TaxiSegment
from aviary.mission.gasp_based.phases.v_rotate_comp import VRotateComp
from aviary.mission.gasp_based.polynomial_fit import PolynomialFit
from aviary.subsystems.premission import CorePreMission
from aviary.mission.gasp_based.ode.breguet_cruise_ode import BreguetCruiseODESolution
from aviary.utils.functions import set_aviary_initial_values, Null, create_opts2vals, add_opts2vals, promote_aircraft_and_mission_vars
from aviary.utils.process_input_decks import create_vehicle
from aviary.utils.preprocessors import preprocess_crewpayload
from aviary.interface.utils.check_phase_info import check_phase_info
from aviary.utils.aviary_values import AviaryValues

from aviary.variable_info.functions import setup_trajectory_params, override_aviary_vars
from aviary.variable_info.variables import Aircraft, Mission, Dynamic, Settings
from aviary.variable_info.enums import AnalysisScheme, ProblemType, SpeedType, AlphaModes, EquationsOfMotion, LegacyCode
from aviary.variable_info.variable_meta_data import _MetaData as BaseMetaData
from aviary.variable_info.variables_in import VariablesIn

from aviary.subsystems.propulsion.engine_deck import EngineDeck
from aviary.subsystems.propulsion.propulsion_builder import CorePropulsionBuilder
from aviary.subsystems.geometry.geometry_builder import CoreGeometryBuilder
from aviary.subsystems.mass.mass_builder import CoreMassBuilder
from aviary.subsystems.aerodynamics.aerodynamics_builder import CoreAerodynamicsBuilder
from aviary.utils.preprocessors import preprocess_propulsion
from aviary.utils.merge_variable_metadata import merge_meta_data

from aviary.interface.default_phase_info.two_dof_fiti import create_2dof_based_ascent_phases, create_2dof_based_descent_phases
from aviary.mission.gasp_based.idle_descent_estimation import descent_range_and_fuel
from aviary.mission.flops_based.phases.phase_utils import get_initial


FLOPS = LegacyCode.FLOPS
GASP = LegacyCode.GASP

HEIGHT_ENERGY = EquationsOfMotion.HEIGHT_ENERGY
TWO_DEGREES_OF_FREEDOM = EquationsOfMotion.TWO_DEGREES_OF_FREEDOM
SIMPLE = EquationsOfMotion.SIMPLE
SOLVED = EquationsOfMotion.SOLVED


def wrapped_convert_units(val_unit_tuple, new_units):
    """
    Wrapper for OpenMDAO's convert_units function.

    Parameters
    ----------
    val_unit_tuple : tuple
        Tuple of the form (value, units) where value is a float and units is a
        string.
    new_units : string
        New units to convert to.

    Returns
    -------
    float
        Value converted to new units.
    """
    value, units = val_unit_tuple

    # can't convert units on None; return None
    if value is None:
        return None

    if isinstance(value, (list, tuple)):
        return [convert_units(v, units, new_units) for v in value]
    else:
        return convert_units(value, units, new_units)


class PreMissionGroup(om.Group):
    def configure(self):
        external_outputs = promote_aircraft_and_mission_vars(self)

        statics = self.core_subsystems
        override_aviary_vars(statics, statics.options["aviary_options"],
                             external_overrides=external_outputs,
                             manual_overrides=statics.manual_overrides)


class PostMissionGroup(om.Group):
    def configure(self):
        promote_aircraft_and_mission_vars(self)


class AviaryProblem(om.Problem):
    """
    Main class for instantiating, formulating, and solving Aviary problems.

    On a basic level, this problem object is all the conventional user needs
    to interact with. Looking at the three "levels" of use cases, from simplest
    to most complicated, we have:

    Level 1: users interact with Aviary through input files (.csv or .yaml, TBD)
    Level 2: users interact with Aviary through a Python interface
    Level 3: users can modify Aviary's workings through Python and OpenMDAO

    This Problem object is simply a specialized OpenMDAO Problem that has
    additional methods to help users create and solve Aviary problems.
    """

<<<<<<< HEAD
    def __init__(self, phase_info, mission_method, mass_method, analysis_scheme=AnalysisScheme.COLLOCATION, **kwargs):
        # Modify OpenMDAO's default_reports for this session.
        new_reports = ['subsystems', 'mission']
        for report in new_reports:
            if report not in _default_reports:
                _default_reports.append(report)

=======
    def __init__(self, analysis_scheme=AnalysisScheme.COLLOCATION, **kwargs):
>>>>>>> 42b92064
        super().__init__(**kwargs)

        self.timestamp = datetime.now()

        self.model = om.Group()
        self.pre_mission = PreMissionGroup()
        self.post_mission = PostMissionGroup()

        self.aviary_inputs = None

        self.traj = None

        self.analysis_scheme = analysis_scheme

    def load_inputs(self, input_filename, phase_info=None, engine_builder=None):
        """
        This method loads the aviary_values inputs and options that the
        user specifies. They could specify files to load and values to
        replace here as well.
        Phase info is also loaded if provided by the user. If phase_info is None,
        the appropriate default phase_info based on mission analysis method is used.

        This method is not strictly necessary; a user could also supply
        an AviaryValues object and/or phase_info dict of their own.
        """
        ## LOAD INPUT FILE ###
        self.engine_builder = engine_builder
        self.aviary_inputs, self.initial_guesses = create_vehicle(input_filename)

        aviary_inputs = self.aviary_inputs

        self.mission_method = mission_method = aviary_inputs.get_val(
            Settings.EQUATIONS_OF_MOTION)
        self.mass_method = mass_method = aviary_inputs.get_val(Settings.MASS_METHOD)

        if mission_method is TWO_DEGREES_OF_FREEDOM:
            aviary_inputs.set_val(Mission.Summary.CRUISE_MASS_FINAL,
                                  val=self.initial_guesses['cruise_mass_final'], units='lbm')
            aviary_inputs.set_val(Mission.Summary.GROSS_MASS,
                                  val=self.initial_guesses['actual_takeoff_mass'], units='lbm')

            # Commonly referenced values
            self.cruise_alt = aviary_inputs.get_val(
                Mission.Design.CRUISE_ALTITUDE, units='ft')
            self.problem_type = aviary_inputs.get_val('problem_type')
            self.mass_defect = aviary_inputs.get_val('mass_defect', units='lbm')

            self.cruise_mass_final = aviary_inputs.get_val(
                Mission.Summary.CRUISE_MASS_FINAL, units='lbm')
            self.target_range = aviary_inputs.get_val(
                Mission.Design.RANGE, units='NM')
            self.cruise_mach = aviary_inputs.get_val(Mission.Design.MACH)

        ## LOAD PHASE_INFO ###
        if phase_info is None:
            # check if the user generated a phase_info from gui
            # Load the phase info dynamically from the current working directory
            phase_info_module_path = Path.cwd() / 'outputted_phase_info.py'

            if phase_info_module_path.exists():
                spec = importlib.util.spec_from_file_location(
                    'outputted_phase_info', phase_info_module_path)
                outputted_phase_info = importlib.util.module_from_spec(spec)
                sys.modules['outputted_phase_info'] = outputted_phase_info
                spec.loader.exec_module(outputted_phase_info)

                # Access the phase_info variable from the loaded module
                phase_info = outputted_phase_info.phase_info

                print('Loaded outputted_phase_info.py generated with GUI')

            else:
                # 2dof -> two_dof
                method = self.mission_method.value.replace('2DOF', 'two_dof')

                module = importlib.import_module(
                    self.mission_method.value, 'aviary.interface.default_phase_info')
                phase_info = getattr(module, 'phase_info')

                print('Loaded default phase_info for'
                      f'{self.mission_method.value.lower()} equations of motion')

        # create a new dictionary that only contains the phases from phase_info
        self.phase_info = {}

        for phase_name in phase_info:
            if 'external_subsystems' not in phase_info[phase_name]:
                phase_info[phase_name]['external_subsystems'] = []

            if phase_name not in ['pre_mission', 'post_mission']:
                self.phase_info[phase_name] = phase_info[phase_name]

        # pre_mission and post_mission are stored in their own dictionaries.
        if 'pre_mission' in phase_info:
            self.pre_mission_info = phase_info['pre_mission']
        else:
            self.pre_mission_info = {'include_takeoff': True,
                                     'external_subsystems': []}

        if 'post_mission' in phase_info:
            self.post_mission_info = phase_info['post_mission']
        else:
            self.post_mission_info = {'include_landing': True,
                                      'external_subsystems': [],
                                      'constrain_range': False}

        ## PROCESSING ##
        # set up core subsystems
        if mission_method in (HEIGHT_ENERGY, SIMPLE):
            everything_else_origin = FLOPS
        elif mission_method in (TWO_DEGREES_OF_FREEDOM, SOLVED):
            everything_else_origin = GASP
        else:
            raise ValueError(f'Unknown mission method {self.mission_method}')

        prop = CorePropulsionBuilder('core_propulsion')
        mass = CoreMassBuilder('core_mass', code_origin=self.mass_method)
        aero = CoreAerodynamicsBuilder(
            'core_aerodynamics', code_origin=everything_else_origin)

        # TODO These values are currently hardcoded, in future should come from user
        both_geom = False
        code_origin_to_prioritize = None

        # which geometry methods should be used, or both?
        geom_code_origin = None
        if (everything_else_origin is FLOPS) and (mass_method is FLOPS):
            geom_code_origin = FLOPS
        elif (everything_else_origin is GASP) and (mass_method is GASP):
            geom_code_origin = GASP
        else:
            both_geom = True

        # which geometry method gets prioritized in case of conflicting outputs
        if not code_origin_to_prioritize:
            if everything_else_origin is GASP:
                code_origin_to_prioritize = GASP
            elif everything_else_origin is FLOPS:
                code_origin_to_prioritize = FLOPS

        geom = CoreGeometryBuilder('core_geometry',
                                   code_origin=geom_code_origin,
                                   use_both_geometries=both_geom,
                                   code_origin_to_prioritize=code_origin_to_prioritize)

        self.core_subsystems = {'propulsion': prop,
                                'geometry': geom,
                                'mass': mass,
                                'aerodynamics': aero}

        # TODO optionally accept which subsystems to load from phase_info
        subsystems = self.core_subsystems
        default_mission_subsystems = [
            subsystems['aerodynamics'], subsystems['propulsion']]
        self.ode_args = dict(aviary_options=aviary_inputs,
                             core_subsystems=default_mission_subsystems)

        if engine_builder is None:
            engine = EngineDeck(options=aviary_inputs)
        else:
            engine = engine_builder

        preprocess_propulsion(aviary_inputs, [engine])

        self._update_metadata_from_subsystems()

        self.aviary_inputs = aviary_inputs
        return aviary_inputs

    def _update_metadata_from_subsystems(self):
        self.meta_data = BaseMetaData.copy()

        variables_to_pop = []

        # loop through phase_info and external subsystems
        for phase_name in self.phase_info:
            external_subsystems = self._get_all_subsystems(
                self.phase_info[phase_name]['external_subsystems'])
            for subsystem in external_subsystems:
                meta_data = subsystem.meta_data.copy()

                state_info = subsystem.get_states()
                for state in state_info:
                    variables_to_pop.append(state)
                    variables_to_pop.append(state_info[state]['rate_source'])

                arg_spec = inspect.getfullargspec(subsystem.get_controls)
                if 'phase_name' in arg_spec.args:
                    control_dicts = subsystem.get_controls(
                        phase_name=phase_name)
                else:
                    control_dicts = subsystem.get_controls()

                for control_name, control_dict in control_dicts.items():
                    variables_to_pop.append(control_name)

                for output in subsystem.get_outputs():
                    variables_to_pop.append(output)

                for parameter in subsystem.get_parameters():
                    variables_to_pop.append(parameter)

                self.meta_data = merge_meta_data([self.meta_data, meta_data])

        variables_to_pop = list(set(variables_to_pop))

        for variable in variables_to_pop:
            if variable in self.meta_data:
                self.meta_data.pop(variable)

    def check_inputs(self):
        """
        This method checks the user-supplied input values for any potential problems.
        These problems include variable names that are not recognized in Aviary,
        conflicting options or values, or units mismatching.
        """
        check_phase_info(self.phase_info, self.mission_method)

        for phase_name in self.phase_info:
            for external_subsystem in self.phase_info[phase_name]['external_subsystems']:
                self.aviary_inputs = external_subsystem.preprocess_inputs(
                    self.aviary_inputs)

        # TODO find preprocessors a permanent home
        # PREPROCESSORS #
        # Fill in anything missing in the options with computed defaults.
        preprocess_crewpayload(self.aviary_inputs)

    def add_pre_mission_systems(self):
        """
        Add pre-mission systems to the Aviary problem. These systems are executed before the mission
        and are also known as the "pre_mission" group.

        Depending on the mission model specified (`FLOPS` or `GASP`), this method adds various subsystems
        to the aircraft model. For the `FLOPS` mission model, a takeoff phase is added using the Takeoff class
        with the number of engines and airport altitude specified. For the `GASP` mission model, three subsystems
        are added: a TaxiSegment subsystem, an ExecComp to calculate the time to initiate gear and flaps,
        and an ExecComp to calculate the speed at which to initiate rotation. All subsystems are promoted with
        aircraft and mission inputs and outputs as appropriate.

        A user can override this method with their own pre-mission systems as desired.
        """
        pre_mission = self.pre_mission
        self.model.add_subsystem('pre_mission', pre_mission,
                                 promotes_inputs=['aircraft:*', 'mission:*'],
                                 promotes_outputs=['aircraft:*', 'mission:*'],)

        if 'linear_solver' in self.pre_mission_info:
            pre_mission.linear_solver = self.pre_mission_info['linear_solver']

        if 'nonlinear_solver' in self.pre_mission_info:
            pre_mission.nonlinear_solver = self.pre_mission_info['nonlinear_solver']

        self._add_premission_external_subsystems()

        subsystems = self.core_subsystems
        default_subsystems = [subsystems['propulsion'],
                              subsystems['geometry'],
                              subsystems['aerodynamics'],
                              subsystems['mass'],]

        pre_mission.add_subsystem(
            'core_subsystems',
            CorePreMission(
                aviary_options=self.aviary_inputs,
                subsystems=default_subsystems,
                process_overrides=False,
            ),
            promotes_inputs=['*'],
            promotes_outputs=['*'])

        if not self.pre_mission_info['include_takeoff']:
            return

        # Check for 2DOF mission method
        # NOTE should solved trigger this as well?
        if self.mission_method is TWO_DEGREES_OF_FREEDOM:
            self._add_gasp_takeoff_systems()

        # Check for HE mission method
        elif self.mission_method is HEIGHT_ENERGY or self.mission_method is SIMPLE:
            self._add_flops_takeoff_systems()

    def _add_flops_takeoff_systems(self):
        # Initialize takeoff options
        takeoff_options = Takeoff(
            airport_altitude=0.,  # ft
            num_engines=self.aviary_inputs.get_val(Aircraft.Engine.NUM_ENGINES)
        )

        # Build and add takeoff subsystem
        takeoff = takeoff_options.build_phase(False)
        self.model.add_subsystem(
            'takeoff', takeoff, promotes_inputs=['aircraft:*', 'mission:*'],
            promotes_outputs=['mission:*'])

    def _add_gasp_takeoff_systems(self):
        # Create options to values
        OptionsToValues = create_opts2vals(
            [Aircraft.CrewPayload.NUM_PASSENGERS,
                Mission.Design.CRUISE_ALTITUDE, ])
        add_opts2vals(self.model, OptionsToValues, self.aviary_inputs)

        # Add thrust-to-weight ratio subsystem
        self.model.add_subsystem(
            'tw_ratio',
            om.ExecComp(
                f'TW_ratio = Fn_SLS / (takeoff_mass * {GRAV_ENGLISH_LBM})',
                TW_ratio={'units': "unitless"},
                Fn_SLS={'units': 'lbf'},
                takeoff_mass={'units': 'lbm'},
            ),
            promotes_inputs=[('Fn_SLS', Aircraft.Propulsion.TOTAL_SCALED_SLS_THRUST),
                             ('takeoff_mass', Mission.Summary.GROSS_MASS)],
            promotes_outputs=[('TW_ratio', Aircraft.Design.THRUST_TO_WEIGHT_RATIO)],
        )

        self.cruise_alt = self.aviary_inputs.get_val(
            Mission.Design.CRUISE_ALTITUDE, units='ft')

        # Add taxi subsystem
        self.model.add_subsystem(
            "taxi", TaxiSegment(**(self.ode_args)),
            promotes_inputs=['aircraft:*', 'mission:*'],
        )

        if self.analysis_scheme is AnalysisScheme.COLLOCATION:
            # Add event transformation subsystem
            self.model.add_subsystem(
                "event_xform",
                om.ExecComp(
                    ["t_init_gear=m*tau_gear+b", "t_init_flaps=m*tau_flaps+b"], units="s"
                ),
                promotes_inputs=[
                    "tau_gear",
                    "tau_flaps",
                    ("m", Mission.Takeoff.ASCENT_DURATION),
                    ("b", Mission.Takeoff.ASCENT_T_INTIIAL),
                ],
                promotes_outputs=["t_init_gear", "t_init_flaps"],
            )

        # Calculate speed at which to initiate rotation
        self.model.add_subsystem(
            "vrot",
            om.ExecComp(
                "Vrot = ((2 * mass * g) / (rho * wing_area * CLmax))**0.5 + dV1 + dVR",
                Vrot={"units": "ft/s"},
                mass={"units": "lbm"},
                CLmax={"units": "unitless"},
                g={"units": "lbf/lbm", "val": GRAV_ENGLISH_LBM},
                rho={"units": "slug/ft**3", "val": RHO_SEA_LEVEL_ENGLISH},
                wing_area={"units": "ft**2"},
                dV1={
                    "units": "ft/s",
                    "desc": "Increment of engine failure decision speed above stall",
                },
                dVR={
                    "units": "ft/s",
                    "desc": "Increment of takeoff rotation speed above engine failure "
                    "decision speed",
                },
            ),
            promotes_inputs=[
                ("wing_area", Aircraft.Wing.AREA),
                ("dV1", Mission.Takeoff.DECISION_SPEED_INCREMENT),
                ("dVR", Mission.Takeoff.ROTATION_SPEED_INCREMENT),
                ("CLmax", Mission.Takeoff.LIFT_COEFFICIENT_MAX),
            ],
            promotes_outputs=[('Vrot', Mission.Takeoff.ROTATION_VELOCITY)]
        )

    def _add_premission_external_subsystems(self):
        """
        This private method adds each external subsystem to the pre-mission subsystem and
        a mass component that captures external subsystem masses for use in mass buildups.

        Firstly, the method iterates through all external subsystems in the pre-mission
        information. For each subsystem, it builds the pre-mission instance of the
        subsystem.

        Secondly, the method collects the mass names of the added subsystems. This
        expression is then used to define an ExecComp (a component that evaluates a
        simple equation given input values).

        The method promotes the input and output of this ExecComp to the top level of the
        pre-mission object, allowing this calculated subsystem mass to be accessed
        directly from the pre-mission object.
        """

        mass_names = []
        # Loop through all the phases in this subsystem.
        for external_subsystem in self.pre_mission_info['external_subsystems']:
            # Get all the subsystem builders for this phase.
            subsystem_premission = external_subsystem.build_pre_mission(
                self.aviary_inputs)

            if subsystem_premission is not None:
                self.pre_mission.add_subsystem(external_subsystem.name,
                                               subsystem_premission)

                mass_names.extend(external_subsystem.get_mass_names())

        if mass_names:
            formatted_names = []
            for name in mass_names:
                formatted_name = name.replace(':', '_')
                formatted_names.append(formatted_name)

            # Define the expression for computing the sum of masses
            expr = 'subsystem_mass = ' + ' + '.join(formatted_names)

            promotes_inputs_list = [(formatted_name, original_name)
                                    for formatted_name, original_name in zip(formatted_names, mass_names)]

            # Create the ExecComp
            self.pre_mission.add_subsystem('external_comp_sum', om.ExecComp(expr, units='kg'),
                                           promotes_inputs=promotes_inputs_list,
                                           promotes_outputs=[
                ('subsystem_mass', Aircraft.Design.EXTERNAL_SUBSYSTEMS_MASS)])

    def _get_2dof_phase(self, phase_name):
        # Get the phase options for the specified phase name
        phase_options = self.phase_info[phase_name]

        if 'cruise' in phase_name:
            phase = dm.AnalyticPhase(
                ode_class=BreguetCruiseODESolution,
                ode_init_kwargs=self.ode_args,
                num_nodes=5,
            )

            # Time here is really the independent variable through which we are integrating.
            # In the case of the Breguet Range ODE, it's mass.
            # We rely on mass being monotonically non-increasing across the phase.
            phase.set_time_options(
                name='mass',
                fix_initial=False,
                fix_duration=False,
                units="lbm",
                targets="mass",
                initial_bounds=(10.e3, 500_000),
                initial_ref=100_000,
                duration_bounds=(-50000, -10),
                duration_ref=50000,
            )

            phase.add_parameter(Dynamic.Mission.ALTITUDE, opt=False,
                                val=self.phase_info['climb2']['final_alt'][0], units=self.phase_info['climb2']['final_alt'][1])
            phase.add_parameter(Dynamic.Mission.MACH, opt=False,
                                val=self.phase_info['climb2']['mach_cruise'])
            phase.add_parameter("initial_distance", opt=False, val=0.0,
                                units="NM", static_target=True)
            phase.add_parameter("initial_time", opt=False, val=0.0,
                                units="s", static_target=True)

            phase.add_timeseries_output("time", units="s")

        else:
            # Create a Radau transcription scheme object with the specified num_segments and order
            transcription = dm.Radau(
                num_segments=phase_options['num_segments'],
                order=phase_options['order'],
                compressed=True,
                solve_segments=False)

            # Create a dictionary of phase functions
            phase_functions = {
                'groundroll': get_groundroll,
                'rotation': get_rotation,
                'ascent': get_ascent,
                'accel': get_accel
            }

            # Set the phase function based on the phase name
            if 'climb' in phase_name:
                phase_functions[phase_name] = get_climb
            elif 'desc' in phase_name:
                phase_functions[phase_name] = get_descent

            # Get the phase function corresponding to the phase name
            phase_func = phase_functions.get(phase_name)

            # Calculate the phase by calling the phase function
            # with the transcription object and remaining phase options
            trimmed_phase_options = {k: v for k, v in phase_options.items(
            ) if k not in ['num_segments', 'order', 'initial_guesses', 'throttle_setting', 'external_subsystems']}

            # define expected units for each phase option
            expected_units = {
                'alt': 'ft',
                'mass': 'lbm',
                'distance': 'ft',
                'time': 's',
                'duration': 's',
                'initial': 's',
                'EAS': 'kn',
                'TAS': 'kn',
                'angle': 'deg',
                'pitch': 'deg',
                'normal': 'lbf',
                'final_alt': 'ft',
                'required_available_climb_rate': 'ft/min',
            }

            if phase_name in ['accel', 'climb1', 'climb2', 'desc1', 'desc2']:
                expected_units['distance'] = 'NM'

            # loop through all trimmed_phase_options and call wrapped_convert_units with the correct expected units
            for key, value in trimmed_phase_options.items():
                for expected_key, expected_unit in expected_units.items():
                    if key.startswith(expected_key):
                        trimmed_phase_options[key] = wrapped_convert_units(
                            value, expected_unit)

            phase = phase_func(
                ode_args=self.ode_args,
                transcription=transcription,
                **trimmed_phase_options)

            phase.add_control(
                Dynamic.Mission.THROTTLE, targets=Dynamic.Mission.THROTTLE, units='unitless',
                opt=False, lower=0.0, upper=1.0
            )

        phase.timeseries_options['use_prefix'] = True

        return phase

    def _add_groundroll_eq_constraint(self, phase):
        """
        Add an equality constraint to the problem to ensure that the TAS at the end of the
        groundroll phase is equal to the rotation velocity at the start of the rotation phase.
        """
        self.model.add_subsystem(
            "groundroll_boundary",
            om.EQConstraintComp(
                "TAS",
                eq_units="ft/s",
                normalize=True,
                add_constraint=True,
            ),
        )
        self.model.connect(Mission.Takeoff.ROTATION_VELOCITY,
                           "groundroll_boundary.rhs:TAS")
        self.model.connect(
            "traj.groundroll.states:TAS",
            "groundroll_boundary.lhs:TAS",
            src_indices=[-1],
            flat_src_indices=True,
        )

        ascent_tx = phase.options["transcription"]
        ascent_num_nodes = ascent_tx.grid_data.num_nodes
        self.model.add_subsystem(
            "h_fit",
            PolynomialFit(N_cp=ascent_num_nodes),
            promotes_inputs=["t_init_gear", "t_init_flaps"],
        )

    def _get_height_energy_phase(self, phase_name, phase_idx):
        base_phase_options = self.phase_info[phase_name]
        fix_duration = base_phase_options['user_options']['fix_duration']

        # We need to exclude some things from the phase_options that we pass down
        # to the phases. Intead of "popping" keys, we just create new outer dictionaries.

        phase_options = {}
        for key, val in base_phase_options.items():
            if key != 'user_options':
                phase_options[key] = val

        phase_options['user_options'] = {}
        for key, val in base_phase_options['user_options'].items():
            if key != 'fix_duration':
                phase_options['user_options'][key] = val

        # TODO optionally accept which subsystems to load from phase_info
        subsystems = self.core_subsystems
        default_mission_subsystems = [
            subsystems['aerodynamics'], subsystems['propulsion']]

        if self.mission_method is HEIGHT_ENERGY or self.mission_method is SIMPLE:
            if self.mission_method is SIMPLE:
                climb_builder = EnergyPhase
                cruise_builder = EnergyPhase
                descent_builder = EnergyPhase
            else:
                climb_builder = Climb
                cruise_builder = Cruise
                descent_builder = Descent

            if phase_name == 'climb':
                phase_object = climb_builder.from_phase_info(
                    phase_name, phase_options, default_mission_subsystems, meta_data=self.meta_data)

            elif phase_name == 'cruise':
                phase_object = cruise_builder.from_phase_info(
                    phase_name, phase_options, default_mission_subsystems, meta_data=self.meta_data)

            elif phase_name == 'descent':
                phase_object = descent_builder.from_phase_info(
                    phase_name, phase_options, default_mission_subsystems, meta_data=self.meta_data)
            else:
                phase_object = EnergyPhase.from_phase_info(
                    phase_name, phase_options, default_mission_subsystems, meta_data=self.meta_data)

            phase = phase_object.build_phase(aviary_options=self.aviary_inputs)

            # TODO: add logic to filter which phases get which controls.
            # right now all phases get all controls added from every subsystem.
            # for example, we might only want ELECTRIC_SHAFT_POWER applied during the climb phase.
            all_subsystems = self._get_all_subsystems(
                phase_options['external_subsystems'])

            # loop through all_subsystems and call `get_controls` on each subsystem
            for subsystem in all_subsystems:
                # add the controls from the subsystems to each phase
                arg_spec = inspect.getfullargspec(subsystem.get_controls)
                if 'phase_name' in arg_spec.args:
                    control_dicts = subsystem.get_controls(
                        phase_name=phase_name)
                else:
                    control_dicts = subsystem.get_controls()
                for control_name, control_dict in control_dicts.items():
                    phase.add_control(control_name, **control_dict)

            user_options = AviaryValues(phase_options.get('user_options', ()))

            fix_initial = user_options.get_val("fix_initial")
            if "fix_initial_time" in user_options:
                fix_initial_time = user_options.get_val("fix_initial_time")
            else:
                fix_initial_time = get_initial(fix_initial, "time", True)

            input_initial = False
            if self.mission_method is SIMPLE:
                user_options.set_val('initial_ref', 10., 'min')
                duration_bounds = user_options.get_val("duration_bounds", 'min')
                user_options.set_val(
                    'duration_ref', (duration_bounds[0] + duration_bounds[1]) / 2., 'min')
                if phase_idx > 0:
                    input_initial = True

            if fix_initial_time or input_initial:
                phase.set_time_options(
                    fix_initial=fix_initial_time, fix_duration=fix_duration, units='s',
                    duration_bounds=user_options.get_val("duration_bounds", 's'),
                    duration_ref=user_options.get_val("duration_ref", 's'),
                )
            elif phase_name == 'descent':  # TODO: generalize this logic for all phases
                phase.set_time_options(
                    fix_initial=False, fix_duration=False, units='s',
                    duration_bounds=user_options.get_val("duration_bounds", 's'),
                    duration_ref=user_options.get_val("duration_ref", 's'),
                    initial_bounds=user_options.get_val("initial_bounds", 's'),
                    initial_ref=user_options.get_val("initial_ref", 's'),
                )
            else:  # TODO: figure out how to handle this now that fix_initial is dict
                phase.set_time_options(
                    fix_initial=fix_initial, fix_duration=fix_duration, units='s',
                    duration_bounds=user_options.get_val("duration_bounds", 's'),
                    duration_ref=user_options.get_val("duration_ref", 's'),
                    initial_bounds=user_options.get_val("initial_bounds", 's'),
                    initial_ref=user_options.get_val("initial_ref", 's'),
                )

            phase.timeseries_options['use_prefix'] = True

            return phase

    def _get_solved_phase(self, phase_name):
        phase_options = self.phase_info[phase_name]

        takeoff_mass = self.aviary_inputs.get_val(
            Mission.Design.GROSS_MASS, units='lbm')
        climb_mach = 0.8
        solve_segments = False

        if phase_name == "groundroll":
            groundroll_trans = dm.Radau(
                num_segments=phase_options['num_segments'], order=3, compressed=True, solve_segments="forward",
            )

            phase = dm.Phase(
                ode_class=GroundrollODE,
                ode_init_kwargs=self.ode_args,
                transcription=groundroll_trans,
            )

            phase.set_time_options(fix_initial=True, fix_duration=False,
                                   units="kn", name="TAS",
                                   duration_bounds=wrapped_convert_units(
                                       phase_options['duration_bounds'], 'kn'),
                                   duration_ref=wrapped_convert_units(
                                       phase_options['duration_ref'], 'kn'),
                                   initial_ref=wrapped_convert_units(
                                       phase_options['initial_ref'], 'kn'),
                                   )

            phase.set_state_options("time", rate_source="dt_dv", units="s",
                                    fix_initial=True, fix_final=False, ref=1., defect_ref=1.)

            phase.set_state_options("mass", rate_source="dmass_dv",
                                    fix_initial=True, fix_final=False, lower=1, upper=195_000, ref=takeoff_mass, defect_ref=takeoff_mass)

            phase.set_state_options(Dynamic.Mission.RANGE, rate_source="over_a",
                                    fix_initial=True, fix_final=False, lower=0, upper=2000., ref=1.e2, defect_ref=1.e2)

            phase.add_parameter("t_init_gear", units="s",
                                static_target=True, opt=False, val=32.3)
            phase.add_parameter("t_init_flaps", units="s",
                                static_target=True, opt=False, val=44.0)
            phase.add_parameter("wing_area", units="ft**2",
                                static_target=True, opt=False, val=1370)

        else:

            trans = dm.Radau(num_segments=phase_options['num_segments'], order=3,
                             compressed=True, solve_segments=solve_segments)

            ode_args = dict(
                input_speed_type=phase_options['input_speed_type'],
                clean=phase_options['clean'],
                ground_roll=phase_options['ground_roll'],
                aviary_options=self.aviary_inputs,
                core_subsystems=self.ode_args['core_subsystems'],
                include_param_comp=True,
                balance_throttle=False
            )

            phase = dm.Phase(
                ode_class=UnsteadySolvedODE,
                ode_init_kwargs=ode_args,
                transcription=trans,
            )

            phase.add_parameter(
                Dynamic.Mission.THROTTLE,
                opt=False,
                units="unitless",
                val=phase_options['throttle_setting'],
                static_target=False)

            phase.set_time_options(fix_initial=False, fix_duration=False,
                                   units="range_units", name=Dynamic.Mission.RANGE,
                                   duration_bounds=wrapped_convert_units(
                                       phase_options['duration_bounds'], "range_units"),
                                   duration_ref=wrapped_convert_units(
                                       phase_options['duration_ref'], "range_units"),
                                   initial_bounds=wrapped_convert_units(
                                       phase_options['initial_bounds'], "range_units"),
                                   initial_ref=wrapped_convert_units(
                                       phase_options['initial_ref'], "range_units"),
                                   )

            if phase_name == "cruise" or phase_name == "descent":
                time_ref = 1.e4
            else:
                time_ref = 100.

            phase.set_state_options("time", rate_source="dt_dr", targets=['t_curr'] if 'retract' in phase_name else [],
                                    fix_initial=False, fix_final=False, ref=time_ref, defect_ref=time_ref * 1.e2)

            phase.set_state_options("mass", rate_source="dmass_dr",
                                    fix_initial=False, fix_final=False, ref=170.e3, defect_ref=170.e5,
                                    val=170.e3, units='lbm', lower=10.e3)

            phase.add_parameter("wing_area", units="ft**2",
                                static_target=True, opt=False, val=1370)

            if 'climb_at_constant_TAS' in phase_name or 'ascent' in phase_name:
                phase.add_parameter(
                    "t_init_gear", units="s", static_target=True, opt=False, val=100)
                phase.add_parameter(
                    "t_init_flaps", units="s", static_target=True, opt=False, val=100)

            if 'rotation' in phase_name:
                phase.add_polynomial_control("TAS",
                                             order=phase_options['control_order'],
                                             units="kn", val=200.0,
                                             opt=phase_options['opt'], lower=1, upper=500, ref=250)

                phase.add_polynomial_control(Dynamic.Mission.ALTITUDE,
                                             order=phase_options['control_order'],
                                             fix_initial=False,
                                             rate_targets=['dh_dr'], rate2_targets=['d2h_dr2'],
                                             opt=False, upper=40.e3, ref=30.e3, lower=-1.)

                phase.add_polynomial_control("alpha",
                                             order=phase_options['control_order'],
                                             lower=-4, upper=15,
                                             units='deg', ref=10.,
                                             val=[0., 5.],
                                             opt=phase_options['opt'])
            else:
                if 'constant_EAS' in phase_name:
                    fixed_EAS = self.phase_info[phase_name]['fixed_EAS']
                    phase.add_parameter("EAS", units="kn", val=fixed_EAS)
                elif 'constant_mach' in phase_name:
                    phase.add_parameter(
                        Dynamic.Mission.MACH,
                        units="unitless",
                        val=climb_mach)
                elif 'cruise' in phase_name:
                    self.cruise_mach = self.aviary_inputs.get_val(Mission.Design.MACH)
                    phase.add_parameter(
                        Dynamic.Mission.MACH, units="unitless", val=self.cruise_mach)
                else:
                    phase.add_polynomial_control("TAS",
                                                 order=phase_options['control_order'],
                                                 fix_initial=False,
                                                 units="kn", val=200.0,
                                                 opt=True, lower=1, upper=500, ref=250)

                phase.add_polynomial_control(Dynamic.Mission.ALTITUDE,
                                             order=phase_options['control_order'],
                                             units="ft", val=0.,
                                             fix_initial=False,
                                             rate_targets=['dh_dr'], rate2_targets=['d2h_dr2'],
                                             opt=phase_options['opt'], upper=40.e3, ref=30.e3, lower=-1.)

        phase.timeseries_options['use_prefix'] = True

        return phase

    def add_phases(self, phase_info_parameterization=None):
        """
        Add the mission phases to the problem trajectory based on the user-specified
        phase_info dictionary.

        Parameters
        ----------
        phase_info_parameterization (function, optional): A function that takes in the phase_info dictionary
            and aviary_inputs and returns modified aviary_inputs. Defaults to None.

        Returns
        -------
        traj: The Dymos Trajectory object containing the added mission phases.
        """
        if phase_info_parameterization is not None:
            self.phase_info = phase_info_parameterization(self.phase_info,
                                                          self.aviary_inputs)

        phase_info = self.phase_info

        phases = list(phase_info.keys())

        if self.analysis_scheme is AnalysisScheme.COLLOCATION:
            traj = self.model.add_subsystem('traj', dm.Trajectory())

        elif self.analysis_scheme is AnalysisScheme.SHOOTING:
            initial_mass = self.aviary_inputs.get_val(Mission.Summary.GROSS_MASS, 'lbm')

            ascent_phases = create_2dof_based_ascent_phases(
                self.ode_args,
                cruise_alt=self.cruise_alt,
                cruise_mach=self.cruise_mach)

            descent_phases = create_2dof_based_descent_phases(
                self.ode_args,
                cruise_alt=self.cruise_alt,
                cruise_mach=self.cruise_mach)

            descent_estimation = descent_range_and_fuel(
                phases=descent_phases,
                initial_mass=initial_mass,
                cruise_alt=self.cruise_alt,
                cruise_mach=self.cruise_mach)

            estimated_descent_range = descent_estimation['refined_guess']['distance_flown']
            end_of_cruise_range = self.target_range - estimated_descent_range

            estimated_descent_fuel = descent_estimation['refined_guess']['fuel_burned']

            cruise_kwargs = dict(
                input_speed_type=SpeedType.MACH,
                input_speed_units="unitless",
                ode_args=self.ode_args,
                alpha_mode=AlphaModes.REQUIRED_LIFT,
                simupy_args=dict(
                    DEBUG=True,
                    blocked_state_names=['engine.nox', 'nox',
                                         'TAS', Dynamic.Mission.FLIGHT_PATH_ANGLE],
                ),
            )
            cruise_vals = {
                'mach': {'val': self.cruise_mach, 'units': cruise_kwargs['input_speed_units']},
                'descent_fuel': {'val': estimated_descent_fuel, 'units': 'lbm'},
            }

            phases = {
                **ascent_phases,
                'cruise': {
                    'ode': SGMCruise(**cruise_kwargs),
                    'vals_to_set': cruise_vals,
                },
                **descent_phases,
            }
            full_traj = FlexibleTraj(
                Phases=phases,
                traj_final_state_output=[
                    Dynamic.Mission.MASS,
                    Dynamic.Mission.DISTANCE,
                ],
                traj_initial_state_input=[
                    Dynamic.Mission.MASS,
                    Dynamic.Mission.DISTANCE,
                    Dynamic.Mission.ALTITUDE,
                ],
                traj_event_trigger_input=[
                    # specify ODE, output_name, with units that SimuPyProblem expects
                    # assume event function is of form ODE.output_name - value
                    # third key is event_idx associated with input
                    (phases['groundroll']['ode'], "TAS", 0,),
                    (phases['climb3']['ode'], Dynamic.Mission.ALTITUDE, 0,),
                    (phases['cruise']['ode'], Dynamic.Mission.MASS, 0,),
                ],
            )
            traj = self.model.add_subsystem('traj', full_traj)
            return traj

        def add_subsystem_timeseries_outputs(phase, phase_name):
            phase_options = self.phase_info[phase_name]
            all_subsystems = self._get_all_subsystems(
                phase_options['external_subsystems'])
            for subsystem in all_subsystems:
                timeseries_to_add = subsystem.get_outputs()
                for timeseries in timeseries_to_add:
                    phase.add_timeseries_output(timeseries)

        if self.mission_method is TWO_DEGREES_OF_FREEDOM:
            if self.analysis_scheme is AnalysisScheme.COLLOCATION:
                for idx, phase_name in enumerate(phases):
                    phase = traj.add_phase(phase_name, self._get_2dof_phase(phase_name))
                    add_subsystem_timeseries_outputs(phase, phase_name)

                    if phase_name == 'ascent':
                        self._add_groundroll_eq_constraint(phase)

        elif self.mission_method is HEIGHT_ENERGY or self.mission_method is SIMPLE:
            for phase_idx, phase_name in enumerate(phases):
                phase = traj.add_phase(
                    phase_name, self._get_height_energy_phase(phase_name, phase_idx))
                add_subsystem_timeseries_outputs(phase, phase_name)

            # loop through phase_info and external subsystems
            external_parameters = {}
            for phase_name in self.phase_info:
                external_parameters[phase_name] = {}
                all_subsystems = self._get_all_subsystems(
                    self.phase_info[phase_name]['external_subsystems'])
                for subsystem in all_subsystems:
                    parameter_dict = subsystem.get_parameters()
                    for parameter in parameter_dict:
                        external_parameters[phase_name][parameter] = parameter_dict[parameter]

            traj = setup_trajectory_params(
                self.model, traj, self.aviary_inputs, phases, meta_data=self.meta_data, external_parameters=external_parameters)

        elif self.mission_method is SOLVED:
            target_range = self.aviary_inputs.get_val(
                Mission.Design.RANGE, units='nmi')
            takeoff_mass = self.aviary_inputs.get_val(
                Mission.Design.GROSS_MASS, units='lbm')
            climb_mach = 0.8

            for idx, phase_name in enumerate(phases):
                phase = traj.add_phase(phase_name, self._get_solved_phase(phase_name))
                add_subsystem_timeseries_outputs(phase, phase_name)

                if phase_name in phases[1:3]:
                    phase.add_path_constraint(
                        "fuselage_pitch", upper=15., units='deg', ref=15)
                if phase_name == "rotation":
                    phase.add_boundary_constraint(
                        "TAS", loc="final", upper=200., units="kn", ref=200.)
                    phase.add_boundary_constraint(
                        "normal_force", loc="final", equals=0., units="lbf", ref=10000.0)
                elif phase_name == "ascent_to_gear_retract":
                    phase.add_path_constraint("load_factor", lower=0.0, upper=1.10)
                elif phase_name == "ascent_to_flap_retract":
                    phase.add_path_constraint("load_factor", lower=0.0, upper=1.10)
                elif phase_name == "ascent":
                    phase.add_path_constraint(
                        "EAS", upper=250., units="kn", ref=250.)
                elif phase_name == 'climb_at_constant_TAS':
                    phase.add_boundary_constraint(
                        "EAS", loc="final", equals=250., units="kn", ref=250.)
                elif phase_name == "climb_at_constant_EAS":
                    pass
                elif phase_name == "climb_at_constant_EAS_to_mach":
                    phase.add_boundary_constraint(
                        Dynamic.Mission.MACH, loc="final", equals=climb_mach, units="unitless")
                elif phase_name == "climb_at_constant_mach":
                    pass
                elif phase_name == "descent":
                    phase.add_boundary_constraint(
                        Dynamic.Mission.RANGE,
                        loc="final",
                        equals=target_range,
                        units="NM",
                        ref=1.e3)
                    phase.add_boundary_constraint(
                        Dynamic.Mission.ALTITUDE,
                        loc="final",
                        equals=10.e3,
                        units="ft",
                        ref=10e3)
                    phase.add_boundary_constraint(
                        "TAS", loc="final", equals=250., units="kn", ref=250.)

                phase.add_timeseries_output(
                    Dynamic.Mission.THRUST_TOTAL, units="lbf")
                phase.add_timeseries_output("thrust_req", units="lbf")
                phase.add_timeseries_output("normal_force")
                phase.add_timeseries_output(Dynamic.Mission.MACH)
                phase.add_timeseries_output("EAS", units="kn")
                phase.add_timeseries_output("TAS", units="kn")
                phase.add_timeseries_output(Dynamic.Mission.LIFT)
                phase.add_timeseries_output("CL")
                phase.add_timeseries_output("CD")
                phase.add_timeseries_output("time")
                phase.add_timeseries_output("mass")
                phase.add_timeseries_output(Dynamic.Mission.ALTITUDE)
                phase.add_timeseries_output("gear_factor")
                phase.add_timeseries_output("flap_factor")
                phase.add_timeseries_output("alpha")
                phase.add_timeseries_output(
                    "fuselage_pitch", output_name="theta", units="deg")

                if 'rotation' in phase_name:
                    phase.add_parameter("t_init_gear", units="s",
                                        static_target=True, opt=False, val=100)
                    phase.add_parameter("t_init_flaps", units="s",
                                        static_target=True, opt=False, val=100)

        self.traj = traj

        return traj

    def add_post_mission_systems(self, include_landing=True):
        """
        Add post-mission systems to the aircraft model. This is akin to the statics group
        or the "premission_systems", but occurs after the mission in the execution order.

        Depending on the mission model specified (`FLOPS` or `GASP`), this method adds various subsystems
        to the aircraft model. For the `FLOPS` mission model, a landing phase is added using the Landing class
        with the wing area and lift coefficient specified, and a takeoff constraints ExecComp is added to enforce
        mass, range, velocity, and altitude continuity between the takeoff and climb phases. The landing subsystem
        is promoted with aircraft and mission inputs and outputs as appropriate, while the takeoff constraints ExecComp
        is only promoted with mission inputs and outputs.

        For the `GASP` mission model, four subsystems are added: a LandingSegment subsystem, an ExecComp to calculate
        the reserve fuel required, an ExecComp to calculate the overall fuel burn, and three ExecComps to calculate
        various mission objectives and constraints. All subsystems are promoted with aircraft and mission inputs and
        outputs as appropriate.

        A user can override this with their own postmission systems.
        """

        if include_landing and self.post_mission_info['include_landing']:
            if self.mission_method is HEIGHT_ENERGY:
                self._add_flops_landing_systems()
            elif self.mission_method is TWO_DEGREES_OF_FREEDOM:
                self._add_gasp_landing_systems()

        self.model.add_subsystem('post_mission', self.post_mission,
                                 promotes_inputs=['*'],
                                 promotes_outputs=['*'])

        # Loop through all the phases in this subsystem.
        for external_subsystem in self.post_mission_info['external_subsystems']:
            # Get all the subsystem builders for this phase.
            subsystem_postmission = external_subsystem.build_post_mission(
                self.aviary_inputs)

            if subsystem_postmission is not None:
                self.post_mission.add_subsystem(external_subsystem.name,
                                                subsystem_postmission)

        if self.mission_method is HEIGHT_ENERGY or self.mission_method is SIMPLE:
            phases = list(self.phase_info.keys())
            ecomp = om.ExecComp('fuel_burned = initial_mass - mass_final',
                                initial_mass={'units': 'lbm'},
                                mass_final={'units': 'lbm'},
                                fuel_burned={'units': 'lbm'})

            self.post_mission.add_subsystem('fuel_burn', ecomp,
                                            promotes_outputs=['fuel_burned'])

            self.model.connect(f"traj.{phases[0]}.timeseries.states:mass",
                               "fuel_burn.initial_mass", src_indices=[0])
            self.model.connect(f"traj.{phases[-1]}.states:mass",
                               "fuel_burn.mass_final", src_indices=[-1])

            self._add_fuel_reserve_component()

            # TODO: need to add some sort of check that this value is less than the fuel capacity
            # TODO: the overall_fuel variable is the burned fuel plus the reserve, but should
            # also include the unused fuel, and the hierarchy variable name should be more clear
            ecomp = om.ExecComp('overall_fuel = fuel_burned + fuel_reserve',
                                fuel_burned={'units': 'lbm', 'shape': 1},
                                fuel_reserve={'units': 'lbm', 'shape': 1},
                                overall_fuel={'units': 'lbm'})
            self.post_mission.add_subsystem(
                'fuel_calc', ecomp,
                promotes_inputs=[
                    'fuel_burned',
                    ("fuel_reserve", Mission.Design.RESERVE_FUEL),
                ],
                promotes_outputs=[('overall_fuel', Mission.Summary.TOTAL_FUEL_MASS)])

            if 'constrain_range' in self.post_mission_info:
                if self.post_mission_info['constrain_range']:
                    target_range = self.post_mission_info['target_range']
                    self.post_mission.add_subsystem(
                        "range_constraint",
                        om.ExecComp(
                            "range_resid = target_range - actual_range",
                            range_resid={'units': 'nmi'},
                            actual_range={'units': 'nmi'},
                            target_range={
                                'val': target_range[0], 'units': target_range[1]},
                        ),
                        promotes_outputs=[
                            ("range_resid", Mission.Constraints.RANGE_RESIDUAL)],
                    )

                    self.model.connect(f"traj.{phases[-1]}.timeseries.states:range",
                                       "range_constraint.actual_range", src_indices=[-1])
                    self.model.add_constraint(
                        Mission.Constraints.RANGE_RESIDUAL, equals=0.0, ref=1.e2)

        ecomp = om.ExecComp(
            'mass_resid = operating_empty_mass + overall_fuel + payload_mass -'
            ' initial_mass',
            operating_empty_mass={'units': 'lbm'},
            overall_fuel={'units': 'lbm'},
            payload_mass={'units': 'lbm'},
            initial_mass={'units': 'lbm'},
            mass_resid={'units': 'lbm'})

        if self.mass_method is GASP:
            payload_mass_src = Aircraft.CrewPayload.PASSENGER_PAYLOAD_MASS
        else:
            payload_mass_src = Aircraft.CrewPayload.TOTAL_PAYLOAD_MASS

        self.post_mission.add_subsystem(
            'mass_constraint', ecomp,
            promotes_inputs=[
                ('operating_empty_mass', Aircraft.Design.OPERATING_MASS),
                ('overall_fuel', Mission.Summary.TOTAL_FUEL_MASS),
                ('payload_mass', payload_mass_src),
                ('initial_mass', Mission.Design.GROSS_MASS)],
            promotes_outputs=[("mass_resid", Mission.Constraints.MASS_RESIDUAL)])

        if self.mission_method is not SOLVED:
            self.post_mission.add_constraint(
                Mission.Constraints.MASS_RESIDUAL, equals=0.0, ref=1.e5)

    def _link_phases_helper_with_options(self, phases, option_name, var, **kwargs):
        phases_to_link = []
        for idx, phase_name in enumerate(self.phase_info):
            if self.phase_info[phase_name]['user_options'][option_name]:
                # get the name of the previous phase
                if idx > 0:
                    prev_phase_name = phases[idx - 1]
                    phases_to_link.append(prev_phase_name)
                phases_to_link.append(phase_name)
                if idx < len(phases) - 1:
                    next_phase_name = phases[idx + 1]
                    phases_to_link.append(next_phase_name)
        if len(phases_to_link) > 1:
            phases_to_link = list(dict.fromkeys(phases))
            self.traj.link_phases(phases=phases_to_link, vars=[var], **kwargs)

    def link_phases(self):
        """
        Link phases together after they've been added.

        Based on which phases the user has selected, we might need
        special logic to do the Dymos linkages correctly. Some of those
        connections for the simple GASP and FLOPS mission are shown here.
        """
        self._add_bus_variables_and_connect()

        phases = list(self.phase_info.keys())

        if len(phases) <= 1:
            return

        # In summary, the following code loops over all phases in self.phase_info, gets
        # the linked variables from each external subsystem in each phase, and stores
        # the lists of linked variables in lists_to_link. It then gets a list of
        # unique variable names from lists_to_link and loops over them, creating
        # a list of phase names for each variable and linking the phases
        # using self.traj.link_phases().

        lists_to_link = []
        for idx, phase_name in enumerate(self.phase_info):
            lists_to_link.append([])
            for external_subsystem in self.phase_info[phase_name]['external_subsystems']:
                lists_to_link[idx].extend(external_subsystem.get_linked_variables())

        # get unique variable names from lists_to_link
        unique_vars = list(set([var for sublist in lists_to_link for var in sublist]))

        # loop over unique variable names
        for var in unique_vars:
            phases_to_link = []
            for idx, phase_name in enumerate(self.phase_info):
                if var in lists_to_link[idx]:
                    phases_to_link.append(phase_name)

            if len(phases_to_link) > 1:  # TODO: hack
                self.traj.link_phases(phases=phases_to_link, vars=[var], connected=True)

        if self.mission_method is SOLVED:
            def add_linkage_constraint(self, phase_a, phase_b, var_b):
                self.traj.add_linkage_constraint(phase_a=phase_a,
                                                 phase_b=phase_b,
                                                 var_a='time',
                                                 var_b=var_b,
                                                 loc_a='final',
                                                 loc_b='initial',
                                                 connected=True)

            add_linkage_constraint(self, 'ascent_to_gear_retract',
                                   'ascent_to_flap_retract', 't_init_gear')
            add_linkage_constraint(self, 'ascent_to_gear_retract',
                                   'ascent', 't_init_gear')
            add_linkage_constraint(self, 'ascent_to_gear_retract',
                                   'climb_at_constant_TAS', 't_init_gear')
            add_linkage_constraint(self, 'ascent_to_flap_retract',
                                   'ascent', 't_init_flaps')
            add_linkage_constraint(self, 'ascent_to_flap_retract',
                                   'climb_at_constant_TAS', 't_init_flaps')

            self.traj.link_phases(
                phases[6:], vars=[Dynamic.Mission.ALTITUDE], ref=10.e3)
            self.traj.link_phases(phases, vars=['time'], ref=100.)
            self.traj.link_phases(phases, vars=['mass'], ref=10.e3)
            self.traj.link_phases(
                phases, vars=[Dynamic.Mission.RANGE], units='m', ref=10.e3)
            self.traj.link_phases(phases[:7], vars=['TAS'], units='kn', ref=200.)

        elif self.mission_method is SIMPLE:
            self.traj.link_phases(
                phases, ["time", Dynamic.Mission.MASS, Dynamic.Mission.RANGE], connected=True)

            self._link_phases_helper_with_options(
                phases, 'optimize_altitude', Dynamic.Mission.ALTITUDE, ref=1.e4)
            self._link_phases_helper_with_options(
                phases, 'optimize_mach', Dynamic.Mission.MACH)

        elif self.mission_method is HEIGHT_ENERGY:
            self.traj.link_phases(
                phases, ["time", Dynamic.Mission.ALTITUDE,
                         Dynamic.Mission.MASS, Dynamic.Mission.RANGE], connected=False, ref=1.e4)
            self.traj.link_phases(
                phases, [Dynamic.Mission.VELOCITY], connected=False, ref=250.)

        elif self.mission_method is TWO_DEGREES_OF_FREEDOM:
            if self.analysis_scheme is AnalysisScheme.COLLOCATION:
                self.traj.link_phases(["groundroll", "rotation", "ascent"], [
                    "time", "TAS", "mass", "distance"], connected=True)
                self.traj.link_phases(
                    ["rotation", "ascent"], ["alpha"], connected=False,
                    ref=5e1,
                )
                self.traj.add_linkage_constraint(
                    "ascent",
                    "accel",
                    "distance",
                    "distance",
                    "final",
                    "initial",
                    connected=False,
                    units="NM",
                    ref=5000.,
                )  # we use this because units from the two phases do not match up
                self.traj.link_phases(
                    phases=[
                        "ascent", "accel"], vars=[
                        "time", "mass", "TAS"], connected=True)
                self.traj.link_phases(
                    phases=["accel", "climb1", "climb2"],
                    vars=["time", Dynamic.Mission.ALTITUDE, "mass", "distance"],
                    connected=True,
                )

                self.traj.link_phases(
                    phases=["desc1", "desc2"],
                    vars=["time", "mass", "distance"],
                    connected=True,
                )

                # add all params and promote them to self.model level
                ParamPort.promote_params(
                    self.model,
                    trajs=["traj"],
                    phases=[
                        ["groundroll", "rotation", "ascent",
                            "accel", "climb1", "climb2"],
                        ["desc1", "desc2"],
                    ],
                )

                def add_linkage_constraint(self, phase_a, phase_b, var_a, var_b, connected,
                                           ref=None):
                    self.traj.add_linkage_constraint(
                        phase_a=phase_a,
                        phase_b=phase_b,
                        var_a=var_a,
                        var_b=var_b,
                        loc_a='final',
                        loc_b='initial',
                        connected=connected,
                        ref=ref
                    )

                add_linkage_constraint(self, 'climb2', 'cruise',
                                       'time', 'initial_time', True)
                add_linkage_constraint(self, 'climb2', 'cruise',
                                       'distance', 'initial_distance', True)
                add_linkage_constraint(
                    self, 'climb2', 'cruise', Dynamic.Mission.ALTITUDE, Dynamic.Mission.ALTITUDE, True)
                add_linkage_constraint(self, 'climb2', 'cruise', 'mass',
                                       'mass', False, ref=1.0e5)
                add_linkage_constraint(self, 'cruise', 'desc1', 'time', 'time', True)
                add_linkage_constraint(self, 'cruise', 'desc1',
                                       'distance', 'distance', True)
                add_linkage_constraint(
                    self, 'cruise', 'desc1', Dynamic.Mission.ALTITUDE, Dynamic.Mission.ALTITUDE, True)
                add_linkage_constraint(self, 'cruise', 'desc1', 'mass', 'mass', True)

                self.model.promotes(
                    "traj",
                    inputs=[
                        ("ascent.parameters:t_init_gear", "t_init_gear"),
                        ("ascent.parameters:t_init_flaps", "t_init_flaps"),
                        ("ascent.t_initial", Mission.Takeoff.ASCENT_T_INTIIAL),
                        ("ascent.t_duration", Mission.Takeoff.ASCENT_DURATION),
                    ],
                )

                # imitate input_initial for taxi -> groundroll
                eq = self.model.add_subsystem(
                    "link_taxi_groundroll", om.EQConstraintComp())
                eq.add_eq_output("mass", eq_units="lbm", normalize=False,
                                 ref=10000., add_constraint=True)
                self.model.connect("taxi.mass", "link_taxi_groundroll.rhs:mass")
                self.model.connect(
                    "traj.groundroll.states:mass",
                    "link_taxi_groundroll.lhs:mass",
                    src_indices=[0],
                    flat_src_indices=True,
                )

                self.model.connect("traj.ascent.timeseries.time", "h_fit.time_cp")
                self.model.connect(
                    "traj.ascent.timeseries.states:altitude", "h_fit.h_cp")

                self.model.connect(
                    "traj.desc2.timeseries.states:mass",
                    "landing.mass",
                    src_indices=[-1],
                    flat_src_indices=True,
                )

                connect_map = {
                    "traj.desc2.timeseries.states:distance": Mission.Summary.RANGE,
                    "traj.desc2.states:mass": Mission.Landing.TOUCHDOWN_MASS,
                }
            else:
                connect_map = {
                    "taxi.mass": "traj.mass_initial",
                    Mission.Takeoff.ROTATION_VELOCITY: "traj.SGMGroundroll_TAS_trigger",
                    "traj.distance_final": Mission.Summary.RANGE,
                    "traj.mass_final": Mission.Landing.TOUCHDOWN_MASS,
                    "traj.mass_final": "landing.mass",
                }

            # promote all ParamPort inputs for analytic segments as well
            param_list = list(ParamPort.param_data)
            self.model.promotes("taxi", inputs=param_list)
            self.model.promotes("landing", inputs=param_list)
            if self.analysis_scheme is AnalysisScheme.SHOOTING:
                self.model.promotes("traj", inputs=param_list)
                self.model.list_inputs()
                # self.model.promotes("traj", inputs=['ascent.ODE_group.eoms.'+Aircraft.Design.MAX_FUSELAGE_PITCH_ANGLE])

            self.model.connect("taxi.mass", "vrot.mass")

            def connect_with_common_params(self, source, target):
                self.model.connect(
                    source,
                    target,
                    src_indices=[-1],
                    flat_src_indices=True,
                )

            for source, target in connect_map.items():
                connect_with_common_params(self, source, target)

            self.model.set_input_defaults(Mission.Takeoff.ASCENT_DURATION, val=30.0)

    def add_driver(self, optimizer=None, use_coloring=None, max_iter=50, debug_print=False):
        """
        Add an optimization driver to the Aviary problem.

        Depending on the provided optimizer, the method instantiates the relevant driver (ScipyOptimizeDriver or
        pyOptSparseDriver) and sets the optimizer options. Options for 'SNOPT', 'IPOPT', and 'SLSQP' are
        specified. The method also allows for the declaration of coloring and setting debug print options.

        Parameters
        ----------
        optimizer : str
            The name of the optimizer to use. It can be "SLSQP", "SNOPT", "IPOPT" or others supported by OpenMDAO.
            If "SLSQP", it will instantiate a ScipyOptimizeDriver, else it will instantiate a pyOptSparseDriver.

        use_coloring : bool, optional
            If True (default), the driver will declare coloring, which can speed up derivative computations.

        max_iter : int, optional
            The maximum number of iterations allowed for the optimization process. Default is 50. This option is
            applicable to "SNOPT", "IPOPT", and "SLSQP" optimizers.

        debug_print : bool or list, optional
            If True, default debug print options ['desvars','ln_cons','nl_cons','objs'] will be set. If a list is
            provided, it will be used as the debug print options.

        Returns
        -------
        None
        """
        # Set defaults for optimizer and use_coloring based on analysis scheme
        if optimizer is None:
            optimizer = 'IPOPT' if self.analysis_scheme is AnalysisScheme.SHOOTING else 'SNOPT'
        if use_coloring is None:
            use_coloring = False if self.analysis_scheme is AnalysisScheme.SHOOTING else True

        # check if optimizer is SLSQP
        if optimizer == "SLSQP":
            driver = self.driver = om.ScipyOptimizeDriver()
        else:
            driver = self.driver = om.pyOptSparseDriver()

        driver.options["optimizer"] = optimizer
        if use_coloring:
            driver.declare_coloring()

        if driver.options["optimizer"] == "SNOPT":
            driver.opt_settings["Major iterations limit"] = max_iter
            driver.opt_settings["Major optimality tolerance"] = 1e-4
            driver.opt_settings["Major feasibility tolerance"] = 1e-7
            driver.opt_settings["iSumm"] = 6
        elif driver.options["optimizer"] == "IPOPT":
            driver.opt_settings['tol'] = 1.0E-6
            driver.opt_settings['mu_init'] = 1e-5
            driver.opt_settings['max_iter'] = max_iter
            driver.opt_settings['print_level'] = 5
            # for faster convergence
            driver.opt_settings['nlp_scaling_method'] = 'gradient-based'
            driver.opt_settings['alpha_for_y'] = 'safer-min-dual-infeas'
            driver.opt_settings['mu_strategy'] = 'monotone'
        elif driver.options["optimizer"] == "SLSQP":
            driver.options["tol"] = 1e-9
            driver.options["maxiter"] = max_iter
            driver.options["disp"] = True

        if debug_print:
            if isinstance(debug_print, list):
                driver.options['debug_print'] = debug_print
            else:
                driver.options['debug_print'] = ['desvars', 'ln_cons', 'nl_cons', 'objs']

    def add_design_variables(self):
        """
        Adds design variables to the Aviary problem.

        Depending on the mission model and problem type, different design variables and constraints are added.

        If using the FLOPS model, a design variable is added for the gross mass of the aircraft, with a lower bound of 100,000 lbm and an upper bound of 200,000 lbm.

        If using the GASP model, the following design variables are added depending on the mission type:
            - the initial thrust-to-weight ratio of the aircraft during ascent
            - the duration of the ascent phase
            - the time constant for the landing gear actuation
            - the time constant for the flaps actuation

        In addition, two constraints are added for the GASP model:
            - the initial altitude of the aircraft with gear extended is constrained to be 50 ft
            - the initial altitude of the aircraft with flaps extended is constrained to be 400 ft

        If solving a sizing problem, a design variable is added for the gross mass of the aircraft, and another for the gross mass of the aircraft computed during the mission. A constraint is also added to ensure that the residual range is zero.

        If solving an alternate problem, only a design variable for the gross mass of the aircraft computed during the mission is added. A constraint is also added to ensure that the residual range is zero.

        In all cases, a design variable is added for the final cruise mass of the aircraft, with no upper bound, and a residual mass constraint is added to ensure that the mass balances.

        """
        # add the engine builder `get_design_vars` dict to a collected dict from the external subsystems

        # TODO : maybe in the most general case we need to handle DVs in the mission and post-mission as well.
        # for right now we just handle pre_mission
        all_subsystems = self._get_all_subsystems()

        # loop through all_subsystems and call `get_design_vars` on each subsystem
        for subsystem in all_subsystems:
            dv_dict = subsystem.get_design_vars()
            for dv_name, dv_dict in dv_dict.items():
                self.model.add_design_var(dv_name, **dv_dict)

        if self.mission_method is HEIGHT_ENERGY or self.mission_method is SIMPLE:
            optimize_mass = self.pre_mission_info.get('optimize_mass')
            if optimize_mass:
                self.model.add_design_var(Mission.Design.GROSS_MASS, units='lbm',
                                          lower=100.e3, upper=200.e3, ref=135.e3)

        elif self.mission_method is TWO_DEGREES_OF_FREEDOM:
            if self.analysis_scheme is AnalysisScheme.COLLOCATION:
                # problem formulation to make the trajectory work
                self.model.add_design_var(Mission.Takeoff.ASCENT_T_INTIIAL,
                                          lower=0, upper=100, ref=30.0)
                self.model.add_design_var(Mission.Takeoff.ASCENT_DURATION,
                                          lower=1, upper=1000, ref=10.)
                self.model.add_design_var("tau_gear", lower=0.01,
                                          upper=1.0, units="s", ref=1)
                self.model.add_design_var("tau_flaps", lower=0.01,
                                          upper=1.0, units="s", ref=1)
                self.model.add_constraint(
                    "h_fit.h_init_gear", equals=50.0, units="ft", ref=50.0)
                self.model.add_constraint("h_fit.h_init_flaps",
                                          equals=400.0, units="ft", ref=400.0)

            self.problem_type = self.aviary_inputs.get_val('problem_type')

            # vehicle sizing problem
            # size the vehicle (via design GTOW) to meet a target range using all fuel capacity
            if self.problem_type is ProblemType.SIZING:
                self.model.add_design_var(
                    Mission.Design.GROSS_MASS,
                    lower=10.,
                    upper=400.e3,
                    units="lbm",
                    ref=175_000,
                )
                self.model.add_design_var(
                    Mission.Summary.GROSS_MASS,
                    lower=10.,
                    upper=400.e3,
                    units="lbm",
                    ref=175_000,
                )

                self.model.add_constraint(
                    Mission.Constraints.RANGE_RESIDUAL, equals=0, ref=10
                )
                self.model.add_subsystem(
                    "gtow_constraint",
                    om.EQConstraintComp(
                        "GTOW",
                        eq_units="lbm",
                        normalize=True,
                        add_constraint=True,
                    ),
                    promotes_inputs=[
                        ("lhs:GTOW", Mission.Design.GROSS_MASS),
                        ("rhs:GTOW", Mission.Summary.GROSS_MASS),
                    ],
                )

            # target range problem
            # fixed vehicle (design GTOW) but variable actual GTOW for off-design mission range
            elif self.problem_type is ProblemType.ALTERNATE:
                self.model.add_design_var(
                    Mission.Summary.GROSS_MASS,
                    lower=0,
                    upper=None,
                    units="lbm",
                    ref=175_000,
                )

                self.model.add_constraint(
                    Mission.Constraints.RANGE_RESIDUAL, equals=0, ref=10,
                )
            elif self.problem_type is ProblemType.FALLOUT:
                print('No design variables for Fallout missions')

    def add_objective(self, objective_type=None, ref=None):
        """
        Add the objective function based on the given objective_type and ref.

        NOTE: the ref value should be positive for values you're trying
        to minimize and negative for values you're trying to maximize.
        Please check and double-check that your ref value makes sense
        for the objective you're using.

        Parameters
        ----------
        objective_type : str
            The type of objective to add. Options are 'mass', 'hybrid_objective', 'fuel_burned', and 'fuel'.
        ref : float
            The reference value for the objective. If None, a default value will be used based on the objective type. Please see the
            `default_ref_values` dict for these default values.

        Raises
        ------
            ValueError: If an invalid problem type is provided.

        """
        # Dictionary for default reference values
        default_ref_values = {
            'mass': -5e4,
            'hybrid_objective': -5e4,
            'fuel_burned': 1e4,
            'fuel': 1e4
        }

        # Check if an objective type is specified
        if objective_type is not None:
            ref = ref if ref is not None else default_ref_values.get(objective_type, 1)

            if objective_type == 'mass':
                last_phase = list(self.traj._phases.items())[-1][1]
                last_phase.add_objective(
                    Dynamic.Mission.MASS, loc='final', ref=ref)
            elif objective_type == "hybrid_objective":
                self._add_hybrid_objective(self.phase_info)
                self.model.add_objective("obj_comp.obj")
            elif objective_type == "fuel_burned":
                self.model.add_objective("fuel_burned", ref=ref)
            elif objective_type == "fuel":
                self.model.add_objective(Mission.Objectives.FUEL, ref=ref)

        # If 'mission_method' is 'FLOPS', add a 'fuel_burned' objective
        elif self.mission_method is HEIGHT_ENERGY or self.mission_method is SIMPLE:
            ref = ref if ref is not None else default_ref_values.get("fuel_burned", 1)
            self.model.add_objective("fuel_burned", ref=ref)

        else:  # If no 'objective_type' is specified, we handle based on 'problem_type'
            # If 'ref' is not specified, assign a default value
            ref = ref if ref is not None else 1

            if self.problem_type is ProblemType.SIZING:
                self.model.add_objective(Mission.Objectives.FUEL, ref=ref)
            elif self.problem_type is ProblemType.ALTERNATE:
                self.model.add_objective(Mission.Objectives.FUEL, ref=ref)
            elif self.problem_type is ProblemType.FALLOUT:
                self.model.add_objective(Mission.Objectives.RANGE, ref=ref)
            else:
                raise ValueError(f'{self.problem_type} is not a valid problem type.')

    def _add_bus_variables_and_connect(self):
        all_subsystems = self._get_all_subsystems()

        base_phases = list(self.phase_info.keys())

        for external_subsystem in all_subsystems:
            bus_variables = external_subsystem.get_bus_variables()
            if bus_variables is not None:
                for bus_variable in bus_variables:
                    mission_variable_name = bus_variables[bus_variable]['mission_name']

                    # check if mission_variable_name is a list
                    if not isinstance(mission_variable_name, list):
                        mission_variable_name = [mission_variable_name]

                    # loop over the mission_variable_name list and add each variable to the trajectory
                    for mission_var_name in mission_variable_name:
                        if 'mission_name' in bus_variables[bus_variable]:
                            if mission_var_name not in self.meta_data:
                                # base_units = self.model.get_io_metadata(includes=f'pre_mission.{external_subsystem.name}.{bus_variable}')[f'pre_mission.{external_subsystem.name}.{bus_variable}']['units']
                                base_units = bus_variables[bus_variable]['units']

                                shape = bus_variables[bus_variable].get(
                                    'shape', _unspecified)

                                targets = mission_var_name
                                if '.' in mission_var_name:
                                    # Support for non-hiearchy variables as parameters.
                                    mission_var_name = mission_var_name.split('.')[-1]

                                if 'phases' in bus_variables[bus_variable]:
                                    # Support for connecting bus variables into a subset of
                                    # phases.
                                    phases = bus_variables[bus_variable]['phases']

                                    for phase_name in phases:
                                        phase = getattr(self.traj.phases, phase_name)

                                        phase.add_parameter(mission_var_name, opt=False, static_target=True,
                                                            units=base_units, shape=shape, targets=targets)

                                        self.model.connect(f'pre_mission.{bus_variable}',
                                                           f'traj.{phase_name}.parameters:{mission_var_name}')

                                else:
                                    phases = base_phases

                                    self.traj.add_parameter(mission_var_name, opt=False, static_target=True,
                                                            units=base_units, shape=shape, targets={
                                                                phase_name: [mission_var_name] for phase_name in phases})

                                    self.model.connect(
                                        f'pre_mission.{bus_variable}', f'traj.parameters:'+mission_var_name)

                        if 'post_mission_name' in bus_variables[bus_variable]:
                            self.model.connect(f'pre_mission.{external_subsystem.name}.{bus_variable}',
                                               f'post_mission.{external_subsystem.name}.{bus_variables[bus_variable]["post_mission_name"]}')

    def setup(self, **kwargs):
        """
        Lightly wrappd setup() method for the problem.

        Allows us to do pre- and post-setup changes, like adding
        calls to `set_input_defaults` and do some simple `set_vals`
        if needed.
        """
        # Adding a trailing component that contains all inputs so that set_input_defaults
        # doesn't raise any errors.
        self.model.add_subsystem(
            'input_sink',
            VariablesIn(aviary_options=self.aviary_inputs,
                        meta_data=self.meta_data),
            promotes_inputs=['*'],
            promotes_outputs=['*'])

        # suppress warnings:
        # "input variable '...' promoted using '*' was already promoted using 'aircraft:*'
        with warnings.catch_warnings():

            # Set initial default values for all LEAPS aircraft variables.
            set_aviary_initial_values(
                self.model, self.aviary_inputs, meta_data=self.meta_data)

            warnings.simplefilter("ignore", om.PromotionWarning)
            super().setup(**kwargs)

    def set_initial_guesses(self):
        """
        Call `set_val` on the trajectory for states and controls to seed
        the problem with reasonable initial guesses. This is especially
        important for collocation methods.

        This method first identifies all phases in the trajectory then
        loops over each phase. If the mission method is "solved", solved guesses
        are added to the problem for each phase as those are handled differently
        than other mission types. If not solved, specific initial guesses
        are added depending on the phase and mission method. Cruise is treated
        as a special phase for GASP-based missions because it is an AnalyticPhase
        in Dymos. For this phase, we handle the initial guesses first separately
        and continue to the next phase after that. For other phases, we set the initial
        guesses for states and controls according to the information available
        in the 'initial_guesses' attribute of the phase.
        """
        # Grab the trajectory object from the model
        if self.analysis_scheme is AnalysisScheme.SHOOTING:
            if self.problem_type is ProblemType.SIZING:
                self.set_val(Mission.Summary.GROSS_MASS,
                             self.get_val(Mission.Design.GROSS_MASS))

            self.set_val("traj.SGMClimb_"+Dynamic.Mission.ALTITUDE +
                         "_trigger", val=self.cruise_alt, units="ft")

            return

        traj = self.model.traj

        # Determine which phases to loop over, fetching them from the trajectory
        phase_items = traj._phases.items()

        # Loop over each phase and set initial guesses for the state and control variables
        for idx, (phase_name, phase) in enumerate(phase_items):
            if self.mission_method is SOLVED:
                # If so, add solved guesses to the problem
                self._add_solved_guesses(idx, phase_name, phase)
            else:
                # If not, fetch the initial guesses specific to the phase
                guesses = self.phase_info[phase_name]['initial_guesses']

                if 'cruise' in phase_name and self.mission_method is TWO_DEGREES_OF_FREEDOM:
                    for guess_key, guess_data in guesses.items():
                        val, units = guess_data

                        if 'mass' == guess_key:
                            # Set initial and duration mass for the analytic cruise phase.
                            # Note we are integrating over mass, not time for this phase.
                            self.set_val(f'traj.{phase_name}.t_initial',
                                         val[0], units=units)
                            self.set_val(f'traj.{phase_name}.t_duration',
                                         val[1], units=units)
                        else:
                            # Otherwise, set the value of the parameter in the trajectory phase
                            self.set_val(f'traj.{phase_name}.parameters:{guess_key}',
                                         val, units=units)

                    continue

                # If not cruise and GASP, add subsystem guesses
                self._add_subsystem_guesses(phase_name, phase)

                # Set initial guesses for states and controls for each phase
                self._add_guesses(phase_name, phase, guesses)

    def _process_guess_var(self, val, key, phase):
        """
        Process the guess variable, which can either be a float or an array of floats.

        This method is responsible for interpolating initial guesses when the user
        provides a list or array of values rather than a single float. It interpolates
        the guess values across the phase's domain for a given variable, be it a control
        or a state variable. The interpolation is performed between -1 and 1 (representing
        the normalized phase time domain), using the numpy linspace function.

        The result of this method is a single value or an array of interpolated values
        that can be used to seed the optimization problem with initial guesses.

        Parameters
        ----------
        val : float or list/array of floats
            The initial guess value(s) for a particular variable.
        key : str
            The key identifying the variable for which the initial guess is provided.
        phase : Phase
            The phase for which the variable is being set.

        Returns
        -------
        val : float or array of floats
            The processed guess value(s) to be used in the optimization problem.
        """

        # Check if val is not a single float
        if not isinstance(val, float):
            # If val is an array of values
            if len(val) > 1:
                # Get the shape of the val array
                shape = np.shape(val)

                # Generate an array of evenly spaced values between -1 and 1,
                # reshaping to match the shape of the val array
                xs = np.linspace(-1, 1, num=np.prod(shape)).reshape(shape)

                # Check if the key indicates a control or state variable
                if "controls:" in key or "states:" in key:
                    # If so, strip the first part of the key to match the variable name in phase
                    stripped_key = ":".join(key.split(":")[1:])

                    # Interpolate the initial guess values across the phase's domain
                    val = phase.interp(stripped_key, xs=xs, ys=val)
                else:
                    # If not a control or state variable, interpolate the initial guess values directly
                    val = phase.interp(key, xs=xs, ys=val)

        # Return the processed guess value(s)
        return val

    def _add_subsystem_guesses(self, phase_name, phase):
        """
        Adds the initial guesses for each subsystem of a given phase to the problem.

        This method first fetches all subsystems associated with the given phase.
        It then loops over each subsystem and fetches its initial guesses. For each
        guess, it identifies whether the guess corresponds to a state or a control
        variable and then processes the guess variable. After this, the initial
        guess is set in the problem using the `set_val` method.

        Parameters
        ----------
        phase_name : str
            The name of the phase for which the subsystem guesses are being added.
        phase : Phase
            The phase object for which the subsystem guesses are being added.
        """

        # Get all subsystems associated with the phase
        all_subsystems = self._get_all_subsystems(
            self.phase_info[phase_name]['external_subsystems'])

        # Loop over each subsystem
        for subsystem in all_subsystems:
            # Fetch the initial guesses for the subsystem
            initial_guesses = subsystem.get_initial_guesses()

            # Loop over each guess
            for key, val in initial_guesses.items():
                # Identify the type of the guess (state or control)
                type = val.pop('type')
                if 'state' in type:
                    path_string = 'states'
                elif 'control' in type:
                    path_string = 'controls'

                # Process the guess variable (handles array interpolation)
                val['val'] = self._process_guess_var(val['val'], key, phase)

                # Set the initial guess in the problem
                self.set_val(f'traj.{phase_name}.{path_string}:{key}', **val)

    def _add_guesses(self, phase_name, phase, guesses):
        """
        Adds the initial guesses for each variable of a given phase to the problem.

        This method sets the initial guesses for time, control, state, and problem-specific
        variables for a given phase. If using the GASP model, it also handles some special
        cases that are not covered in the `phase_info` object. These include initial guesses
        for mass, time, and distance, which are determined based on the phase name and other
        mission-related variables.

        Parameters
        ----------
        phase_name : str
            The name of the phase for which the guesses are being added.
        phase : Phase
            The phase object for which the guesses are being added.
        guesses : dict
            A dictionary containing the initial guesses for the phase.
        """

        # If using the GASP model, set initial guesses for the rotation mass and flight duration
        if self.mission_method is TWO_DEGREES_OF_FREEDOM:
            rotation_mass = self.initial_guesses['rotation_mass']
            flight_duration = self.initial_guesses['flight_duration']

        if self.mission_method is SIMPLE:
            control_keys = ["mach", "altitude"]
            state_keys = ["mass", "range"]
        else:
            control_keys = ["velocity_rate", "throttle"]
            state_keys = ["altitude", "velocity", "mass",
                          "range", "TAS", "distance", "flight_path_angle", "alpha"]
            if self.mission_method is TWO_DEGREES_OF_FREEDOM and phase_name == 'ascent':
                # Alpha is a control for ascent.
                control_keys.append('alpha')

        prob_keys = ["tau_gear", "tau_flaps"]

        # for the simple mission method, use the provided initial and final mach and altitude values from phase_info
        if self.mission_method is SIMPLE:
            initial_altitude = self.phase_info[phase_name]['user_options']['initial_altitude']
            final_altitude = self.phase_info[phase_name]['user_options']['final_altitude']
            initial_mach = self.phase_info[phase_name]['user_options']['initial_mach']
            final_mach = self.phase_info[phase_name]['user_options']['final_mach']

            # add a check for the altitude units, raise an error if they are not consistent
            if initial_altitude[1] != final_altitude[1]:
                raise ValueError(
                    f"Initial and final altitude units for {phase_name} are not consistent.")
            guesses["mach"] = ([initial_mach[0], final_mach[0]], "unitless")
            guesses["altitude"] = (
                [initial_altitude[0], final_altitude[0]], initial_altitude[1])

        for guess_key, guess_data in guesses.items():
            val, units = guess_data

            # Set initial guess for time variables
            if 'times' == guess_key:
                self.set_val(f'traj.{phase_name}.t_initial',
                             val[0], units=units)
                self.set_val(f'traj.{phase_name}.t_duration',
                             val[1], units=units)

            else:
                # Set initial guess for control variables
                if guess_key in control_keys:
                    try:
                        self.set_val(f'traj.{phase_name}.controls:{guess_key}', self._process_guess_var(
                            val, guess_key, phase), units=units)
                    except KeyError:
                        try:
                            self.set_val(f'traj.{phase_name}.polynomial_controls:{guess_key}', self._process_guess_var(
                                val, guess_key, phase), units=units)
                        except KeyError:
                            self.set_val(f'traj.{phase_name}.bspline_controls:{guess_key}', self._process_guess_var(
                                val, guess_key, phase), units=units)

                # Set initial guess for state variables
                elif guess_key in state_keys:
                    self.set_val(f'traj.{phase_name}.states:{guess_key}', self._process_guess_var(
                        val, guess_key, phase), units=units)
                elif guess_key in prob_keys:
                    self.set_val(guess_key, val, units=units)
                elif ":" in guess_key:
                    self.set_val(f'traj.{phase_name}.{guess_key}', self._process_guess_var(
                        val, guess_key, phase), units=units)
                else:
                    # raise error if the guess key is not recognized
                    raise ValueError(
                        f"Initial guess key {guess_key} in {phase_name} is not recognized.")

        # We need some special logic for these following variables because GASP computes
        # initial guesses using some knowledge of the mission duration and other variables
        # that are only available after calling `create_vehicle`. Thus these initial guess
        # values are not included in the `phase_info` object.
        if 'mass' not in guesses:
            if self.mission_method is TWO_DEGREES_OF_FREEDOM:
                # Determine a mass guess depending on the phase name
                if phase_name in ["groundroll", "rotation", "ascent", "accel", "climb1"]:
                    mass_guess = rotation_mass
                elif phase_name == "climb2":
                    mass_guess = 0.99 * rotation_mass
                elif "desc" in phase_name:
                    mass_guess = 0.9 * self.cruise_mass_final
            else:
                mass_guess = self.aviary_inputs.get_val(
                    Mission.Design.GROSS_MASS, units='lbm')
            # Set the mass guess as the initial value for the mass state variable
            self.set_val(f'traj.{phase_name}.states:mass',
                         mass_guess, units='lbm')

        if 'times' not in guesses:
            # Determine initial time and duration guesses depending on the phase name
            if 'desc1' == phase_name:
                t_initial = flight_duration*.9
                t_duration = flight_duration*.04
            elif 'desc2' in phase_name:
                t_initial = flight_duration*.94
                t_duration = 5000
            # Set the time guesses as the initial values for the time-related trajectory variables
            self.set_val(f"traj.{phase_name}.t_initial",
                         t_initial, units='s')
            self.set_val(f"traj.{phase_name}.t_duration",
                         t_duration, units='s')

        if self.mission_method is TWO_DEGREES_OF_FREEDOM:
            if 'distance' not in guesses:
                # Determine initial distance guesses depending on the phase name
                if 'desc1' == phase_name:
                    ys = [self.target_range*.97, self.target_range*.99]
                elif 'desc2' in phase_name:
                    ys = [self.target_range*.99, self.target_range]
                # Set the distance guesses as the initial values for the distance state variable
                self.set_val(
                    f"traj.{phase_name}.states:distance", phase.interp(
                        "distance", ys=ys)
                )

    def _add_solved_guesses(self, idx, phase_name, phase):
        target_range = self.aviary_inputs.get_val(
            Mission.Design.RANGE, units='nmi')
        takeoff_mass = self.aviary_inputs.get_val(
            Mission.Design.GROSS_MASS, units='lbm')
        cruise_alt = self.aviary_inputs.get_val(
            Mission.Design.CRUISE_ALTITUDE, units='ft')

        range_guesses = np.array([  # in meters
            0.,  # 'groundroll',
            1000.,  # 'rotation',
            1500.,  # 'ascent_to_gear_retract',
            2000.,  # 'ascent_to_flap_retract',
            2500.,  # 'ascent',
            3500.,  # 'climb_at_constant_TAS',
            4500.,  # 'climb_at_constant_EAS',
            32000.,  # 'climb_at_constant_EAS_to_mach',
            300.e3,  # 'climb_at_constant_mach',
            600.e3,  # 'cruise',
            1700. * target_range,  # 'descent'
            1700. * target_range + 200000.,
        ])
        mass_guesses = np.array([
            1.0,
            0.999,
            0.999,
            0.999,
            0.998,
            0.998,
            0.998,
            0.990,
            0.969,
            0.951,
            0.873,
            0.866,
        ]) * takeoff_mass
        alt_guesses = [
            0.0,
            0.0,
            0.0,
            50.0,
            400.0,
            500.0,
            500.0,
            10000.,
            32857.,
            cruise_alt,
            cruise_alt,
            10000.,
        ]
        TAS_guesses = np.array([
            0.0,
            150.,
            200.,
            200.,
            200.,
            225.,
            251.,
            290.,
            465. * self.cruise_mach / 0.8,
            458. * self.cruise_mach / 0.8,
            483. * self.cruise_mach / 0.8,
            250.,
        ])

        mean_TAS = (TAS_guesses[1:] + TAS_guesses[:-1]) / 2. / 1.94
        range_durations = range_guesses[1:] - range_guesses[:-1]
        time_guesses = np.hstack((0., np.cumsum(range_durations / mean_TAS)))

        if phase_name != "groundroll":
            range_initial = range_guesses[idx]
            self.set_val(f"traj.{phase_name}.t_initial",
                         range_initial, units='range_units')
            self.set_val(f"traj.{phase_name}.t_duration",
                         range_guesses[idx+1] - range_initial, units='range_units')

            self.set_val(
                f"traj.{phase_name}.polynomial_controls:altitude",
                phase.interp(Dynamic.Mission.ALTITUDE, [
                    alt_guesses[idx], alt_guesses[idx + 1]]),
                units="ft",
            )

            if "constant_EAS" in phase_name or "constant_mach" in phase_name or "cruise" in phase_name:
                pass
            else:
                self.set_val(
                    f"traj.{phase_name}.polynomial_controls:TAS",
                    phase.interp(
                        "TAS", [TAS_guesses[idx], TAS_guesses[idx+1]]),
                    units="kn",
                )
        else:
            self.set_val(f"traj.{phase_name}.t_initial", 0., units='kn')
            self.set_val(f"traj.{phase_name}.t_duration", 100., units='kn')

        self.set_val(
            f"traj.{phase_name}.states:mass",
            phase.interp("mass", [mass_guesses[idx], mass_guesses[idx+1]]),
            units="lbm",
        )

        self.set_val(
            f"traj.{phase_name}.states:time",
            phase.interp("time", [time_guesses[idx], time_guesses[idx+1]]),
            units="s",
        )

        self.final_setup()

    def run_aviary_problem(self,
                           record_filename="aviary_history.db",
                           optimization_history_filename=None,
                           restart_filename=None, suppress_solver_print=True, run_driver=True, simulate=False, make_plots=True):
        """
        This function actually runs the Aviary problem, which could be a simulation, optimization, or a driver execution, depending on the arguments provided.

        Parameters
        ----------
        record_filename : str, optional
            The name of the database file where the solutions are to be recorded. The default is "aviary_history.db".
        optimization_history_filename : str, None
            The name of the database file where the driver iterations are to be recorded. The default is None.
        restart_filename : str, optional
            The name of the file that contains previously computed solutions which are to be used as starting points for this run. If it is None (default), no restart file will be used.
        suppress_solver_print : bool, optional
            If True (default), all solvers' print statements will be suppressed. Useful for deeply nested models with multiple solvers so the print statements don't overwhelm the output.
        run_driver : bool, optional
            If True (default), the driver (aka optimizer) will be executed. If False, the problem will be run through one pass -- equivalent to OpenMDAO's `run_model` behavior.
        simulate : bool, optional
            If True, an explicit Dymos simulation will be performed. The default is False.
        make_plots : bool, optional
            If True (default), Dymos html plots will be generated as part of the output.
        """

        if self.aviary_inputs.get_val('debug_mode'):
            self.final_setup()
            with open('input_list.txt', 'w') as outfile:
                self.model.list_inputs(out_stream=outfile)

        if suppress_solver_print:
            self.set_solver_print(level=0)

        if optimization_history_filename:
            recorder = om.SqliteRecorder(optimization_history_filename)
            self.driver.add_recorder(recorder)

        # and run mission, and dynamics
        if run_driver:
            failed = dm.run_problem(self, run_driver=run_driver, simulate=simulate, make_plots=make_plots,
                                    solution_record_file=record_filename, restart=restart_filename)
        else:
            # prevent UserWarning that is displayed when an event is triggered
            warnings.filterwarnings('ignore', category=UserWarning)
            failed = self.run_model()
            warnings.filterwarnings('default', category=UserWarning)

        if self.aviary_inputs.get_val('debug_mode'):
            with open('output_list.txt', 'w') as outfile:
                self.model.list_outputs(out_stream=outfile)

        return failed

    def _add_hybrid_objective(self, phase_info):
        phases = list(phase_info.keys())
        takeoff_mass = self.aviary_inputs.get_val(
            Mission.Design.GROSS_MASS, units='lbm')

        obj_comp = om.ExecComp(f"obj = -final_mass / {takeoff_mass} + final_time / 5.",
                               final_mass={"units": "lbm"},
                               final_time={"units": "h"})
        self.model.add_subsystem("obj_comp", obj_comp)

        final_phase_name = phases[-1]
        self.model.connect(f"traj.{final_phase_name}.timeseries.mass",
                           "obj_comp.final_mass", src_indices=[-1])
        self.model.connect(f"traj.{final_phase_name}.timeseries.time",
                           "obj_comp.final_time", src_indices=[-1])

    def _add_vrotate_comp(self):
        self.model.add_subsystem("vrot_comp", VRotateComp())
        self.model.connect('traj.groundroll.states:mass',
                           'vrot_comp.mass', src_indices=om.slicer[0, ...])

        vrot_eq_comp = self.model.add_subsystem("vrot_eq_comp", om.EQConstraintComp())
        vrot_eq_comp.add_eq_output("v_rotate_error", eq_units="kn",
                                   lhs_name="v_rot_computed", rhs_name="groundroll_v_final", add_constraint=True)

        self.model.connect('vrot_comp.Vrot', 'vrot_eq_comp.v_rot_computed')
        self.model.connect('traj.groundroll.timeseries.TAS',
                           'vrot_eq_comp.groundroll_v_final', src_indices=om.slicer[-1, ...])

    def _save_to_csv_file(self, filename):
        with open(filename, 'w', newline='') as csvfile:
            fieldnames = ['name', 'value', 'units']
            writer = csv.DictWriter(csvfile, fieldnames=fieldnames)

            for name, value_units in sorted(self.aviary_inputs):
                if 'engine_models' in name:
                    continue
                value, units = value_units
                writer.writerow({'name': name, 'value': value, 'units': units})

    def _get_all_subsystems(self, external_subsystems=None):
        all_subsystems = []
        if external_subsystems is None:
            all_subsystems.extend(self.pre_mission_info['external_subsystems'])
        else:
            all_subsystems.extend(external_subsystems)

        if self.engine_builder is not None:
            all_subsystems.append(self.engine_builder)

        return all_subsystems

    def _add_flops_landing_systems(self):
        landing_options = Landing(
            ref_wing_area=self.aviary_inputs.get_val(
                Aircraft.Wing.AREA, units='ft**2'),
            Cl_max_ldg=self.aviary_inputs.get_val(
                Mission.Landing.LIFT_COEFFICIENT_MAX)  # no units
        )

        landing = landing_options.build_phase(
            False,
        )
        self.model.add_subsystem(
            'landing', landing, promotes_inputs=['aircraft:*', 'mission:*'],
            promotes_outputs=['mission:*'])

        connect_takeoff_to_climb = not self.phase_info['climb']['user_options'].get(
            'add_initial_mass_constraint', True)

        if connect_takeoff_to_climb:
            self.model.connect(Mission.Takeoff.FINAL_MASS,
                               'traj.climb.initial_states:mass')
            self.model.connect(Mission.Takeoff.GROUND_DISTANCE,
                               'traj.climb.initial_states:range')
            self.model.connect(Mission.Takeoff.FINAL_VELOCITY,
                               'traj.climb.initial_states:velocity')
            self.model.connect(Mission.Takeoff.FINAL_ALTITUDE,
                               'traj.climb.initial_states:altitude')

        self.model.connect('traj.descent.states:mass',
                           Mission.Landing.TOUCHDOWN_MASS, src_indices=[-1])
        # TODO: approach velocity should likely be connected
        self.model.connect('traj.descent.states:altitude', Mission.Landing.INITIAL_ALTITUDE,
                           src_indices=[-1])

    def _add_gasp_landing_systems(self):
        self.model.add_subsystem(
            "landing",
            LandingSegment(
                **(self.ode_args)),
            promotes_inputs=['aircraft:*', 'mission:*'],
            promotes_outputs=['mission:*'],
        )

        self._add_fuel_reserve_component()

        self.model.add_subsystem(
            "fuel_burn",
            om.ExecComp(
                "overall_fuel = (1 + fuel_margin/100)*(takeoff_mass - final_mass) + reserve_fuel",
                takeoff_mass={"units": "lbm"},
                final_mass={"units": "lbm"},
                fuel_margin={"units": "unitless"},
                reserve_fuel={"units": "lbm"},
                overall_fuel={"units": "lbm"},
            ),
            promotes_inputs=[
                ("takeoff_mass", Mission.Summary.GROSS_MASS),
                ("fuel_margin", Aircraft.Fuel.FUEL_MARGIN),
                ("final_mass", Mission.Landing.TOUCHDOWN_MASS),
                ("reserve_fuel", Mission.Design.RESERVE_FUEL),
            ],
            promotes_outputs=[("overall_fuel", Mission.Summary.TOTAL_FUEL_MASS)],
        )

        self.model.add_subsystem(
            "fuel_obj",
            om.ExecComp(
                "reg_objective = overall_fuel/10000 + ascent_duration/30.",
                reg_objective={"val": 0.0, "units": "unitless"},
                ascent_duration={"units": "s", "shape": 1},
                overall_fuel={"units": "lbm"},
            ),
            promotes_inputs=[
                ("ascent_duration", Mission.Takeoff.ASCENT_DURATION),
                ("overall_fuel", Mission.Summary.TOTAL_FUEL_MASS),
            ],
            promotes_outputs=[("reg_objective", Mission.Objectives.FUEL)],
        )

        self.model.add_subsystem(
            "range_obj",
            om.ExecComp(
                "reg_objective = -actual_range/1000 + ascent_duration/30.",
                reg_objective={"val": 0.0, "units": "unitless"},
                ascent_duration={"units": "s", "shape": 1},
                actual_range={
                    "val": self.target_range, "units": "NM"},
            ),
            promotes_inputs=[
                ("actual_range", Mission.Summary.RANGE),
                ("ascent_duration", Mission.Takeoff.ASCENT_DURATION),
            ],
            promotes_outputs=[("reg_objective", Mission.Objectives.RANGE)],
        )

        self.model.add_subsystem(
            "range_constraint",
            om.ExecComp(
                "range_resid = target_range - actual_range",
                target_range={"val": self.target_range, "units": "NM"},
                actual_range={"val": self.target_range - 25, "units": "NM"},
                range_resid={"val": 30, "units": "NM"},
            ),
            promotes_inputs=[
                ("actual_range", Mission.Summary.RANGE),
                ("target_range", Mission.Design.RANGE),
            ],
            promotes_outputs=[
                ("range_resid", Mission.Constraints.RANGE_RESIDUAL)],
        )

    def _add_fuel_reserve_component(self, reserves_name=Mission.Design.RESERVE_FUEL):
        reserves_val = self.aviary_inputs.get_val(Aircraft.Design.RESERVES)
        if reserves_val <= 0:
            reserves_val = -reserves_val
            self.model.add_subsystem(
                "reserves_calc",
                om.ExecComp(
                    f"reserve_fuel = {reserves_val}*(takeoff_mass - final_mass)",
                    takeoff_mass={"units": "lbm"},
                    final_mass={"units": "lbm"},
                    reserve_fuel={"units": "lbm"}
                ),
                promotes_inputs=[
                    ("takeoff_mass", Mission.Summary.GROSS_MASS),
                    ("final_mass", Mission.Landing.TOUCHDOWN_MASS),
                ],
                promotes_outputs=[("reserve_fuel", reserves_name)],
            )
        elif reserves_val > 10:
            self.model.add_subsystem(
                "reserves_calc",
                om.ExecComp(
                    f"reserve_fuel = {reserves_val}",
                    reserve_fuel={"val": reserves_val, "units": "lbm"}
                ),
                promotes_outputs=[("reserve_fuel", reserves_name)],
            )
        else:
            raise ValueError('"aircraft:design:reserves" is not valid between 0 and 10.')<|MERGE_RESOLUTION|>--- conflicted
+++ resolved
@@ -1,11 +1,9 @@
 import csv
 import warnings
+from packaging import version
 import inspect
-<<<<<<< HEAD
+from pathlib import Path
 from copy import deepcopy
-=======
-from pathlib import Path
->>>>>>> 42b92064
 from datetime import datetime
 import importlib.util
 import sys
@@ -17,7 +15,7 @@
 
 import openmdao.api as om
 from openmdao.utils.units import convert_units
-from openmdao.utils.reports_system import _default_reports
+from openmdao.utils.units import valid_units
 
 from aviary.constants import GRAV_ENGLISH_LBM, RHO_SEA_LEVEL_ENGLISH
 from aviary.mission.flops_based.phases.build_landing import Landing
@@ -138,17 +136,13 @@
     additional methods to help users create and solve Aviary problems.
     """
 
-<<<<<<< HEAD
-    def __init__(self, phase_info, mission_method, mass_method, analysis_scheme=AnalysisScheme.COLLOCATION, **kwargs):
+    def __init__(self, analysis_scheme=AnalysisScheme.COLLOCATION, **kwargs):
         # Modify OpenMDAO's default_reports for this session.
         new_reports = ['subsystems', 'mission']
         for report in new_reports:
             if report not in _default_reports:
                 _default_reports.append(report)
 
-=======
-    def __init__(self, analysis_scheme=AnalysisScheme.COLLOCATION, **kwargs):
->>>>>>> 42b92064
         super().__init__(**kwargs)
 
         self.timestamp = datetime.now()
