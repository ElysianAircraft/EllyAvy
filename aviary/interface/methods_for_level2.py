import csv
import inspect
import json
import os
import warnings
from datetime import datetime
from enum import Enum
from pathlib import Path

import dymos as dm
import numpy as np
import openmdao.api as om
from openmdao.utils.reports_system import _default_reports

<<<<<<< HEAD
from aviary.core.AviaryGroup import AviaryGroup
from aviary.core.PostMissionGroup import PostMissionGroup
from aviary.core.PreMissionGroup import PreMissionGroup
from aviary.mission.height_energy_problem_configurator import HeightEnergyProblemConfigurator
from aviary.mission.solved_two_dof_problem_configurator import SolvedTwoDOFProblemConfigurator
from aviary.mission.two_dof_problem_configurator import TwoDOFProblemConfigurator
from aviary.subsystems.aerodynamics.aerodynamics_builder import CoreAerodynamicsBuilder
from aviary.subsystems.geometry.geometry_builder import CoreGeometryBuilder
from aviary.subsystems.mass.mass_builder import CoreMassBuilder
from aviary.subsystems.premission import CorePreMission
from aviary.subsystems.propulsion.propulsion_builder import CorePropulsionBuilder
=======
from aviary.core.aviary_group import AviaryGroup

>>>>>>> dfd9d2a5
from aviary.utils.aviary_values import AviaryValues
from aviary.utils.functions import convert_strings_to_data
from aviary.interface.utils import set_warning_format
from aviary.utils.merge_variable_metadata import merge_meta_data

from aviary.variable_info.enums import (
    EquationsOfMotion,
    LegacyCode,
    ProblemType,
    Verbosity,
)
from aviary.variable_info.functions import setup_model_options
from aviary.variable_info.variable_meta_data import _MetaData as BaseMetaData
from aviary.variable_info.variables import Aircraft, Dynamic, Mission, Settings

FLOPS = LegacyCode.FLOPS
GASP = LegacyCode.GASP


class AviaryProblem(om.Problem):
    """
    Main class for instantiating, formulating, and solving Aviary problems.

    On a basic level, this problem object is all the conventional user needs
    to interact with. Looking at the three "levels" of use cases, from simplest
    to most complicated, we have:

    Level 1: users interact with Aviary through input files (.csv or .yaml, TBD)
    Level 2: users interact with Aviary through a Python interface
    Level 3: users can modify Aviary's workings through Python and OpenMDAO

    This Problem object is simply a specialized OpenMDAO Problem that has
    additional methods to help users create and solve Aviary problems.
    """

    def __init__(self, verbosity=None, **kwargs):
        # Modify OpenMDAO's default_reports for this session.
        new_reports = [
            'subsystems',
            'mission',
            'timeseries_csv',
            'run_status',
            'input_checks',
        ]
        for report in new_reports:
            if report not in _default_reports:
                _default_reports.append(report)

        super().__init__(**kwargs)

        self.timestamp = datetime.now()

        # If verbosity is set to anything but None, this defines how warnings are formatted for the
        # whole problem - warning format won't be updated if user requests a different verbosity
        # level for a specific method
        self.verbosity = verbosity
        set_warning_format(verbosity)

        self.model = AviaryGroup()

        self.aviary_inputs = None

<<<<<<< HEAD
        self.traj = None

        self.regular_phases = []
        self.reserve_phases = []
        self.configurator = None
=======
        self.analysis_scheme = analysis_scheme
>>>>>>> dfd9d2a5

    def load_inputs(
        self,
        aircraft_data,
        phase_info=None,
        engine_builders=None,
        problem_configurator=None,
        meta_data=BaseMetaData,
        verbosity=None,
    ):
        """
        This method loads the aviary_values inputs and options that the user specifies. They could
        specify files to load and values to replace here as well.

        Phase info is also loaded if provided by the user. If phase_info is None, the appropriate
        default phase_info based on mission analysis method is used.

        This method is not strictly necessary; a user could also supply an AviaryValues object
        and/or phase_info dict of their own.
        """
        # We haven't read the input data yet, we don't know what desired run verbosity is
        # `self.verbosity` is "true" verbosity for entire run. `verbosity` is verbosity
        # override for just this method
        if verbosity is not None:
            # compatibility with being passed int for verbosity
            verbosity = Verbosity(verbosity)
        else:
            verbosity = self.verbosity  # usually None

        # TODO: We cannot pass self.verbosity back up from load inputs for multi-mission because there could be multiple .csv files
        aviary_inputs, verbosity = self.model.load_inputs(
            aircraft_data=aircraft_data,
            phase_info=phase_info,
            engine_builders=engine_builders,
            problem_configurator=problem_configurator,
            meta_data=meta_data,
            verbosity=verbosity,
        )

        # When there is only 1 aircraft model/mission, preserve old behavior.
        self.phase_info = self.model.phase_info
        self.aviary_inputs = aviary_inputs
        self.verbosity = verbosity

        return self.aviary_inputs

    def check_and_preprocess_inputs(self, verbosity=None):
        """
        This method checks the user-supplied input values for any potential problems
        and preprocesses the inputs to prepare them for use in the Aviary problem.
        """

        # `self.verbosity` is "true" verbosity for entire run. `verbosity` is verbosity
        # override for just this method
        if verbosity is not None:
            # compatibility with being passed int for verbosity
            verbosity = Verbosity(verbosity)
        else:
            verbosity = self.verbosity  # defaults to BRIEF

<<<<<<< HEAD
        aviary_inputs = self.aviary_inputs
        # Target_distance verification for all phases
        # Checks to make sure target_distance is positive,
        for phase_name, phase in self.phase_info.items():
            if 'user_options' in phase:
                target_distance = phase['user_options'].get('target_distance', (None, 'm'))
                if target_distance[0] is not None and target_distance[0] <= 0:
                    raise ValueError(
                        f'Invalid target_distance in [{phase_name}].[user_options]. '
                        f'Current (value: {target_distance[0]}), '
                        f'(units: {target_distance[1]}) <= 0'
                    )

        # Checks to make sure time_duration is positive,
        # Sets duration_bounds, initial_guesses, and fixed_duration
        for phase_name, phase in self.phase_info.items():
            if 'user_options' in phase:
                analytic = False
                if self.mission_method is EquationsOfMotion.TWO_DEGREES_OF_FREEDOM:
                    try:
                        # if the user provided an option, use it
                        analytic = phase['user_options']['analytic']
                    except KeyError:
                        # if it isn't specified, only the default 2DOF cruise for
                        # collocation is analytic
                        if 'cruise' in phase_name:
                            analytic = phase['user_options']['analytic'] = True
                        else:
                            analytic = phase['user_options']['analytic'] = False

                if 'time_duration' in phase['user_options']:
                    time_duration = phase['user_options']['time_duration']
                    if time_duration[0] is not None and time_duration[0] <= 0:
                        raise ValueError(
                            f'Invalid time_duration in phase_info[{phase_name}]'
                            f'[user_options]. Current (value: {time_duration[0]}), '
                            f'(units: {time_duration[1]}) <= 0")'
                        )

        for phase_name in self.phase_info:
            for external_subsystem in self.phase_info[phase_name]['external_subsystems']:
                aviary_inputs = external_subsystem.preprocess_inputs(aviary_inputs)

        # PREPROCESSORS #
        # BUG we can't provide updated metadata to preprocessors, because we need the
        #     processed options to build our subsystems to begin with
        preprocess_options(
            aviary_inputs,
            engine_models=self.engine_builders,
            verbosity=verbosity,
            # metadata=self.meta_data
        )

        ## Set Up Core Subsystems ##
        prop = CorePropulsionBuilder('core_propulsion', engine_models=self.engine_builders)
        mass = CoreMassBuilder('core_mass', code_origin=self.mass_method)

        # If all phases ask for tabular aero, we can skip pre-mission. Check phase_info
        tabular = False
        for phase in self.phase_info:
            if phase not in ('pre_mission', 'post_mission'):
                try:
                    if (
                        'tabular'
                        in self.phase_info[phase]['subsystem_options']['core_aerodynamics'][
                            'method'
                        ]
                    ):
                        tabular = True
                except KeyError:
                    tabular = False

        aero = CoreAerodynamicsBuilder(
            'core_aerodynamics', code_origin=self.aero_method, tabular=tabular
        )

        # which geometry methods should be used?
        geom_code_origin = None

        if (self.aero_method is FLOPS) and (self.mass_method is FLOPS):
            geom_code_origin = FLOPS
        elif (self.aero_method is GASP) and (self.mass_method is GASP):
            geom_code_origin = GASP
        else:
            geom_code_origin = (FLOPS, GASP)

        # which geometry method gets prioritized in case of conflicting outputs
        code_origin_to_prioritize = self.configurator.get_code_origin(self)

        geom = CoreGeometryBuilder(
            'core_geometry',
            code_origin=geom_code_origin,
            code_origin_to_prioritize=code_origin_to_prioritize,
        )

        subsystems = self.core_subsystems = {
            'propulsion': prop,
            'geometry': geom,
            'mass': mass,
            'aerodynamics': aero,
        }

        # TODO optionally accept which subsystems to load from phase_info
        default_mission_subsystems = [
            subsystems['aerodynamics'],
            subsystems['propulsion'],
        ]
        self.ode_args = {
            'aviary_options': aviary_inputs,
            'core_subsystems': default_mission_subsystems,
        }
=======
        self.model.check_and_preprocess_inputs(verbosity=verbosity)
>>>>>>> dfd9d2a5

        self._update_metadata_from_subsystems()

    def _update_metadata_from_subsystems(self):
        """Merge metadata from user-defined subsystems into problem metadata."""
        self.meta_data = BaseMetaData.copy()

        # loop through phase_info and external subsystems
        for phase_name in self.model.phase_info:
            # TODO: phase_info now resides in AviaryGroup. Accessing it as self.model.phase_info is just a temporary stop-gap
            # it will be necessary to combine multiple self.models
            external_subsystems = self.model.get_all_subsystems(
                self.model.phase_info[phase_name]['external_subsystems']
            )

            for subsystem in external_subsystems:
                meta_data = subsystem.meta_data.copy()
                self.meta_data = merge_meta_data([self.meta_data, meta_data])

<<<<<<< HEAD
    def _check_reserve_phase_separation(self):
        """
        This method checks for reserve=True & False
        Returns an error if a non-reserve phase is specified after a reserve phase.
        return two dictionaries of phases: regular_phases and reserve_phases
        """
        # Check to ensure no non-reserve phases are specified after reserve phases
        start_reserve = False
        raise_error = False
        for idx, phase_name in enumerate(self.phase_info):
            if 'user_options' in self.phase_info[phase_name]:
                if 'reserve' in self.phase_info[phase_name]['user_options']:
                    if self.phase_info[phase_name]['user_options']['reserve'] is False:
                        # This is a regular phase
                        self.regular_phases.append(phase_name)
                        if start_reserve is True:
                            raise_error = True
                    else:
                        # This is a reserve phase
                        self.reserve_phases.append(phase_name)
                        start_reserve = True
                else:
                    # This is a regular phase by default
                    self.regular_phases.append(phase_name)
                    if start_reserve is True:
                        raise_error = True

        if raise_error is True:
            raise ValueError(
                'In phase_info, reserve=False cannot be specified after a phase where '
                'reserve=True. All reserve phases must happen after non-reserve phases. '
                f'Regular Phases : {self.regular_phases} | '
                f'Reserve Phases : {self.reserve_phases} '
            )
=======
        self.model.meta_data = self.meta_data  # TODO: temporary fix
>>>>>>> dfd9d2a5

    def add_pre_mission_systems(self, verbosity=None):
        """
        Add pre-mission systems to the Aviary problem. These systems are executed before
        the mission.

        Depending on the mission model specified (`FLOPS` or `GASP`), this method adds
        various subsystems to the aircraft model. For the `FLOPS` mission model, a
        takeoff phase is added using the Takeoff class with the number of engines and
        airport altitude specified. For the `GASP` mission model, three subsystems are
        added: a TaxiSegment subsystem, an ExecComp to calculate the time to initiate
        gear and flaps, and an ExecComp to calculate the speed at which to initiate
        rotation. All subsystems are promoted with aircraft and mission inputs and
        outputs as appropriate.

        A user can override this method with their own pre-mission systems as desired.
        """
        # `self.verbosity` is "true" verbosity for entire run. `verbosity` is verbosity
        # override for just this method
        if verbosity is not None:
            # compatibility with being passed int for verbosity
            verbosity = Verbosity(verbosity)
        else:
            verbosity = self.verbosity  # defaults to BRIEF

        self.model.add_pre_mission_systems(verbosity=verbosity)

    def add_phases(
        self,
        phase_info_parameterization=None,
        parallel_phases=True,
        verbosity=None,
    ):
        """
        Add the mission phases to the problem trajectory based on the user-specified
        phase_info dictionary.

        Parameters
        ----------
        phase_info_parameterization (function, optional): A function that takes in the
            phase_info dictionary and aviary_inputs and returns modified phase_info.
            Defaults to None.

        parallel_phases (bool, optional): If True, the top-level container of all phases
            will be a ParallelGroup, otherwise it will be a standard OpenMDAO Group.
            Defaults to True.

        Returns
        -------
        <Trajectory>
            The Dymos Trajectory object containing the added mission phases.
        """
        # `self.verbosity` is "true" verbosity for entire run. `verbosity` is verbosity
        # override for just this method
        if verbosity is not None:
            # compatibility with being passed int for verbosity
            verbosity = Verbosity(verbosity)
        else:
            verbosity = self.verbosity  # defaults to BRIEF

<<<<<<< HEAD
        if phase_info_parameterization is not None:
            self.phase_info, self.post_mission_info = phase_info_parameterization(
                self.phase_info, self.post_mission_info, self.aviary_inputs
            )

        phase_info = self.phase_info

        phases = list(phase_info.keys())
        traj = self.model.add_subsystem('traj', dm.Trajectory(parallel_phases=parallel_phases))

        def add_subsystem_timeseries_outputs(phase, phase_name):
            phase_options = self.phase_info[phase_name]
            all_subsystems = self._get_all_subsystems(phase_options['external_subsystems'])
            for subsystem in all_subsystems:
                timeseries_to_add = subsystem.get_outputs()
                for timeseries in timeseries_to_add:
                    phase.add_timeseries_output(timeseries)
                mbvars = subsystem.get_post_mission_bus_variables(
                    self.aviary_inputs, self.phase_info
                )
                if mbvars:
                    mbvars_this_phase = mbvars.get(phase_name, None)
                    if mbvars_this_phase:
                        timeseries_to_add = mbvars_this_phase.keys()
                        for timeseries in timeseries_to_add:
                            phase.add_timeseries_output(
                                timeseries, timeseries='mission_bus_variables'
                            )

        self.phase_objects = []
        for phase_idx, phase_name in enumerate(phases):
            phase = traj.add_phase(phase_name, self._get_phase(phase_name, phase_idx))
            add_subsystem_timeseries_outputs(phase, phase_name)

        # loop through phase_info and external subsystems
        external_parameters = {}
        for phase_name in self.phase_info:
            external_parameters[phase_name] = {}
            all_subsystems = self._get_all_subsystems(
                self.phase_info[phase_name]['external_subsystems']
            )

            subsystem_options = phase_info[phase_name].get('subsystem_options', {})

            for subsystem in all_subsystems:
                if subsystem.name in subsystem_options:
                    kwargs = subsystem_options[subsystem.name]
                else:
                    kwargs = {}
                parameter_dict = subsystem.get_parameters(
                    phase_info=self.phase_info[phase_name],
                    aviary_inputs=self.aviary_inputs,
                    **kwargs,
                )
                for parameter in parameter_dict:
                    external_parameters[phase_name][parameter] = parameter_dict[parameter]

        traj = setup_trajectory_params(
            self.model,
            traj,
            self.aviary_inputs,
            phases,
            meta_data=self.meta_data,
            external_parameters=external_parameters,
=======
        return self.model.add_phases(
            phase_info_parameterization=phase_info_parameterization,
            parallel_phases=parallel_phases,
            verbosity=verbosity,
            comm=self.comm,
>>>>>>> dfd9d2a5
        )

    def add_post_mission_systems(self, verbosity=None):
        """
        Add post-mission systems to the aircraft model. This is akin to the pre-mission
        group or the "premission_systems", but occurs after the mission in the execution
        order.

        Depending on the mission model specified (`FLOPS` or `GASP`), this method adds
        various subsystems to the aircraft model. For the `FLOPS` mission model, a
        landing phase is added using the Landing class with the wing area and lift
        coefficient specified, and a takeoff constraints ExecComp is added to enforce
        mass, range, velocity, and altitude continuity between the takeoff and climb
        phases. The landing subsystem is promoted with aircraft and mission inputs and
        outputs as appropriate, while the takeoff constraints ExecComp is only promoted
        with mission inputs and outputs.

        For the `GASP` mission model, four subsystems are added: a LandingSegment
        subsystem, an ExecComp to calculate the reserve fuel required, an ExecComp to
        calculate the overall fuel burn, and three ExecComps to calculate various
        mission objectives and constraints. All subsystems are promoted with aircraft
        and mission inputs and outputs as appropriate.

        A user can override this with their own postmission systems.
        """
        # `self.verbosity` is "true" verbosity for entire run. `verbosity` is verbosity
        # override for just this method
        if verbosity is not None:
            # compatibility with being passed int for verbosity
            verbosity = Verbosity(verbosity)
        else:
            verbosity = self.verbosity  # defaults to BRIEF

<<<<<<< HEAD
        self.model.add_subsystem(
            'post_mission',
            self.post_mission,
            promotes_inputs=['*'],
            promotes_outputs=['*'],
        )

        self.configurator.add_post_mission_systems(self)

        # Add all post-mission external subsystems.
        phase_mission_bus_lengths = self._get_phase_mission_bus_lengths()
        for external_subsystem in self.post_mission_info['external_subsystems']:
            subsystem_postmission = external_subsystem.build_post_mission(
                aviary_inputs=self.aviary_inputs,
                phase_info=self.phase_info,
                phase_mission_bus_lengths=phase_mission_bus_lengths,
            )

            if subsystem_postmission is not None:
                self.post_mission.add_subsystem(external_subsystem.name, subsystem_postmission)

        # Check if regular_phases[] is accessible
        try:
            self.regular_phases[0]
        except BaseException:
            raise ValueError(
                'regular_phases[] dictionary is not accessible. For HEIGHT_ENERGY and '
                'SOLVED_2DOF missions, check_and_preprocess_inputs() must be called '
                'before add_post_mission_systems().'
            )

        # Fuel burn in regular phases
        ecomp = om.ExecComp(
            'fuel_burned = initial_mass - mass_final',
            initial_mass={'units': 'lbm'},
            mass_final={'units': 'lbm'},
            fuel_burned={'units': 'lbm'},
        )

        self.post_mission.add_subsystem(
            'fuel_burned',
            ecomp,
            promotes=[('fuel_burned', Mission.Summary.FUEL_BURNED)],
        )

        if self.pre_mission_info['include_takeoff']:
            self.post_mission.promotes(
                'fuel_burned',
                [('initial_mass', Mission.Summary.GROSS_MASS)],
            )
        else:
            # timeseries has to be used because Breguet cruise phases don't have
            # states
            self.model.connect(
                f'traj.{self.regular_phases[0]}.timeseries.mass',
                'fuel_burned.initial_mass',
                src_indices=[0],
            )

        self.model.connect(
            f'traj.{self.regular_phases[-1]}.timeseries.mass',
            'fuel_burned.mass_final',
            src_indices=[-1],
        )

        # Fuel burn in reserve phases
        if self.reserve_phases:
            ecomp = om.ExecComp(
                'reserve_fuel_burned = initial_mass - mass_final',
                initial_mass={'units': 'lbm'},
                mass_final={'units': 'lbm'},
                reserve_fuel_burned={'units': 'lbm'},
            )

            self.post_mission.add_subsystem(
                'reserve_fuel_burned',
                ecomp,
                promotes=[('reserve_fuel_burned', Mission.Summary.RESERVE_FUEL_BURNED)],
            )

            # timeseries has to be used because Breguet cruise phases don't have
            # states
            self.model.connect(
                f'traj.{self.reserve_phases[0]}.timeseries.mass',
                'reserve_fuel_burned.initial_mass',
                src_indices=[0],
            )
            self.model.connect(
                f'traj.{self.reserve_phases[-1]}.timeseries.mass',
                'reserve_fuel_burned.mass_final',
                src_indices=[-1],
            )

        self._add_fuel_reserve_component()

        # TODO: need to add some sort of check that this value is less than the fuel capacity
        # TODO: the overall_fuel variable is the burned fuel plus the reserve, but should
        # also include the unused fuel, and the hierarchy variable name should be
        # more clear
        ecomp = om.ExecComp(
            'overall_fuel = (1 + fuel_margin/100)*fuel_burned + reserve_fuel',
            overall_fuel={'units': 'lbm', 'shape': 1},
            fuel_margin={'units': 'unitless', 'val': 0},
            fuel_burned={'units': 'lbm'},  # from regular_phases only
            reserve_fuel={'units': 'lbm', 'shape': 1},
        )
        self.post_mission.add_subsystem(
            'fuel_calc',
            ecomp,
            promotes_inputs=[
                ('fuel_margin', Aircraft.Fuel.FUEL_MARGIN),
                ('fuel_burned', Mission.Summary.FUEL_BURNED),
                ('reserve_fuel', Mission.Design.RESERVE_FUEL),
            ],
            promotes_outputs=[('overall_fuel', Mission.Summary.TOTAL_FUEL_MASS)],
        )

        # If a target distance (or time) has been specified for this phase
        # distance (or time) is measured from the start of this phase to the end
        # of this phase
        for phase_name in self.phase_info:
            user_options = self.phase_info[phase_name]['user_options']

            target_distance = user_options.get('target_distance', (None, 'nmi'))
            target_distance = wrapped_convert_units(target_distance, 'nmi')
            if target_distance is not None:
                self.post_mission.add_subsystem(
                    f'{phase_name}_distance_constraint',
                    om.ExecComp(
                        'distance_resid = target_distance - (final_distance - initial_distance)',
                        distance_resid={'units': 'nmi'},
                        target_distance={'val': target_distance, 'units': 'nmi'},
                        final_distance={'units': 'nmi'},
                        initial_distance={'units': 'nmi'},
                    ),
                )
                self.model.connect(
                    f'traj.{phase_name}.timeseries.distance',
                    f'{phase_name}_distance_constraint.final_distance',
                    src_indices=[-1],
                )
                self.model.connect(
                    f'traj.{phase_name}.timeseries.distance',
                    f'{phase_name}_distance_constraint.initial_distance',
                    src_indices=[0],
                )
                self.model.add_constraint(
                    f'{phase_name}_distance_constraint.distance_resid',
                    equals=0.0,
                    ref=1e2,
                )

            # this is only used for analytic phases with a target duration
            time_duration = user_options.get('time_duration', (None, 'min'))
            time_duration = wrapped_convert_units(time_duration, 'min')
            analytic = user_options.get('analytic', False)

            if analytic and time_duration is not None:
                self.post_mission.add_subsystem(
                    f'{phase_name}_duration_constraint',
                    om.ExecComp(
                        'duration_resid = time_duration - (final_time - initial_time)',
                        duration_resid={'units': 'min'},
                        time_duration={'val': time_duration, 'units': 'min'},
                        final_time={'units': 'min'},
                        initial_time={'units': 'min'},
                    ),
                )
                self.model.connect(
                    f'traj.{phase_name}.timeseries.time',
                    f'{phase_name}_duration_constraint.final_time',
                    src_indices=[-1],
                )
                self.model.connect(
                    f'traj.{phase_name}.timeseries.time',
                    f'{phase_name}_duration_constraint.initial_time',
                    src_indices=[0],
                )
                self.model.add_constraint(
                    f'{phase_name}_duration_constraint.duration_resid',
                    equals=0.0,
                    ref=1e2,
                )

        ecomp = om.ExecComp(
            'mass_resid = operating_empty_mass + overall_fuel + payload_mass - initial_mass',
            operating_empty_mass={'units': 'lbm'},
            overall_fuel={'units': 'lbm'},
            payload_mass={'units': 'lbm'},
            initial_mass={'units': 'lbm'},
            mass_resid={'units': 'lbm'},
        )

        payload_mass_src = Aircraft.CrewPayload.TOTAL_PAYLOAD_MASS

        self.post_mission.add_subsystem(
            'mass_constraint',
            ecomp,
            promotes_inputs=[
                ('operating_empty_mass', Aircraft.Design.OPERATING_MASS),
                ('overall_fuel', Mission.Summary.TOTAL_FUEL_MASS),
                ('payload_mass', payload_mass_src),
                ('initial_mass', Mission.Summary.GROSS_MASS),
            ],
            promotes_outputs=[('mass_resid', Mission.Constraints.MASS_RESIDUAL)],
        )

    def _link_phases_helper_with_options(self, phases, option_name, var, **kwargs):
        # Initialize a list to keep track of indices where option_name is True
        true_option_indices = []

        # Loop through phases to find where option_name is True
        for idx, phase_name in enumerate(phases):
            if self.phase_info[phase_name]['user_options'].get(option_name, False):
                true_option_indices.append(idx)

        # Determine the groups of phases to link based on consecutive indices
        groups_to_link = []
        current_group = []

        for idx in true_option_indices:
            if not current_group or idx == current_group[-1] + 1:
                # If the current index is consecutive, add it to the current group
                current_group.append(idx)
            else:
                # Otherwise, start a new group and save the previous one
                groups_to_link.append(current_group)
                current_group = [idx]

        # Add the last group if it exists
        if current_group:
            groups_to_link.append(current_group)

        # Loop through each group and determine the phases to link
        for group in groups_to_link:
            # Extend the group to include the phase before the first True option and
            # after the last True option, if applicable
            if group[0] > 0:
                group.insert(0, group[0] - 1)
            if group[-1] < len(phases) - 1:
                group.append(group[-1] + 1)

            # Extract the phase names for the current group
            phases_to_link = [phases[idx] for idx in group]

            # Link the phases for the current group
            if len(phases_to_link) > 1:
                self.traj.link_phases(phases=phases_to_link, vars=[var], **kwargs)
=======
        self.model.add_post_mission_systems(verbosity=verbosity)
>>>>>>> dfd9d2a5

    def link_phases(self, verbosity=None):
        """
        Link phases together after they've been added.

        Based on which phases the user has selected, we might need
        special logic to do the Dymos linkages correctly. Some of those
        connections for the simple GASP and FLOPS mission are shown here.
        """
        # `self.verbosity` is "true" verbosity for entire run. `verbosity` is verbosity
        # override for just this method
        if verbosity is not None:
            # compatibility with being passed int for verbosity
            verbosity = Verbosity(verbosity)
        else:
            verbosity = self.verbosity  # defaults to BRIEF

        self.model.link_phases(verbosity=verbosity, comm=self.comm)

    def add_driver(self, optimizer=None, use_coloring=None, max_iter=50, verbosity=None):
        """
        Add an optimization driver to the Aviary problem.

        Depending on the provided optimizer, the method instantiates the relevant
        driver (ScipyOptimizeDriver or pyOptSparseDriver) and sets the optimizer
        options. Options for 'SNOPT', 'IPOPT', and 'SLSQP' are specified. The method
        also allows for the declaration of coloring and setting debug print options.

        Parameters
        ----------
        optimizer : str
            The name of the optimizer to use. It can be "SLSQP", "SNOPT", "IPOPT" or
            others supported by OpenMDAO. If "SLSQP", it will instantiate a
            ScipyOptimizeDriver, else it will instantiate a pyOptSparseDriver.

        use_coloring : bool, optional
            If True (default), the driver will declare coloring, which can speed up
            derivative computations.

        max_iter : int, optional
            The maximum number of iterations allowed for the optimization process.
            Default is 50. This option is applicable to "SNOPT", "IPOPT", and "SLSQP"
            optimizers.

        verbosity : Verbosity or int, optional
            Controls the level of printouts for this method. If None, uses the value of
            Settings.VERBOSITY in provided aircraft data.

        Returns
        -------
        None
        """
        # `self.verbosity` is "true" verbosity for entire run. `verbosity` is verbosity
        # override for just this method
        if verbosity is not None:
            # compatibility with being passed int for verbosity
            verbosity = Verbosity(verbosity)
        else:
            verbosity = self.verbosity  # defaults to BRIEF

        # Set defaults for optimizer and use_coloring based on analysis scheme
        if optimizer is None:
            optimizer = 'IPOPT'
        if use_coloring is None:
            use_coloring = True

        # check if optimizer is SLSQP
        if optimizer == 'SLSQP':
            driver = self.driver = om.ScipyOptimizeDriver()
        else:
            driver = self.driver = om.pyOptSparseDriver()

        driver.options['optimizer'] = optimizer
        if use_coloring:
            # define coloring options by verbosity
            if verbosity < Verbosity.VERBOSE:  # QUIET, BRIEF
                driver.declare_coloring(show_summary=False)
            elif verbosity == Verbosity.VERBOSE:
                driver.declare_coloring(show_summary=True)
            else:  # DEBUG
                driver.declare_coloring(show_summary=True, show_sparsity=True)

        if driver.options['optimizer'] == 'SNOPT':
            # Print Options #
            if verbosity == Verbosity.QUIET:
                isumm, iprint = 0, 0
            elif verbosity == Verbosity.BRIEF:
                isumm, iprint = 6, 0
            elif verbosity > Verbosity.BRIEF:  # VERBOSE, DEBUG
                isumm, iprint = 6, 9
            driver.opt_settings['iSumm'] = isumm
            driver.opt_settings['iPrint'] = iprint
            # Optimizer Settings #
            driver.opt_settings['Major iterations limit'] = max_iter
            driver.opt_settings['Major optimality tolerance'] = 1e-4
            driver.opt_settings['Major feasibility tolerance'] = 1e-7

        elif driver.options['optimizer'] == 'IPOPT':
            # Print Options #
            if verbosity == Verbosity.QUIET:
                print_level = 0
                driver.opt_settings['print_user_options'] = 'no'
            elif verbosity == Verbosity.BRIEF:
                print_level = 3  # minimum to get exit status
                driver.opt_settings['print_user_options'] = 'no'
                driver.opt_settings['print_frequency_iter'] = 10
            elif verbosity == Verbosity.VERBOSE:
                print_level = 5
            else:  # DEBUG
                print_level = 7
            driver.opt_settings['print_level'] = print_level
            # Optimizer Settings #
            driver.opt_settings['tol'] = 1.0e-6
            driver.opt_settings['mu_init'] = 1e-5
            driver.opt_settings['max_iter'] = max_iter
            # for faster convergence
            driver.opt_settings['nlp_scaling_method'] = 'gradient-based'
            driver.opt_settings['alpha_for_y'] = 'safer-min-dual-infeas'
            driver.opt_settings['mu_strategy'] = 'monotone'

        elif driver.options['optimizer'] == 'SLSQP':
            # Print Options #
            if verbosity == Verbosity.QUIET:
                disp = False
            else:
                disp = True
            driver.options['disp'] = disp
            # Optimizer Settings #
            driver.options['tol'] = 1e-9
            driver.options['maxiter'] = max_iter

        # pyoptsparse print settings for both SNOPT, IPOPT
        if optimizer in ('SNOPT', 'IPOPT'):
            if verbosity == Verbosity.QUIET:
                driver.options['print_results'] = False
            elif verbosity < Verbosity.DEBUG:  # QUIET, BRIEF, VERBOSE
                driver.options['print_results'] = 'minimal'
            elif verbosity >= Verbosity.DEBUG:
                driver.options['print_opt_prob'] = True

        # optimizer agnostic settings
        if verbosity >= Verbosity.VERBOSE:  # VERBOSE, DEBUG
            driver.options['debug_print'] = ['desvars']
            if verbosity == Verbosity.DEBUG:
                driver.options['debug_print'] = [
                    'desvars',
                    'ln_cons',
                    'nl_cons',
                    'objs',
                ]

    def add_design_variables(self, verbosity=None):
        """
        Adds design variables to the Aviary problem.

        Depending on the mission model and problem type, different design variables and
        constraints are added.

        If using the FLOPS model, a design variable is added for the gross mass of the
        aircraft, with a lower bound of 10 lbm and an upper bound of 900,000 lbm.

        If using the GASP model, the following design variables are added depending on
        the mission type:
        - the initial thrust-to-weight ratio of the aircraft during ascent
        - the duration of the ascent phase
        - the time constant for the landing gear actuation
        - the time constant for the flaps actuation

        In addition, two constraints are added for the GASP model:
        - the initial altitude of the aircraft with gear extended is constrained to be 50 ft
        - the initial altitude of the aircraft with flaps extended is constrained to be 400 ft

        If solving a sizing problem, a design variable is added for the gross mass of
        the aircraft, and another for the gross mass of the aircraft computed during the
        mission. A constraint is also added to ensure that the residual range is zero.

        If solving an alternate problem, only a design variable for the gross mass of
        the aircraft computed during the mission is added. A constraint is also added to
        ensure that the residual range is zero.

        In all cases, a design variable is added for the final cruise mass of the
        aircraft, with no upper bound, and a residual mass constraint is added to ensure
        that the mass balances.

        """
        # `self.verbosity` is "true" verbosity for entire run. `verbosity` is verbosity
        # override for just this method
        if verbosity is not None:
            # compatibility with being passed int for verbosity
            verbosity = Verbosity(verbosity)
        else:
            verbosity = self.verbosity  # defaults to BRIEF

<<<<<<< HEAD
        # add the engine builder `get_design_vars` dict to a collected dict from
        # the external subsystems

        # TODO : maybe in the most general case we need to handle DVs in the mission and
        # post-mission as well. For right now we just handle pre_mission
        all_subsystems = self._get_all_subsystems()

        # loop through all_subsystems and call `get_design_vars` on each subsystem
        for subsystem in all_subsystems:
            dv_dict = subsystem.get_design_vars()
            for dv_name, dv_dict in dv_dict.items():
                self.model.add_design_var(dv_name, **dv_dict)

        if self.mission_method is SOLVED_2DOF:
            optimize_mass = self.pre_mission_info.get('optimize_mass')
            if optimize_mass:
                self.model.add_design_var(
                    Mission.Design.GROSS_MASS,
                    units='lbm',
                    lower=10,
                    upper=900.0e3,
                    ref=175.0e3,
                )

        elif self.mission_method in (HEIGHT_ENERGY, TWO_DEGREES_OF_FREEDOM):
            # vehicle sizing problem
            # size the vehicle (via design GTOW) to meet a target range using all fuel
            # capacity
            if self.problem_type is ProblemType.SIZING:
                self.model.add_design_var(
                    Mission.Design.GROSS_MASS,
                    lower=10.0,
                    upper=None,
                    units='lbm',
                    ref=175e3,
                )
                self.model.add_design_var(
                    Mission.Summary.GROSS_MASS,
                    lower=10.0,
                    upper=None,
                    units='lbm',
                    ref=175e3,
                )

                self.model.add_subsystem(
                    'gtow_constraint',
                    om.EQConstraintComp(
                        'GTOW',
                        eq_units='lbm',
                        normalize=True,
                        add_constraint=True,
                    ),
                    promotes_inputs=[
                        ('lhs:GTOW', Mission.Design.GROSS_MASS),
                        ('rhs:GTOW', Mission.Summary.GROSS_MASS),
                    ],
                )

                if self.require_range_residual:
                    self.model.add_constraint(Mission.Constraints.RANGE_RESIDUAL, equals=0, ref=10)

            # target range problem
            # fixed vehicle (design GTOW) but variable actual GTOW for off-design
            # mission range
            elif self.problem_type is ProblemType.ALTERNATE:
                self.model.add_design_var(
                    Mission.Summary.GROSS_MASS,
                    lower=10.0,
                    upper=900e3,
                    units='lbm',
                    ref=175e3,
                )

                self.model.add_constraint(Mission.Constraints.RANGE_RESIDUAL, equals=0, ref=10)

            elif self.problem_type is ProblemType.FALLOUT:
                print('No design variables for Fallout missions')

            elif self.problem_type is ProblemType.MULTI_MISSION:
                self.model.add_design_var(
                    Mission.Summary.GROSS_MASS,
                    lower=10.0,
                    upper=900e3,
                    units='lbm',
                    ref=175e3,
                )

                self.model.add_constraint(Mission.Constraints.RANGE_RESIDUAL, equals=0, ref=10)

                # We must ensure that design.gross_mass is greater than
                # mission.summary.gross_mass and this must hold true for each of the
                # different missions that is flown the result will be the
                # design.gross_mass should be equal to the mission.summary.gross_mass
                # of the heaviest mission
                self.model.add_subsystem(
                    'GROSS_MASS_constraint',
                    om.ExecComp(
                        'gross_mass_resid = design_mass - actual_mass',
                        design_mass={'val': 1, 'units': 'kg'},
                        actual_mass={'val': 0, 'units': 'kg'},
                        gross_mass_resid={'val': 30, 'units': 'kg'},
                    ),
                    promotes_inputs=[
                        ('design_mass', Mission.Design.GROSS_MASS),
                        ('actual_mass', Mission.Summary.GROSS_MASS),
                    ],
                    promotes_outputs=['gross_mass_resid'],
                )

                self.model.add_constraint('gross_mass_resid', lower=0)

            if self.mission_method is TWO_DEGREES_OF_FREEDOM:
                # problem formulation to make the trajectory work
                self.model.add_design_var(
                    Mission.Takeoff.ASCENT_T_INITIAL, lower=0, upper=100, ref=30.0
                )
                self.model.add_design_var(
                    Mission.Takeoff.ASCENT_DURATION, lower=1, upper=1000, ref=10.0
                )
                self.model.add_design_var(
                    'tau_gear', lower=0.01, upper=1.0, units='unitless', ref=1
                )
                self.model.add_design_var(
                    'tau_flaps', lower=0.01, upper=1.0, units='unitless', ref=1
                )
                self.model.add_constraint('h_fit.h_init_gear', equals=50.0, units='ft', ref=50.0)
                self.model.add_constraint('h_fit.h_init_flaps', equals=400.0, units='ft', ref=400.0)
=======
        self.model.add_design_variables(verbosity=verbosity)
>>>>>>> dfd9d2a5

    def add_objective(self, objective_type=None, ref=None, verbosity=None):
        """
        Add the objective function based on the given objective_type and ref.

        NOTE: the ref value should be positive for values you're trying
        to minimize and negative for values you're trying to maximize.
        Please check and double-check that your ref value makes sense
        for the objective you're using.

        Parameters
        ----------
        objective_type : str
            The type of objective to add. Options are 'mass', 'hybrid_objective',
            'fuel_burned', and 'fuel'.
        ref : float
            The reference value for the objective. If None, a default value will be used
            based on the objective type. Please see the `default_ref_values` dict for
            these default values.
        verbosity : Verbosity or int, optional
            Controls the level of printouts for this method. If None, uses the value of
            Settings.VERBOSITY in provided aircraft data.

        Raises
        ------
            ValueError: If an invalid problem type is provided.

        """
        # `self.verbosity` is "true" verbosity for entire run. `verbosity` is verbosity
        # override for just this method
        if verbosity is not None:
            # compatibility with being passed int for verbosity
            verbosity = Verbosity(verbosity)
        else:
            verbosity = self.verbosity  # defaults to BRIEF

        self.model.add_subsystem(
            'fuel_obj',
            om.ExecComp(
                'reg_objective = overall_fuel/10000 + ascent_duration/30.',
                reg_objective={'val': 0.0, 'units': 'unitless'},
                ascent_duration={'units': 's', 'shape': 1},
                overall_fuel={'units': 'lbm'},
            ),
            promotes_inputs=[
                ('ascent_duration', Mission.Takeoff.ASCENT_DURATION),
                ('overall_fuel', Mission.Summary.TOTAL_FUEL_MASS),
            ],
            promotes_outputs=[('reg_objective', Mission.Objectives.FUEL)],
        )

        # TODO: All references to self.model. will need to be updated
        self.model.add_subsystem(
            'range_obj',
            om.ExecComp(
                'reg_objective = -actual_range/1000 + ascent_duration/30.',
                reg_objective={'val': 0.0, 'units': 'unitless'},
                ascent_duration={'units': 's', 'shape': 1},
                actual_range={'val': self.model.target_range, 'units': 'NM'},
            ),
            promotes_inputs=[
                ('actual_range', Mission.Summary.RANGE),
                ('ascent_duration', Mission.Takeoff.ASCENT_DURATION),
            ],
            promotes_outputs=[('reg_objective', Mission.Objectives.RANGE)],
        )

        # Dictionary for default reference values
        default_ref_values = {
            'mass': -5e4,
            'hybrid_objective': -5e4,
            'fuel_burned': 1e4,
            'fuel': 1e4,
        }

        # Check if an objective type is specified
        if objective_type is not None:
            ref = ref if ref is not None else default_ref_values.get(objective_type, 1)

            final_phase_name = self.model.regular_phases[-1]

            if objective_type == 'mass':
<<<<<<< HEAD
                self.model.add_objective(
                    f'traj.{final_phase_name}.timeseries.{Dynamic.Vehicle.MASS}',
                    index=-1,
                    ref=ref,
                )
=======
                if self.analysis_scheme is AnalysisScheme.COLLOCATION:
                    self.model.add_objective(
                        f'traj.{final_phase_name}.timeseries.{Dynamic.Vehicle.MASS}',
                        index=-1,
                        ref=ref,
                    )
                else:
                    last_phase = self.model.traj._phases.items()[final_phase_name]
                    last_phase.add_objective(Dynamic.Vehicle.MASS, loc='final', ref=ref)

>>>>>>> dfd9d2a5
            elif objective_type == 'time':
                self.model.add_objective(
                    f'traj.{final_phase_name}.timeseries.time', index=-1, ref=ref
                )

            elif objective_type == 'hybrid_objective':
                self._add_hybrid_objective(self.model.phase_info)
                self.model.add_objective('obj_comp.obj')

            elif objective_type == 'fuel_burned':
                self.model.add_objective(Mission.Summary.FUEL_BURNED, ref=ref)

            elif objective_type == 'fuel':
                self.model.add_objective(Mission.Objectives.FUEL, ref=ref)

            else:
                raise ValueError(
                    f"{objective_type} is not a valid objective. 'objective_type' must "
                    'be one of the following: mass, time, hybrid_objective, '
                    'fuel_burned, or fuel'
                )

        else:  # If no 'objective_type' is specified, we handle based on 'problem_type'
            # If 'ref' is not specified, assign a default value
            ref = ref if ref is not None else 1

            if self.model.problem_type is ProblemType.SIZING:
                self.model.add_objective(Mission.Objectives.FUEL, ref=ref)

            elif self.model.problem_type is ProblemType.ALTERNATE:
                self.model.add_objective(Mission.Objectives.FUEL, ref=ref)

            elif self.model.problem_type is ProblemType.FALLOUT:
                self.model.add_objective(Mission.Objectives.RANGE, ref=ref)

            else:
                raise ValueError(f'{self.model.problem_type} is not a valid problem type.')

    def setup(self, **kwargs):
        """Lightly wrapped setup() method for the problem."""
        # verbosity is not used in this method, but it is understandable that a user
        # might try and include it (only method that doesn't accept it). Capture it
        if 'verbosity' in kwargs:
            kwargs.pop('verbosity')
        # Use OpenMDAO's model options to pass all options through the system hierarchy.
        setup_model_options(self, self.aviary_inputs, self.meta_data)

        # suppress warnings:
        # "input variable '...' promoted using '*' was already promoted using 'aircraft:*'
        # TODO: will need to setup warnings on each AviaryGroup()
        with warnings.catch_warnings():
            self.model.options['aviary_options'] = self.aviary_inputs
            self.model.options['aviary_metadata'] = self.meta_data
            self.model.options['phase_info'] = self.model.phase_info

            warnings.simplefilter('ignore', om.OpenMDAOWarning)
            warnings.simplefilter('ignore', om.PromotionWarning)

            super().setup(**kwargs)

    def set_initial_guesses(self, parent_prob=None, parent_prefix='', verbosity=None):
        """
        Call `set_val` on the trajectory for states and controls to seed the problem with
        reasonable initial guesses. This is especially important for collocation methods.

        This method first identifies all phases in the trajectory then loops over each phase.
        Specific initial guesses are added depending on the phase and mission method. Cruise is
        treated as a special phase for GASP-based missions because it is an AnalyticPhase in
        Dymos. For this phase, we handle the initial guesses first separately and continue to the
        next phase after that. For other phases, we set the initial guesses for states and
        controls according to the information available in the 'initial_guesses' attribute of the
        phase.
        """
        # `self.verbosity` is "true" verbosity for entire run. `verbosity` is verbosity
        # override for just this method
        if verbosity is not None:
            # compatibility with being passed int for verbosity
            verbosity = Verbosity(verbosity)
        else:
            verbosity = self.verbosity  # defaults to BRIEF

<<<<<<< HEAD
        target_prob = self
        if parent_prob is not None and parent_prefix != '':
            target_prob = parent_prob

        traj = self.model.traj

        # Determine which phases to loop over, fetching them from the trajectory
        phase_items = traj._phases.items()

        # Loop over each phase and set initial guesses for the state and control
        # variables
        for idx, (phase_name, phase) in enumerate(phase_items):
            # TODO: This will be uncommented when an openmdao bug is fixed.
            # We are using a workaround for now.
            # if not phase._is_local:
            #     # Don't set anything if phase is not on this proc.
            #     continue

            if self.mission_method is SOLVED_2DOF:
                self.phase_objects[idx].apply_initial_guesses(self, 'traj', phase)
                if (
                    self.phase_info[phase_name]['user_options']['ground_roll']
                    and self.phase_info[phase_name]['user_options']['fix_initial']
                ):
                    continue

            # If not, fetch the initial guesses specific to the phase
            # check if guesses exist for this phase
            if 'initial_guesses' in self.phase_info[phase_name]:
                guesses = self.phase_info[phase_name]['initial_guesses']
            else:
                guesses = {}

            # Add subsystem guesses
            self._add_subsystem_guesses(phase_name, phase, target_prob, parent_prefix)

            # Set initial guesses for states, controls and time for each phase.
            self.configurator.set_phase_initial_guesses(
                self, phase_name, phase, guesses, target_prob, parent_prefix
            )

    def _process_guess_var(self, val, key, phase):
        """
        Process the guess variable, which can either be a float or an array of floats.
        This method is responsible for interpolating initial guesses when the user
        provides a list or array of values rather than a single float. It interpolates
        the guess values across the phase's domain for a given variable, be it a control
        or a state variable. The interpolation is performed between -1 and 1 (representing
        the normalized phase time domain), using the numpy linspace function.
        The result of this method is a single value or an array of interpolated values
        that can be used to seed the optimization problem with initial guesses.

        Parameters
        ----------
        val : float or list/array of floats
            The initial guess value(s) for a particular variable.
        key : str
            The key identifying the variable for which the initial guess is provided.
        phase : Phase
            The phase for which the variable is being set.

        Returns
        -------
        val : float or array of floats
            The processed guess value(s) to be used in the optimization problem.
        """
        # Check if val is not a single float
        if not isinstance(val, float):
            # If val is an array of values
            if len(val) > 1:
                # Get the shape of the val array
                shape = np.shape(val)

                # Generate an array of evenly spaced values between -1 and 1,
                # reshaping to match the shape of the val array
                xs = np.linspace(-1, 1, num=np.prod(shape)).reshape(shape)

                # Check if the key indicates a control or state variable
                if 'controls:' in key or 'states:' in key:
                    # If so, strip the first part of the key to match the variable name
                    # in phase
                    stripped_key = ':'.join(key.split(':')[1:])

                    # Interpolate the initial guess values across the phase's domain
                    val = phase.interp(stripped_key, xs=xs, ys=val)
                else:
                    # If not a control or state variable, interpolate the initial guess
                    # values directly
                    val = phase.interp(key, xs=xs, ys=val)

        # Return the processed guess value(s)
        return val

    def _add_subsystem_guesses(self, phase_name, phase, target_prob, parent_prefix):
        """
        Adds the initial guesses for each subsystem of a given phase to the problem.
        This method first fetches all subsystems associated with the given phase.
        It then loops over each subsystem and fetches its initial guesses. For each
        guess, it identifies whether the guess corresponds to a state or a control
        variable and then processes the guess variable. After this, the initial
        guess is set in the problem using the `set_val` method.

        Parameters
        ----------
        phase_name : str
            The name of the phase for which the subsystem guesses are being added.
        phase : Phase
            The phase object for which the subsystem guesses are being added.
        """
        # Get all subsystems associated with the phase
        all_subsystems = self._get_all_subsystems(
            self.phase_info[phase_name]['external_subsystems']
=======
        self.model.set_initial_guesses(
            parent_prob=parent_prob,
            parent_prefix=parent_prefix,
            verbosity=verbosity,
>>>>>>> dfd9d2a5
        )

    def run_aviary_problem(
        self,
        record_filename='problem_history.db',
        optimization_history_filename=None,
        restart_filename=None,
        suppress_solver_print=True,
        run_driver=True,
        simulate=False,
        make_plots=True,
        verbosity=None,
    ):
        """
        This function actually runs the Aviary problem, which could be a simulation,
        optimization, or a driver execution, depending on the arguments provided.

        Parameters
        ----------
        record_filename : str, optional
            The name of the database file where the solutions are to be recorded. The
            default is "problem_history.db".
        optimization_history_filename : str, None
            The name of the database file where the driver iterations are to be
            recorded. The default is None.
        restart_filename : str, optional
            The name of the file that contains previously computed solutions which are
            to be used as starting points for this run. If it is None (default), no
            restart file will be used.
        suppress_solver_print : bool, optional
            If True (default), all solvers' print statements will be suppressed. Useful
            for deeply nested models with multiple solvers so the print statements don't
            overwhelm the output.
        run_driver : bool, optional
            If True (default), the driver (aka optimizer) will be executed. If False,
            the problem will be run through one pass -- equivalent to OpenMDAO's
            `run_model` behavior.
        simulate : bool, optional
            If True, an explicit Dymos simulation will be performed. The default is
            False.
        make_plots : bool, optional
            If True (default), Dymos html plots will be generated as part of the output.
        """
        # `self.verbosity` is "true" verbosity for entire run. `verbosity` is verbosity
        # override for just this method
        if verbosity is not None:
            # compatibility with being passed int for verbosity
            verbosity = Verbosity(verbosity)
        else:
            verbosity = self.verbosity  # defaults to BRIEF

        if verbosity >= Verbosity.VERBOSE:  # VERBOSE, DEBUG
            self.final_setup()
            with open('input_list.txt', 'w') as outfile:
                self.model.list_inputs(out_stream=outfile)

        if suppress_solver_print:
            self.set_solver_print(level=0)

        if optimization_history_filename:
            recorder = om.SqliteRecorder(optimization_history_filename)
            self.driver.add_recorder(recorder)

        # and run mission, and dynamics
        if run_driver:
            failed = dm.run_problem(
                self,
                run_driver=run_driver,
                simulate=simulate,
                make_plots=make_plots,
                solution_record_file=record_filename,
                restart=restart_filename,
            )

            # TODO this is only used in a single test. Either self.problem_ran_successfully
            #      should be removed, or rework this option to be more helpful (store
            # entire "failed" object?) and implement more rigorously in benchmark
            # tests
            if failed.exit_status == 'FAIL':
                self.problem_ran_successfully = False
            else:
                self.problem_ran_successfully = True
            # Manually print out a failure message for low verbosity modes that suppress
            # optimizer printouts, which may include the results message. Assumes success,
            # alerts user on a failure
            if (
                not self.problem_ran_successfully and verbosity <= Verbosity.BRIEF  # QUIET, BRIEF
            ):
                warnings.warn('\nAviary run failed. See the dashboard for more details.\n')
        else:
            # prevent UserWarning that is displayed when an event is triggered
            warnings.filterwarnings('ignore', category=UserWarning)
            # TODO failed doesn't exist for run_model(), no return from method
            failed = self.run_model()
            warnings.filterwarnings('default', category=UserWarning)

        # update n2 diagram after run.
        outdir = Path(self.get_reports_dir(force=True))
        outfile = os.path.join(outdir, 'n2.html')
        om.n2(
            self,
            outfile=outfile,
            show_browser=False,
        )

        if verbosity >= Verbosity.VERBOSE:  # VERBOSE, DEBUG
            with open('output_list.txt', 'w') as outfile:
                self.model.list_outputs(out_stream=outfile)

        self.problem_ran_successfully = not failed

    def alternate_mission(
        self,
        run_mission=True,
        json_filename='sizing_problem.json',
        num_first=None,
        num_business=None,
        num_tourist=None,
        num_pax=None,
        wing_cargo=None,
        misc_cargo=None,
        cargo_mass=None,
        mission_range=None,
        phase_info=None,
        verbosity=None,
    ):
        """
        This function runs an alternate mission based on a sizing mission output.

        Parameters
        ----------
        run_mission : bool
            Flag to determine whether to run the mission before returning the problem
            object.
        json_filename : str
            Name of the file that the sizing mission has been saved to.
        mission_range : float, optional
            Target range for the fallout mission.
        payload_mass : float, optional
            Mass of the payload for the mission.
        phase_info : dict, optional
            Dictionary containing the phases and their required parameters.
        verbosity : Verbosity or int, optional
            Controls the level of printouts for this method. If None, uses the value of
            Settings.VERBOSITY in provided aircraft data.
        """
        # `self.verbosity` is "true" verbosity for entire run. `verbosity` is verbosity
        # override for just this method
        if verbosity is not None:
            # compatibility with being passed int for verbosity
            verbosity = Verbosity(verbosity)
        else:
            verbosity = self.verbosity  # defaults to BRIEF

        # TODO: these self.aviary_inputs methods will need to be updated
        mass_method = self.aviary_inputs.get_val(Settings.MASS_METHOD)
        equations_of_motion = self.aviary_inputs.get_val(Settings.EQUATIONS_OF_MOTION)
        if mass_method == LegacyCode.FLOPS:
            if num_first is None or num_business is None or num_tourist is None:
                if verbosity > Verbosity.BRIEF:  # VERBOSE, DEBUG
                    warnings.warn(
                        'Incomplete PAX numbers for FLOPS fallout - assume same as design'
                    )
                num_first = self.aviary_inputs.get_val(Aircraft.CrewPayload.Design.NUM_FIRST_CLASS)
                num_business = self.aviary_inputs.get_val(
                    Aircraft.CrewPayload.Design.NUM_BUSINESS_CLASS
                )
                num_tourist = self.aviary_inputs.get_val(
                    Aircraft.CrewPayload.Design.NUM_TOURIST_CLASS
                )
            if wing_cargo is None or misc_cargo is None:
                if verbosity > Verbosity.BRIEF:  # VERBOSE, DEBUG
                    warnings.warn(
                        'Incomplete Cargo masses for FLOPS fallout - assume same as design'
                    )
                wing_cargo = self.aviary_inputs.get_val(Aircraft.CrewPayload.WING_CARGO, 'lbm')
                misc_cargo = self.aviary_inputs.get_val(Aircraft.CrewPayload.MISC_CARGO, 'lbm')
            num_pax = cargo_mass = 0
        elif mass_method == LegacyCode.GASP:
            if num_pax is None:
                if verbosity > Verbosity.BRIEF:  # VERBOSE, DEBUG
                    warnings.warn('Unspecified PAX number for GASP fallout - assume same as design')
                num_pax = self.aviary_inputs.get_val(Aircraft.CrewPayload.Design.NUM_PASSENGERS)
            if cargo_mass is None:
                if verbosity > Verbosity.BRIEF:  # VERBOSE, DEBUG
                    warnings.warn('Unspecified Cargo mass for GASP fallout - assume same as design')
                cargo_mass = self.get_val(Aircraft.CrewPayload.CARGO_MASS, 'lbm')
            num_first = num_business = num_tourist = wing_cargo = misc_cargo = 0

        if phase_info is None:
            phase_info = self.model.phase_info
        if mission_range is None:
            # mission range is sliced from a column vector numpy array, i.e. it is a len
            # 1 numpy array
            mission_range = self.get_val(Mission.Design.RANGE)[0]

        # gross mass is sliced from a column vector numpy array, i.e. it is a len 1 numpy
        # array
        mission_mass = self.get_val(Mission.Design.GROSS_MASS)
        optimizer = self.driver.options['optimizer']

        prob_alternate = _load_off_design(
            json_filename,
            ProblemType.ALTERNATE,
            equations_of_motion,
            mass_method,
            phase_info,
            num_first,
            num_business,
            num_tourist,
            num_pax,
            wing_cargo,
            misc_cargo,
            cargo_mass,
            mission_range,
            mission_mass,
        )

        # TODO: All these methods will need to be updated
        prob_alternate.check_and_preprocess_inputs()
        prob_alternate.add_pre_mission_systems()
        prob_alternate.add_phases()
        prob_alternate.add_post_mission_systems()
        prob_alternate.link_phases()
        prob_alternate.add_driver(optimizer, verbosity=verbosity)
        prob_alternate.add_design_variables()
        prob_alternate.add_objective()
        prob_alternate.setup()
        prob_alternate.set_initial_guesses()
        if run_mission:
            prob_alternate.run_aviary_problem(record_filename='alternate_problem_history.db')
        return prob_alternate

    def fallout_mission(
        self,
        run_mission=True,
        json_filename='sizing_problem.json',
        num_first=None,
        num_business=None,
        num_tourist=None,
        num_pax=None,
        wing_cargo=None,
        misc_cargo=None,
        cargo_mass=None,
        mission_mass=None,
        phase_info=None,
        verbosity=None,
    ):
        """
        This function runs a fallout mission based on a sizing mission output.

        Parameters
        ----------
        run_mission : bool
            Flag to determine whether to run the mission before returning the problem
            object.
        json_filename : str
            Name of the file that the sizing mission has been saved to.
        mission_mass : float, optional
            Takeoff mass for the fallout mission.
        payload_mass : float, optional
            Mass of the payload for the mission.
        phase_info : dict, optional
            Dictionary containing the phases and their required parameters.
        verbosity : Verbosity or int, optional
            Controls the level of printouts for this method. If None, uses the value of
            Settings.VERBOSITY in provided aircraft data.
        """
        # `self.verbosity` is "true" verbosity for entire run. `verbosity` is verbosity
        # override for just this method
        if verbosity is not None:
            # compatibility with being passed int for verbosity
            verbosity = Verbosity(verbosity)
        else:
            verbosity = self.verbosity  # defaults to BRIEF

        mass_method = self.aviary_inputs.get_val(Settings.MASS_METHOD)
        equations_of_motion = self.aviary_inputs.get_val(Settings.EQUATIONS_OF_MOTION)
        if mass_method == LegacyCode.FLOPS:
            if num_first is None or num_business is None or num_tourist is None:
                if verbosity > Verbosity.BRIEF:  # VERBOSE, DEBUG
                    warnings.warn(
                        'Incomplete PAX numbers for FLOPS fallout - assume same as design'
                    )
                num_first = self.aviary_inputs.get_val(Aircraft.CrewPayload.Design.NUM_FIRST_CLASS)
                num_business = self.aviary_inputs.get_val(
                    Aircraft.CrewPayload.Design.NUM_BUSINESS_CLASS
                )
                num_tourist = self.aviary_inputs.get_val(
                    Aircraft.CrewPayload.Design.NUM_TOURIST_CLASS
                )
            if wing_cargo is None or misc_cargo is None:
                if verbosity > Verbosity.BRIEF:  # VERBOSE, DEBUG
                    warnings.warn(
                        'Incomplete Cargo masses for FLOPS fallout - assume same as design'
                    )
                wing_cargo = self.aviary_inputs.get_val(Aircraft.CrewPayload.WING_CARGO, 'lbm')
                misc_cargo = self.aviary_inputs.get_val(Aircraft.CrewPayload.MISC_CARGO, 'lbm')
            num_pax = cargo_mass = 0
        elif mass_method == LegacyCode.GASP:
            if num_pax is None:
                if verbosity > Verbosity.BRIEF:  # VERBOSE, DEBUG
                    warnings.warn('Unspecified PAX number for GASP fallout - assume same as design')
                num_pax = self.aviary_inputs.get_val(Aircraft.CrewPayload.Design.NUM_PASSENGERS)
            if cargo_mass is None:
                if verbosity > Verbosity.BRIEF:  # VERBOSE, DEBUG
                    warnings.warn('Unspecified Cargo mass for GASP fallout - assume same as design')
                cargo_mass = self.get_val(Aircraft.CrewPayload.CARGO_MASS, 'lbm')
            num_first = num_business = num_tourist = wing_cargo = misc_cargo = 0

        if phase_info is None:
            phase_info = self.model.phase_info
        if mission_mass is None:
            # mission mass is sliced from a column vector numpy array, i.e. it is a len 1
            # numpy array
            mission_mass = self.get_val(Mission.Design.GROSS_MASS)[0]

        optimizer = self.driver.options['optimizer']

        prob_fallout = _load_off_design(
            json_filename,
            ProblemType.FALLOUT,
            equations_of_motion,
            mass_method,
            phase_info,
            num_first,
            num_business,
            num_tourist,
            num_pax,
            wing_cargo,
            misc_cargo,
            cargo_mass,
            None,
            mission_mass,
            verbosity=verbosity,
        )

        prob_fallout.check_and_preprocess_inputs()
        prob_fallout.add_pre_mission_systems()
        prob_fallout.add_phases()
        prob_fallout.add_post_mission_systems()
        prob_fallout.link_phases()
        prob_fallout.add_driver(optimizer, verbosity=verbosity)
        prob_fallout.add_design_variables()
        prob_fallout.add_objective()
        prob_fallout.setup()
        prob_fallout.set_initial_guesses()
        if run_mission:
            prob_fallout.run_aviary_problem(record_filename='fallout_problem_history.db')
        return prob_fallout

    def save_sizing_to_json(self, json_filename='sizing_problem.json'):
        """
        This function saves an aviary problem object into a json file.

        Parameters
        ----------
        aviary_problem : AviaryProblem
            Aviary problem object optimized for the aircraft design/sizing mission.
            Assumed to contain aviary_inputs and Mission.Summary.GROSS_MASS
        json_filename : string
            User specified name and relative path of json file to save the data into.
        """
        aviary_input_list = []
        with open(json_filename, 'w') as jsonfile:
            # Loop through aviary input datastructure and create a list
            for data in self.aviary_inputs:
                (name, (value, units)) = data
                type_value = type(value)

                # Get the gross mass value from the sizing problem and add it to input
                # list
                if name == Mission.Summary.GROSS_MASS or name == Mission.Design.GROSS_MASS:
                    Mission_Summary_GROSS_MASS_val = self.get_val(
                        Mission.Summary.GROSS_MASS, units=units
                    )
                    Mission_Summary_GROSS_MASS_val_list = Mission_Summary_GROSS_MASS_val.tolist()
                    value = Mission_Summary_GROSS_MASS_val_list[0]

                else:
                    # there are different data types we need to handle for conversion to
                    # json format
                    # int, bool, float doesn't need anything special

                    # Convert numpy arrays to lists
                    if type_value == np.ndarray:
                        value = value.tolist()

                    # Lists are fine except if they contain enums or Paths
                    if type_value == list:
                        if isinstance(value[0], Enum) or isinstance(value[0], Path):
                            for i in range(len(value)):
                                value[i] = str(value[i])

                    # Enums and Paths need converting to a string
                    if isinstance(value, Enum) or isinstance(value, Path):
                        value = str(value)

                # Append the data to the list
                aviary_input_list.append([name, value, units, str(type_value)])

            # Write the list to a json file
            json.dump(
                aviary_input_list,
                jsonfile,
                sort_keys=True,
                indent=4,
                ensure_ascii=False,
            )

            jsonfile.close()

    def _add_hybrid_objective(self, phase_info):
        phases = list(phase_info.keys())
        takeoff_mass = self.aviary_inputs.get_val(Mission.Design.GROSS_MASS, units='lbm')

        obj_comp = om.ExecComp(
            f'obj = -final_mass / {takeoff_mass} + final_time / 5.',
            final_mass={'units': 'lbm'},
            final_time={'units': 'h'},
        )
        self.model.add_subsystem('obj_comp', obj_comp)

        final_phase_name = phases[-1]
        self.model.connect(
            f'traj.{final_phase_name}.timeseries.mass',
            'obj_comp.final_mass',
            src_indices=[-1],
        )
        self.model.connect(
            f'traj.{final_phase_name}.timeseries.time',
            'obj_comp.final_time',
            src_indices=[-1],
        )

    def _save_to_csv_file(self, filename):
        with open(filename, 'w', newline='') as csvfile:
            fieldnames = ['name', 'value', 'units']
            writer = csv.DictWriter(csvfile, fieldnames=fieldnames)

            for name, value_units in sorted(self.aviary_inputs):
                value, units = value_units
                writer.writerow({'name': name, 'value': value, 'units': units})


def _read_sizing_json(aviary_problem, json_filename):
    """
    This function reads in an aviary problem object from a json file.

    Parameters
    ----------
    aviary_problem: OpenMDAO Aviary Problem
        Aviary problem object optimized for the aircraft design/sizing mission.
        Assumed to contain aviary_inputs and Mission.Summary.GROSS_MASS
    json_filename:   string
        User specified name and relative path of json file to save the data into

    Returns
    -------
    Aviary Problem object with updated input values from json file

    """
    # load saved input list from json file
    with open(json_filename) as json_data_file:
        loaded_aviary_input_list = json.load(json_data_file)
        json_data_file.close()

    # Loop over input list and assign aviary problem input values
    counter = 0  # list index tracker
    for inputs in loaded_aviary_input_list:
        [var_name, var_values, var_units, var_type] = inputs

        # Initialize some flags to identify enums
        is_enum = False

        if var_type == "<class 'list'>":
            # check if the list contains enums
            for i in range(len(var_values)):
                if isinstance(var_values[i], str):
                    if var_values[i].find('<') != -1:
                        # Found a list of enums: set the flag
                        is_enum = True

                        # Manipulate the string to find the value
                        tmp_var_values = var_values[i].split(':')[-1]
                        var_values[i] = (
                            tmp_var_values.replace('>', '')
                            .replace(']', '')
                            .replace("'", '')
                            .replace(' ', '')
                        )

            if is_enum:
                var_values = convert_strings_to_data(var_values)

        elif var_type.find('<enum') != -1:
            # Identify enums and manipulate the string to find the value
            tmp_var_values = var_values.split(':')[-1]
            var_values = (
                tmp_var_values.replace('>', '').replace(']', '').replace("'", '').replace(' ', '')
            )
            var_values = convert_strings_to_data([var_values])

        # Check if the variable is in meta data
        if var_name in BaseMetaData.keys():
            try:
                aviary_problem.aviary_inputs.set_val(
                    var_name, var_values, units=var_units, meta_data=BaseMetaData
                )

            except BaseException:
                # Print helpful warning
                # TODO "FAILURE" implies something more serious, should this be a raised
                # exception?
                warnings.warn(
                    f'FAILURE: list_num = {counter}, Input String = {inputs}, Attempted '
                    f'to set_value({var_name}, {var_values}, {var_units})',
                )
        else:
            # Not in the MetaData
            warnings.warn(
                f'Name not found in MetaData: list_num = {counter}, Input String = '
                f'{inputs}, Attempted set_value({var_name}, {var_values}, {var_units})'
            )

        counter = counter + 1  # increment index tracker
    return aviary_problem


def _load_off_design(
    json_filename,
    problem_type,
    equations_of_motion,
    mass_method,
    phase_info,
    num_first,
    num_business,
    num_tourist,
    num_pax,
    wing_cargo,
    misc_cargo,
    cargo_mass,
    mission_range=None,
    mission_gross_mass=None,
    verbosity=Verbosity.BRIEF,
):
    """
    This function loads a sized aircraft, and sets up an aviary problem
    for a specified off design mission.

    Parameters
    ----------
    json_filename : str
        User specified name and relative path of json file containing the sized aircraft data
    problem_type : ProblemType
        Alternate or Fallout. Alternate requires mission_range input and fallout
        requires mission_fuel input
    equations_of_motion : EquationsOfMotion
        Which equations of motion will be used for the off-design mission
    MassMethod : LegacyCode
        Which legacy code mass method will be used (GASP or FLOPS)
    phase_info : dict
        phase_info dictionary for off-design mission
    num_first : int
        Number of first class passengers on off-design mission (FLOPS only)
    num_business : int
        Number of business class passengers on off-design mission (FLOPS only)
    num_tourist : int
        Number of economy class passengers on off-design mission (FLOPS only)
    num_pax : int
        Total number of passengers on off-design mission (GASP only)
    wing_cargo: float
        Wing-stored cargo mass on off-design mission, in lbm (FLOPS only)
    misc_cargo : float
        Miscellaneous cargo mass on off-design mission, in lbm (FLOPS only)
    cargo_mass : float
        Total cargo mass on off-design mission, in lbm (GASP only)
    mission_range : float
        Total range of off-design mission, in NM
    mission_gross_mass : float
        Aircraft takeoff gross mass for off-design mission, in lbm
    verbosity : Verbosity or list, optional
        Controls the level of printouts for this method.

    Returns
    -------
    Aviary Problem object with completed load_inputs() for specified off design mission
    """
    # Initialize a new aviary problem and aviary_input data structure
    prob = AviaryProblem()
    prob.aviary_inputs = AviaryValues()

    prob = _read_sizing_json(prob, json_filename)

    # Update problem type
    prob.problem_type = problem_type
    prob.aviary_inputs.set_val('settings:problem_type', problem_type)
    prob.aviary_inputs.set_val('settings:equations_of_motion', equations_of_motion)

    # Setup Payload
    if mass_method == LegacyCode.FLOPS:
        prob.aviary_inputs.set_val(
            Aircraft.CrewPayload.NUM_FIRST_CLASS, num_first, units='unitless'
        )
        prob.aviary_inputs.set_val(
            Aircraft.CrewPayload.NUM_BUSINESS_CLASS, num_business, units='unitless'
        )
        prob.aviary_inputs.set_val(
            Aircraft.CrewPayload.NUM_TOURIST_CLASS, num_tourist, units='unitless'
        )
        num_pax = num_first + num_business + num_tourist
        prob.aviary_inputs.set_val(Aircraft.CrewPayload.MISC_CARGO, misc_cargo, 'lbm')
        prob.aviary_inputs.set_val(Aircraft.CrewPayload.WING_CARGO, wing_cargo, 'lbm')
        cargo_mass = misc_cargo + wing_cargo

    prob.aviary_inputs.set_val(Aircraft.CrewPayload.NUM_PASSENGERS, num_pax, units='unitless')
    prob.aviary_inputs.set_val(Aircraft.CrewPayload.CARGO_MASS, cargo_mass, 'lbm')

    if problem_type == ProblemType.ALTERNATE:
        # Set mission range, aviary will calculate required fuel
        if mission_range is None:
            if verbosity > Verbosity.BRIEF:  # VERBOSE, DEBUG
                # TODO text says this is an "ERROR" but methods continues to run, this
                #      might be confusion
                warnings.warn(
                    'ERROR in _load_off_design - Alternate problem type requested with '
                    'no specified Range'
                )
        else:
            prob.aviary_inputs.set_val(Mission.Design.RANGE, mission_range, units='NM')
            prob.aviary_inputs.set_val(Mission.Summary.RANGE, mission_range, units='NM')
            # TODO is there a reason we can't use set_default() to make sure target range exists and
            #      has a value if not already in dictionary?
            try:
                phase_info['post_mission']['target_range']
                phase_info['post_mission']['target_range'] = (mission_range, 'nmi')
            except KeyError:
                warnings.warn('no target range to update')

    elif problem_type == ProblemType.FALLOUT:
        # Set mission fuel and calculate gross weight, aviary will calculate range
        if mission_gross_mass is None:
            if verbosity > Verbosity.BRIEF:  # VERBOSE, DEBUG
                warnings.warn(
                    'Error in _load_off_design - Fallout problem type requested with no '
                    'specified Gross Mass'
                )
        else:
            prob.aviary_inputs.set_val(Mission.Summary.GROSS_MASS, mission_gross_mass, units='lbm')

    # Load inputs
    prob.load_inputs(prob.aviary_inputs, phase_info)
    return prob<|MERGE_RESOLUTION|>--- conflicted
+++ resolved
@@ -12,22 +12,8 @@
 import openmdao.api as om
 from openmdao.utils.reports_system import _default_reports
 
-<<<<<<< HEAD
-from aviary.core.AviaryGroup import AviaryGroup
-from aviary.core.PostMissionGroup import PostMissionGroup
-from aviary.core.PreMissionGroup import PreMissionGroup
-from aviary.mission.height_energy_problem_configurator import HeightEnergyProblemConfigurator
-from aviary.mission.solved_two_dof_problem_configurator import SolvedTwoDOFProblemConfigurator
-from aviary.mission.two_dof_problem_configurator import TwoDOFProblemConfigurator
-from aviary.subsystems.aerodynamics.aerodynamics_builder import CoreAerodynamicsBuilder
-from aviary.subsystems.geometry.geometry_builder import CoreGeometryBuilder
-from aviary.subsystems.mass.mass_builder import CoreMassBuilder
-from aviary.subsystems.premission import CorePreMission
-from aviary.subsystems.propulsion.propulsion_builder import CorePropulsionBuilder
-=======
 from aviary.core.aviary_group import AviaryGroup
 
->>>>>>> dfd9d2a5
 from aviary.utils.aviary_values import AviaryValues
 from aviary.utils.functions import convert_strings_to_data
 from aviary.interface.utils import set_warning_format
@@ -90,16 +76,6 @@
 
         self.aviary_inputs = None
 
-<<<<<<< HEAD
-        self.traj = None
-
-        self.regular_phases = []
-        self.reserve_phases = []
-        self.configurator = None
-=======
-        self.analysis_scheme = analysis_scheme
->>>>>>> dfd9d2a5
-
     def load_inputs(
         self,
         aircraft_data,
@@ -159,121 +135,7 @@
         else:
             verbosity = self.verbosity  # defaults to BRIEF
 
-<<<<<<< HEAD
-        aviary_inputs = self.aviary_inputs
-        # Target_distance verification for all phases
-        # Checks to make sure target_distance is positive,
-        for phase_name, phase in self.phase_info.items():
-            if 'user_options' in phase:
-                target_distance = phase['user_options'].get('target_distance', (None, 'm'))
-                if target_distance[0] is not None and target_distance[0] <= 0:
-                    raise ValueError(
-                        f'Invalid target_distance in [{phase_name}].[user_options]. '
-                        f'Current (value: {target_distance[0]}), '
-                        f'(units: {target_distance[1]}) <= 0'
-                    )
-
-        # Checks to make sure time_duration is positive,
-        # Sets duration_bounds, initial_guesses, and fixed_duration
-        for phase_name, phase in self.phase_info.items():
-            if 'user_options' in phase:
-                analytic = False
-                if self.mission_method is EquationsOfMotion.TWO_DEGREES_OF_FREEDOM:
-                    try:
-                        # if the user provided an option, use it
-                        analytic = phase['user_options']['analytic']
-                    except KeyError:
-                        # if it isn't specified, only the default 2DOF cruise for
-                        # collocation is analytic
-                        if 'cruise' in phase_name:
-                            analytic = phase['user_options']['analytic'] = True
-                        else:
-                            analytic = phase['user_options']['analytic'] = False
-
-                if 'time_duration' in phase['user_options']:
-                    time_duration = phase['user_options']['time_duration']
-                    if time_duration[0] is not None and time_duration[0] <= 0:
-                        raise ValueError(
-                            f'Invalid time_duration in phase_info[{phase_name}]'
-                            f'[user_options]. Current (value: {time_duration[0]}), '
-                            f'(units: {time_duration[1]}) <= 0")'
-                        )
-
-        for phase_name in self.phase_info:
-            for external_subsystem in self.phase_info[phase_name]['external_subsystems']:
-                aviary_inputs = external_subsystem.preprocess_inputs(aviary_inputs)
-
-        # PREPROCESSORS #
-        # BUG we can't provide updated metadata to preprocessors, because we need the
-        #     processed options to build our subsystems to begin with
-        preprocess_options(
-            aviary_inputs,
-            engine_models=self.engine_builders,
-            verbosity=verbosity,
-            # metadata=self.meta_data
-        )
-
-        ## Set Up Core Subsystems ##
-        prop = CorePropulsionBuilder('core_propulsion', engine_models=self.engine_builders)
-        mass = CoreMassBuilder('core_mass', code_origin=self.mass_method)
-
-        # If all phases ask for tabular aero, we can skip pre-mission. Check phase_info
-        tabular = False
-        for phase in self.phase_info:
-            if phase not in ('pre_mission', 'post_mission'):
-                try:
-                    if (
-                        'tabular'
-                        in self.phase_info[phase]['subsystem_options']['core_aerodynamics'][
-                            'method'
-                        ]
-                    ):
-                        tabular = True
-                except KeyError:
-                    tabular = False
-
-        aero = CoreAerodynamicsBuilder(
-            'core_aerodynamics', code_origin=self.aero_method, tabular=tabular
-        )
-
-        # which geometry methods should be used?
-        geom_code_origin = None
-
-        if (self.aero_method is FLOPS) and (self.mass_method is FLOPS):
-            geom_code_origin = FLOPS
-        elif (self.aero_method is GASP) and (self.mass_method is GASP):
-            geom_code_origin = GASP
-        else:
-            geom_code_origin = (FLOPS, GASP)
-
-        # which geometry method gets prioritized in case of conflicting outputs
-        code_origin_to_prioritize = self.configurator.get_code_origin(self)
-
-        geom = CoreGeometryBuilder(
-            'core_geometry',
-            code_origin=geom_code_origin,
-            code_origin_to_prioritize=code_origin_to_prioritize,
-        )
-
-        subsystems = self.core_subsystems = {
-            'propulsion': prop,
-            'geometry': geom,
-            'mass': mass,
-            'aerodynamics': aero,
-        }
-
-        # TODO optionally accept which subsystems to load from phase_info
-        default_mission_subsystems = [
-            subsystems['aerodynamics'],
-            subsystems['propulsion'],
-        ]
-        self.ode_args = {
-            'aviary_options': aviary_inputs,
-            'core_subsystems': default_mission_subsystems,
-        }
-=======
         self.model.check_and_preprocess_inputs(verbosity=verbosity)
->>>>>>> dfd9d2a5
 
         self._update_metadata_from_subsystems()
 
@@ -293,44 +155,7 @@
                 meta_data = subsystem.meta_data.copy()
                 self.meta_data = merge_meta_data([self.meta_data, meta_data])
 
-<<<<<<< HEAD
-    def _check_reserve_phase_separation(self):
-        """
-        This method checks for reserve=True & False
-        Returns an error if a non-reserve phase is specified after a reserve phase.
-        return two dictionaries of phases: regular_phases and reserve_phases
-        """
-        # Check to ensure no non-reserve phases are specified after reserve phases
-        start_reserve = False
-        raise_error = False
-        for idx, phase_name in enumerate(self.phase_info):
-            if 'user_options' in self.phase_info[phase_name]:
-                if 'reserve' in self.phase_info[phase_name]['user_options']:
-                    if self.phase_info[phase_name]['user_options']['reserve'] is False:
-                        # This is a regular phase
-                        self.regular_phases.append(phase_name)
-                        if start_reserve is True:
-                            raise_error = True
-                    else:
-                        # This is a reserve phase
-                        self.reserve_phases.append(phase_name)
-                        start_reserve = True
-                else:
-                    # This is a regular phase by default
-                    self.regular_phases.append(phase_name)
-                    if start_reserve is True:
-                        raise_error = True
-
-        if raise_error is True:
-            raise ValueError(
-                'In phase_info, reserve=False cannot be specified after a phase where '
-                'reserve=True. All reserve phases must happen after non-reserve phases. '
-                f'Regular Phases : {self.regular_phases} | '
-                f'Reserve Phases : {self.reserve_phases} '
-            )
-=======
         self.model.meta_data = self.meta_data  # TODO: temporary fix
->>>>>>> dfd9d2a5
 
     def add_pre_mission_systems(self, verbosity=None):
         """
@@ -391,78 +216,11 @@
         else:
             verbosity = self.verbosity  # defaults to BRIEF
 
-<<<<<<< HEAD
-        if phase_info_parameterization is not None:
-            self.phase_info, self.post_mission_info = phase_info_parameterization(
-                self.phase_info, self.post_mission_info, self.aviary_inputs
-            )
-
-        phase_info = self.phase_info
-
-        phases = list(phase_info.keys())
-        traj = self.model.add_subsystem('traj', dm.Trajectory(parallel_phases=parallel_phases))
-
-        def add_subsystem_timeseries_outputs(phase, phase_name):
-            phase_options = self.phase_info[phase_name]
-            all_subsystems = self._get_all_subsystems(phase_options['external_subsystems'])
-            for subsystem in all_subsystems:
-                timeseries_to_add = subsystem.get_outputs()
-                for timeseries in timeseries_to_add:
-                    phase.add_timeseries_output(timeseries)
-                mbvars = subsystem.get_post_mission_bus_variables(
-                    self.aviary_inputs, self.phase_info
-                )
-                if mbvars:
-                    mbvars_this_phase = mbvars.get(phase_name, None)
-                    if mbvars_this_phase:
-                        timeseries_to_add = mbvars_this_phase.keys()
-                        for timeseries in timeseries_to_add:
-                            phase.add_timeseries_output(
-                                timeseries, timeseries='mission_bus_variables'
-                            )
-
-        self.phase_objects = []
-        for phase_idx, phase_name in enumerate(phases):
-            phase = traj.add_phase(phase_name, self._get_phase(phase_name, phase_idx))
-            add_subsystem_timeseries_outputs(phase, phase_name)
-
-        # loop through phase_info and external subsystems
-        external_parameters = {}
-        for phase_name in self.phase_info:
-            external_parameters[phase_name] = {}
-            all_subsystems = self._get_all_subsystems(
-                self.phase_info[phase_name]['external_subsystems']
-            )
-
-            subsystem_options = phase_info[phase_name].get('subsystem_options', {})
-
-            for subsystem in all_subsystems:
-                if subsystem.name in subsystem_options:
-                    kwargs = subsystem_options[subsystem.name]
-                else:
-                    kwargs = {}
-                parameter_dict = subsystem.get_parameters(
-                    phase_info=self.phase_info[phase_name],
-                    aviary_inputs=self.aviary_inputs,
-                    **kwargs,
-                )
-                for parameter in parameter_dict:
-                    external_parameters[phase_name][parameter] = parameter_dict[parameter]
-
-        traj = setup_trajectory_params(
-            self.model,
-            traj,
-            self.aviary_inputs,
-            phases,
-            meta_data=self.meta_data,
-            external_parameters=external_parameters,
-=======
         return self.model.add_phases(
             phase_info_parameterization=phase_info_parameterization,
             parallel_phases=parallel_phases,
             verbosity=verbosity,
             comm=self.comm,
->>>>>>> dfd9d2a5
         )
 
     def add_post_mission_systems(self, verbosity=None):
@@ -496,258 +254,7 @@
         else:
             verbosity = self.verbosity  # defaults to BRIEF
 
-<<<<<<< HEAD
-        self.model.add_subsystem(
-            'post_mission',
-            self.post_mission,
-            promotes_inputs=['*'],
-            promotes_outputs=['*'],
-        )
-
-        self.configurator.add_post_mission_systems(self)
-
-        # Add all post-mission external subsystems.
-        phase_mission_bus_lengths = self._get_phase_mission_bus_lengths()
-        for external_subsystem in self.post_mission_info['external_subsystems']:
-            subsystem_postmission = external_subsystem.build_post_mission(
-                aviary_inputs=self.aviary_inputs,
-                phase_info=self.phase_info,
-                phase_mission_bus_lengths=phase_mission_bus_lengths,
-            )
-
-            if subsystem_postmission is not None:
-                self.post_mission.add_subsystem(external_subsystem.name, subsystem_postmission)
-
-        # Check if regular_phases[] is accessible
-        try:
-            self.regular_phases[0]
-        except BaseException:
-            raise ValueError(
-                'regular_phases[] dictionary is not accessible. For HEIGHT_ENERGY and '
-                'SOLVED_2DOF missions, check_and_preprocess_inputs() must be called '
-                'before add_post_mission_systems().'
-            )
-
-        # Fuel burn in regular phases
-        ecomp = om.ExecComp(
-            'fuel_burned = initial_mass - mass_final',
-            initial_mass={'units': 'lbm'},
-            mass_final={'units': 'lbm'},
-            fuel_burned={'units': 'lbm'},
-        )
-
-        self.post_mission.add_subsystem(
-            'fuel_burned',
-            ecomp,
-            promotes=[('fuel_burned', Mission.Summary.FUEL_BURNED)],
-        )
-
-        if self.pre_mission_info['include_takeoff']:
-            self.post_mission.promotes(
-                'fuel_burned',
-                [('initial_mass', Mission.Summary.GROSS_MASS)],
-            )
-        else:
-            # timeseries has to be used because Breguet cruise phases don't have
-            # states
-            self.model.connect(
-                f'traj.{self.regular_phases[0]}.timeseries.mass',
-                'fuel_burned.initial_mass',
-                src_indices=[0],
-            )
-
-        self.model.connect(
-            f'traj.{self.regular_phases[-1]}.timeseries.mass',
-            'fuel_burned.mass_final',
-            src_indices=[-1],
-        )
-
-        # Fuel burn in reserve phases
-        if self.reserve_phases:
-            ecomp = om.ExecComp(
-                'reserve_fuel_burned = initial_mass - mass_final',
-                initial_mass={'units': 'lbm'},
-                mass_final={'units': 'lbm'},
-                reserve_fuel_burned={'units': 'lbm'},
-            )
-
-            self.post_mission.add_subsystem(
-                'reserve_fuel_burned',
-                ecomp,
-                promotes=[('reserve_fuel_burned', Mission.Summary.RESERVE_FUEL_BURNED)],
-            )
-
-            # timeseries has to be used because Breguet cruise phases don't have
-            # states
-            self.model.connect(
-                f'traj.{self.reserve_phases[0]}.timeseries.mass',
-                'reserve_fuel_burned.initial_mass',
-                src_indices=[0],
-            )
-            self.model.connect(
-                f'traj.{self.reserve_phases[-1]}.timeseries.mass',
-                'reserve_fuel_burned.mass_final',
-                src_indices=[-1],
-            )
-
-        self._add_fuel_reserve_component()
-
-        # TODO: need to add some sort of check that this value is less than the fuel capacity
-        # TODO: the overall_fuel variable is the burned fuel plus the reserve, but should
-        # also include the unused fuel, and the hierarchy variable name should be
-        # more clear
-        ecomp = om.ExecComp(
-            'overall_fuel = (1 + fuel_margin/100)*fuel_burned + reserve_fuel',
-            overall_fuel={'units': 'lbm', 'shape': 1},
-            fuel_margin={'units': 'unitless', 'val': 0},
-            fuel_burned={'units': 'lbm'},  # from regular_phases only
-            reserve_fuel={'units': 'lbm', 'shape': 1},
-        )
-        self.post_mission.add_subsystem(
-            'fuel_calc',
-            ecomp,
-            promotes_inputs=[
-                ('fuel_margin', Aircraft.Fuel.FUEL_MARGIN),
-                ('fuel_burned', Mission.Summary.FUEL_BURNED),
-                ('reserve_fuel', Mission.Design.RESERVE_FUEL),
-            ],
-            promotes_outputs=[('overall_fuel', Mission.Summary.TOTAL_FUEL_MASS)],
-        )
-
-        # If a target distance (or time) has been specified for this phase
-        # distance (or time) is measured from the start of this phase to the end
-        # of this phase
-        for phase_name in self.phase_info:
-            user_options = self.phase_info[phase_name]['user_options']
-
-            target_distance = user_options.get('target_distance', (None, 'nmi'))
-            target_distance = wrapped_convert_units(target_distance, 'nmi')
-            if target_distance is not None:
-                self.post_mission.add_subsystem(
-                    f'{phase_name}_distance_constraint',
-                    om.ExecComp(
-                        'distance_resid = target_distance - (final_distance - initial_distance)',
-                        distance_resid={'units': 'nmi'},
-                        target_distance={'val': target_distance, 'units': 'nmi'},
-                        final_distance={'units': 'nmi'},
-                        initial_distance={'units': 'nmi'},
-                    ),
-                )
-                self.model.connect(
-                    f'traj.{phase_name}.timeseries.distance',
-                    f'{phase_name}_distance_constraint.final_distance',
-                    src_indices=[-1],
-                )
-                self.model.connect(
-                    f'traj.{phase_name}.timeseries.distance',
-                    f'{phase_name}_distance_constraint.initial_distance',
-                    src_indices=[0],
-                )
-                self.model.add_constraint(
-                    f'{phase_name}_distance_constraint.distance_resid',
-                    equals=0.0,
-                    ref=1e2,
-                )
-
-            # this is only used for analytic phases with a target duration
-            time_duration = user_options.get('time_duration', (None, 'min'))
-            time_duration = wrapped_convert_units(time_duration, 'min')
-            analytic = user_options.get('analytic', False)
-
-            if analytic and time_duration is not None:
-                self.post_mission.add_subsystem(
-                    f'{phase_name}_duration_constraint',
-                    om.ExecComp(
-                        'duration_resid = time_duration - (final_time - initial_time)',
-                        duration_resid={'units': 'min'},
-                        time_duration={'val': time_duration, 'units': 'min'},
-                        final_time={'units': 'min'},
-                        initial_time={'units': 'min'},
-                    ),
-                )
-                self.model.connect(
-                    f'traj.{phase_name}.timeseries.time',
-                    f'{phase_name}_duration_constraint.final_time',
-                    src_indices=[-1],
-                )
-                self.model.connect(
-                    f'traj.{phase_name}.timeseries.time',
-                    f'{phase_name}_duration_constraint.initial_time',
-                    src_indices=[0],
-                )
-                self.model.add_constraint(
-                    f'{phase_name}_duration_constraint.duration_resid',
-                    equals=0.0,
-                    ref=1e2,
-                )
-
-        ecomp = om.ExecComp(
-            'mass_resid = operating_empty_mass + overall_fuel + payload_mass - initial_mass',
-            operating_empty_mass={'units': 'lbm'},
-            overall_fuel={'units': 'lbm'},
-            payload_mass={'units': 'lbm'},
-            initial_mass={'units': 'lbm'},
-            mass_resid={'units': 'lbm'},
-        )
-
-        payload_mass_src = Aircraft.CrewPayload.TOTAL_PAYLOAD_MASS
-
-        self.post_mission.add_subsystem(
-            'mass_constraint',
-            ecomp,
-            promotes_inputs=[
-                ('operating_empty_mass', Aircraft.Design.OPERATING_MASS),
-                ('overall_fuel', Mission.Summary.TOTAL_FUEL_MASS),
-                ('payload_mass', payload_mass_src),
-                ('initial_mass', Mission.Summary.GROSS_MASS),
-            ],
-            promotes_outputs=[('mass_resid', Mission.Constraints.MASS_RESIDUAL)],
-        )
-
-    def _link_phases_helper_with_options(self, phases, option_name, var, **kwargs):
-        # Initialize a list to keep track of indices where option_name is True
-        true_option_indices = []
-
-        # Loop through phases to find where option_name is True
-        for idx, phase_name in enumerate(phases):
-            if self.phase_info[phase_name]['user_options'].get(option_name, False):
-                true_option_indices.append(idx)
-
-        # Determine the groups of phases to link based on consecutive indices
-        groups_to_link = []
-        current_group = []
-
-        for idx in true_option_indices:
-            if not current_group or idx == current_group[-1] + 1:
-                # If the current index is consecutive, add it to the current group
-                current_group.append(idx)
-            else:
-                # Otherwise, start a new group and save the previous one
-                groups_to_link.append(current_group)
-                current_group = [idx]
-
-        # Add the last group if it exists
-        if current_group:
-            groups_to_link.append(current_group)
-
-        # Loop through each group and determine the phases to link
-        for group in groups_to_link:
-            # Extend the group to include the phase before the first True option and
-            # after the last True option, if applicable
-            if group[0] > 0:
-                group.insert(0, group[0] - 1)
-            if group[-1] < len(phases) - 1:
-                group.append(group[-1] + 1)
-
-            # Extract the phase names for the current group
-            phases_to_link = [phases[idx] for idx in group]
-
-            # Link the phases for the current group
-            if len(phases_to_link) > 1:
-                self.traj.link_phases(phases=phases_to_link, vars=[var], **kwargs)
-=======
         self.model.add_post_mission_systems(verbosity=verbosity)
->>>>>>> dfd9d2a5
 
     def link_phases(self, verbosity=None):
         """
@@ -808,7 +315,7 @@
         else:
             verbosity = self.verbosity  # defaults to BRIEF
 
-        # Set defaults for optimizer and use_coloring based on analysis scheme
+        # Set defaults for optimizer and use_coloring
         if optimizer is None:
             optimizer = 'IPOPT'
         if use_coloring is None:
@@ -941,137 +448,7 @@
         else:
             verbosity = self.verbosity  # defaults to BRIEF
 
-<<<<<<< HEAD
-        # add the engine builder `get_design_vars` dict to a collected dict from
-        # the external subsystems
-
-        # TODO : maybe in the most general case we need to handle DVs in the mission and
-        # post-mission as well. For right now we just handle pre_mission
-        all_subsystems = self._get_all_subsystems()
-
-        # loop through all_subsystems and call `get_design_vars` on each subsystem
-        for subsystem in all_subsystems:
-            dv_dict = subsystem.get_design_vars()
-            for dv_name, dv_dict in dv_dict.items():
-                self.model.add_design_var(dv_name, **dv_dict)
-
-        if self.mission_method is SOLVED_2DOF:
-            optimize_mass = self.pre_mission_info.get('optimize_mass')
-            if optimize_mass:
-                self.model.add_design_var(
-                    Mission.Design.GROSS_MASS,
-                    units='lbm',
-                    lower=10,
-                    upper=900.0e3,
-                    ref=175.0e3,
-                )
-
-        elif self.mission_method in (HEIGHT_ENERGY, TWO_DEGREES_OF_FREEDOM):
-            # vehicle sizing problem
-            # size the vehicle (via design GTOW) to meet a target range using all fuel
-            # capacity
-            if self.problem_type is ProblemType.SIZING:
-                self.model.add_design_var(
-                    Mission.Design.GROSS_MASS,
-                    lower=10.0,
-                    upper=None,
-                    units='lbm',
-                    ref=175e3,
-                )
-                self.model.add_design_var(
-                    Mission.Summary.GROSS_MASS,
-                    lower=10.0,
-                    upper=None,
-                    units='lbm',
-                    ref=175e3,
-                )
-
-                self.model.add_subsystem(
-                    'gtow_constraint',
-                    om.EQConstraintComp(
-                        'GTOW',
-                        eq_units='lbm',
-                        normalize=True,
-                        add_constraint=True,
-                    ),
-                    promotes_inputs=[
-                        ('lhs:GTOW', Mission.Design.GROSS_MASS),
-                        ('rhs:GTOW', Mission.Summary.GROSS_MASS),
-                    ],
-                )
-
-                if self.require_range_residual:
-                    self.model.add_constraint(Mission.Constraints.RANGE_RESIDUAL, equals=0, ref=10)
-
-            # target range problem
-            # fixed vehicle (design GTOW) but variable actual GTOW for off-design
-            # mission range
-            elif self.problem_type is ProblemType.ALTERNATE:
-                self.model.add_design_var(
-                    Mission.Summary.GROSS_MASS,
-                    lower=10.0,
-                    upper=900e3,
-                    units='lbm',
-                    ref=175e3,
-                )
-
-                self.model.add_constraint(Mission.Constraints.RANGE_RESIDUAL, equals=0, ref=10)
-
-            elif self.problem_type is ProblemType.FALLOUT:
-                print('No design variables for Fallout missions')
-
-            elif self.problem_type is ProblemType.MULTI_MISSION:
-                self.model.add_design_var(
-                    Mission.Summary.GROSS_MASS,
-                    lower=10.0,
-                    upper=900e3,
-                    units='lbm',
-                    ref=175e3,
-                )
-
-                self.model.add_constraint(Mission.Constraints.RANGE_RESIDUAL, equals=0, ref=10)
-
-                # We must ensure that design.gross_mass is greater than
-                # mission.summary.gross_mass and this must hold true for each of the
-                # different missions that is flown the result will be the
-                # design.gross_mass should be equal to the mission.summary.gross_mass
-                # of the heaviest mission
-                self.model.add_subsystem(
-                    'GROSS_MASS_constraint',
-                    om.ExecComp(
-                        'gross_mass_resid = design_mass - actual_mass',
-                        design_mass={'val': 1, 'units': 'kg'},
-                        actual_mass={'val': 0, 'units': 'kg'},
-                        gross_mass_resid={'val': 30, 'units': 'kg'},
-                    ),
-                    promotes_inputs=[
-                        ('design_mass', Mission.Design.GROSS_MASS),
-                        ('actual_mass', Mission.Summary.GROSS_MASS),
-                    ],
-                    promotes_outputs=['gross_mass_resid'],
-                )
-
-                self.model.add_constraint('gross_mass_resid', lower=0)
-
-            if self.mission_method is TWO_DEGREES_OF_FREEDOM:
-                # problem formulation to make the trajectory work
-                self.model.add_design_var(
-                    Mission.Takeoff.ASCENT_T_INITIAL, lower=0, upper=100, ref=30.0
-                )
-                self.model.add_design_var(
-                    Mission.Takeoff.ASCENT_DURATION, lower=1, upper=1000, ref=10.0
-                )
-                self.model.add_design_var(
-                    'tau_gear', lower=0.01, upper=1.0, units='unitless', ref=1
-                )
-                self.model.add_design_var(
-                    'tau_flaps', lower=0.01, upper=1.0, units='unitless', ref=1
-                )
-                self.model.add_constraint('h_fit.h_init_gear', equals=50.0, units='ft', ref=50.0)
-                self.model.add_constraint('h_fit.h_init_flaps', equals=400.0, units='ft', ref=400.0)
-=======
         self.model.add_design_variables(verbosity=verbosity)
->>>>>>> dfd9d2a5
 
     def add_objective(self, objective_type=None, ref=None, verbosity=None):
         """
@@ -1154,24 +531,11 @@
             final_phase_name = self.model.regular_phases[-1]
 
             if objective_type == 'mass':
-<<<<<<< HEAD
                 self.model.add_objective(
                     f'traj.{final_phase_name}.timeseries.{Dynamic.Vehicle.MASS}',
                     index=-1,
                     ref=ref,
                 )
-=======
-                if self.analysis_scheme is AnalysisScheme.COLLOCATION:
-                    self.model.add_objective(
-                        f'traj.{final_phase_name}.timeseries.{Dynamic.Vehicle.MASS}',
-                        index=-1,
-                        ref=ref,
-                    )
-                else:
-                    last_phase = self.model.traj._phases.items()[final_phase_name]
-                    last_phase.add_objective(Dynamic.Vehicle.MASS, loc='final', ref=ref)
-
->>>>>>> dfd9d2a5
             elif objective_type == 'time':
                 self.model.add_objective(
                     f'traj.{final_phase_name}.timeseries.time', index=-1, ref=ref
@@ -1253,125 +617,10 @@
         else:
             verbosity = self.verbosity  # defaults to BRIEF
 
-<<<<<<< HEAD
-        target_prob = self
-        if parent_prob is not None and parent_prefix != '':
-            target_prob = parent_prob
-
-        traj = self.model.traj
-
-        # Determine which phases to loop over, fetching them from the trajectory
-        phase_items = traj._phases.items()
-
-        # Loop over each phase and set initial guesses for the state and control
-        # variables
-        for idx, (phase_name, phase) in enumerate(phase_items):
-            # TODO: This will be uncommented when an openmdao bug is fixed.
-            # We are using a workaround for now.
-            # if not phase._is_local:
-            #     # Don't set anything if phase is not on this proc.
-            #     continue
-
-            if self.mission_method is SOLVED_2DOF:
-                self.phase_objects[idx].apply_initial_guesses(self, 'traj', phase)
-                if (
-                    self.phase_info[phase_name]['user_options']['ground_roll']
-                    and self.phase_info[phase_name]['user_options']['fix_initial']
-                ):
-                    continue
-
-            # If not, fetch the initial guesses specific to the phase
-            # check if guesses exist for this phase
-            if 'initial_guesses' in self.phase_info[phase_name]:
-                guesses = self.phase_info[phase_name]['initial_guesses']
-            else:
-                guesses = {}
-
-            # Add subsystem guesses
-            self._add_subsystem_guesses(phase_name, phase, target_prob, parent_prefix)
-
-            # Set initial guesses for states, controls and time for each phase.
-            self.configurator.set_phase_initial_guesses(
-                self, phase_name, phase, guesses, target_prob, parent_prefix
-            )
-
-    def _process_guess_var(self, val, key, phase):
-        """
-        Process the guess variable, which can either be a float or an array of floats.
-        This method is responsible for interpolating initial guesses when the user
-        provides a list or array of values rather than a single float. It interpolates
-        the guess values across the phase's domain for a given variable, be it a control
-        or a state variable. The interpolation is performed between -1 and 1 (representing
-        the normalized phase time domain), using the numpy linspace function.
-        The result of this method is a single value or an array of interpolated values
-        that can be used to seed the optimization problem with initial guesses.
-
-        Parameters
-        ----------
-        val : float or list/array of floats
-            The initial guess value(s) for a particular variable.
-        key : str
-            The key identifying the variable for which the initial guess is provided.
-        phase : Phase
-            The phase for which the variable is being set.
-
-        Returns
-        -------
-        val : float or array of floats
-            The processed guess value(s) to be used in the optimization problem.
-        """
-        # Check if val is not a single float
-        if not isinstance(val, float):
-            # If val is an array of values
-            if len(val) > 1:
-                # Get the shape of the val array
-                shape = np.shape(val)
-
-                # Generate an array of evenly spaced values between -1 and 1,
-                # reshaping to match the shape of the val array
-                xs = np.linspace(-1, 1, num=np.prod(shape)).reshape(shape)
-
-                # Check if the key indicates a control or state variable
-                if 'controls:' in key or 'states:' in key:
-                    # If so, strip the first part of the key to match the variable name
-                    # in phase
-                    stripped_key = ':'.join(key.split(':')[1:])
-
-                    # Interpolate the initial guess values across the phase's domain
-                    val = phase.interp(stripped_key, xs=xs, ys=val)
-                else:
-                    # If not a control or state variable, interpolate the initial guess
-                    # values directly
-                    val = phase.interp(key, xs=xs, ys=val)
-
-        # Return the processed guess value(s)
-        return val
-
-    def _add_subsystem_guesses(self, phase_name, phase, target_prob, parent_prefix):
-        """
-        Adds the initial guesses for each subsystem of a given phase to the problem.
-        This method first fetches all subsystems associated with the given phase.
-        It then loops over each subsystem and fetches its initial guesses. For each
-        guess, it identifies whether the guess corresponds to a state or a control
-        variable and then processes the guess variable. After this, the initial
-        guess is set in the problem using the `set_val` method.
-
-        Parameters
-        ----------
-        phase_name : str
-            The name of the phase for which the subsystem guesses are being added.
-        phase : Phase
-            The phase object for which the subsystem guesses are being added.
-        """
-        # Get all subsystems associated with the phase
-        all_subsystems = self._get_all_subsystems(
-            self.phase_info[phase_name]['external_subsystems']
-=======
         self.model.set_initial_guesses(
             parent_prob=parent_prob,
             parent_prefix=parent_prefix,
             verbosity=verbosity,
->>>>>>> dfd9d2a5
         )
 
     def run_aviary_problem(
