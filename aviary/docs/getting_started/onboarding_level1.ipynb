--- conflicted
+++ resolved
@@ -600,12 +600,7 @@
    "outputs": [],
    "source": [
     "# Testing Cell\n",
-<<<<<<< HEAD
     "from aviary.models.missions.default_phase_info.two_dof import phase_info\n",
-    "from aviary.interface.utils.check_phase_info import TWO_DEGREES_OF_FREEDOM, check_phase_info\n",
-=======
-    "from aviary.interface.default_phase_info.two_dof import phase_info\n",
->>>>>>> d7fd0426
     "from aviary.utils.doctape import check_value, glue_keys, glue_variable\n",
     "from aviary.variable_info.enums import EquationsOfMotion, SpeedType\n",
     "\n",
@@ -805,17 +800,8 @@
     "# Testing Cell\n",
     "import aviary.api as av\n",
     "\n",
-<<<<<<< HEAD
     "# from aviary.models.missions.default_phase_info.height_energy import phase_info\n",
-    "from aviary.interface.utils.check_phase_info import (\n",
-    "    HEIGHT_ENERGY,\n",
-    "    TWO_DEGREES_OF_FREEDOM,\n",
-    "    check_phase_info,\n",
-    ")\n",
-=======
-    "# from aviary.interface.default_phase_info.height_energy import phase_info\n",
     "from aviary.variable_info.enums import EquationsOfMotion\n",
->>>>>>> d7fd0426
     "from aviary.utils.doctape import check_value, get_all_keys, get_variable_name\n",
     "\n",
     "\n",
