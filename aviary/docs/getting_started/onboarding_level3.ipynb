--- conflicted
+++ resolved
@@ -367,11 +367,7 @@
     "# link phases #\n",
     "###############\n",
     "\n",
-<<<<<<< HEAD
-    "traj.link_phases(['climb', 'cruise', 'descent'], ['time', av.Dynamic.Mission.MASS, av.Dynamic.Mission.DISTANCE], connected=strong_couple)\n",
-=======
-    "traj.link_phases([\"climb\", \"cruise\", \"descent\"], [\"time\", av.Dynamic.Vehicle.MASS, av.Dynamic.Mission.DISTANCE], connected=strong_couple)\n",
->>>>>>> 0eab7f60
+    "traj.link_phases(['climb', 'cruise', 'descent'], ['time', av.Dynamic.Vehicle.MASS, av.Dynamic.Mission.DISTANCE], connected=strong_couple)\n",
     "\n",
     "param_vars = [av.Aircraft.Nacelle.CHARACTERISTIC_LENGTH,\n",
     "              av.Aircraft.Nacelle.FINENESS,\n",
