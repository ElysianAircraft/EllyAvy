--- conflicted
+++ resolved
@@ -208,19 +208,11 @@
    "cell_type": "markdown",
    "metadata": {},
    "source": [
-<<<<<<< HEAD
-    "`input_deck` is the path to vehicle input deck .csv file.\n",
-    "`--optimizer` is the name of the optimizer. The default is `IPOPT`.\n",
-    "`--shooting` indicates that the integration method is shooting method instead of collocation scheme. The default is collocation.\n",
-    "`--phase_info` is the path to phase info file. If it is missing, it depends on the integration method (collocation or shooting) and on the mission method (`settings:equations_of_motion` with value of `2DOF` or `height_energy`) which is defined in the .csv input file.\n",
-    "`--max_iter` is the maximum number of iterations. The default is 50.\n",
-=======
     "{glue:md}`input_deck` is the path to vehicle input deck .csv file.\n",
-    "{glue:md}`--optimizer` is the name of the optimizer. The default is `SNOPT`.\n",
+    "{glue:md}`--optimizer` is the name of the optimizer. The default is `IPOPT`.\n",
     "{glue:md}`--shooting` indicates that the integration method is {glue:md}`shooting` method instead of collocation scheme. The default is collocation.\n",
     "{glue:md}`--phase_info` is the path to phase info file. If it is missing, it depends on the integration method (collocation or {glue:md}`shooting`) and on the mission method (`equations_of_motion` with value of {glue:md}`2DOF` or {glue:md}`height_energy`) which is defined in the .csv input file.\n",
     "{glue:md}`--max_iter` is the maximum number of iterations. The default is {glue:md}`max_iter`.\n",
->>>>>>> 28e52534
     "\n",
     "More detailed information and examples can be found in the [Level 1 interface](../getting_started/onboarding_level1.ipynb)."
    ]
