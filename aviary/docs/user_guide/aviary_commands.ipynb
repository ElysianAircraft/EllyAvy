{
 "cells": [
  {
   "attachments": {},
   "cell_type": "markdown",
   "metadata": {},
   "source": [
    "# Command Line Tools\n",
    "\n",
    "Aviary has a number of command line tools that are available via the `aviary`\n",
    "command.\n",
    "\n",
    "```{note}\n",
    "When using a command line tool on a script that takes its own command line arguments, those\n",
    "arguments must be placed after a `--` on the command line.  Anything to the right of the\n",
    "`--` will be ignored by the Aviary command line parser and passed on to the user script.\n",
    "For example: `Aviary sub_command -o foo.html myscript.py -- -x --myarg=bar` would pass\n",
    "`-x` and `--myarg=bar` as args to `myscript.py`.\n",
    "```\n",
    "\n",
    "All available `aviary` sub-commands can be shown using the following command:"
   ]
  },
  {
   "attachments": {},
   "cell_type": "markdown",
   "metadata": {},
   "source": [
    "```\n",
    "aviary -h\n",
    "```"
   ]
  },
  {
   "cell_type": "code",
   "execution_count": null,
   "metadata": {
    "tags": [
     "remove-input"
    ]
   },
   "outputs": [],
   "source": [
    "!aviary -h"
   ]
  },
  {
   "attachments": {},
   "cell_type": "markdown",
   "metadata": {},
   "source": [
    "To get further info on any sub-command, follow the command with a *-h*.  For example:"
   ]
  },
  {
   "attachments": {},
   "cell_type": "markdown",
   "metadata": {},
   "source": [
    "```\n",
    "aviary run_mission -h\n",
    "```"
   ]
  },
  {
   "cell_type": "code",
   "execution_count": null,
   "metadata": {
    "tags": [
     "remove-input"
    ]
   },
   "outputs": [],
   "source": [
    "!aviary run_mission -h"
   ]
  },
  {
   "attachments": {},
   "cell_type": "markdown",
   "metadata": {},
   "source": [
    "## Available Commands and Their Usage\n",
    "\n",
    "\n",
    "(aviary-run_mission-command)=\n",
    "### aviary run_mission\n",
    "\n",
    "`run_mission` is a command line interface that will run an analysis on a given csv input file.\n",
    "\n",
    "To use small_single_aisle_GwGm.csv run the command `aviary run_mission models/small_single_aisle/small_single_aisle_GwGm.csv`<br>\n",
    "\n",
    "SNOPT is the default optimizer, but IPOPT is available as well."
   ]
  },
  {
   "cell_type": "code",
   "execution_count": null,
   "metadata": {
    "tags": [
     "remove-cell"
    ]
   },
   "outputs": [],
   "source": [
    "# Testing Cell\n",
    "import subprocess\n",
    "command = 'aviary run_mission models/small_single_aisle/small_single_aisle_GwGm.csv'\n",
    "command += ' --max_iter 0'\n",
    "subprocess.run(command.split()).check_returncode();\n"
   ]
  },
  {
   "attachments": {},
   "cell_type": "markdown",
   "metadata": {},
   "source": [
    "```\n",
    "aviary run_mission -h\n",
    "```"
   ]
  },
  {
   "cell_type": "code",
   "execution_count": null,
   "metadata": {
    "tags": [
     "remove-input"
    ]
   },
   "outputs": [],
   "source": [
    "!aviary run_mission -h"
   ]
  },
  {
   "attachments": {},
   "cell_type": "markdown",
   "metadata": {},
   "source": [
    "(aviary-fortran_to_aviary-command)=\n",
    "### aviary fortran_to_aviary\n",
    "\n",
    "The `aviary fortran_to_aviary` command will convert a Fortran input deck to an Aviary csv.\n",
    "\n",
    "The only required input is the filepath to the input deck.\n",
    "Optionally, a deck of default values can be specified, this is useful if an input deck assumes certain values for any unspecified variables.\n",
    "If an invalid filepath is given, pre-packaged resources will be checked for input decks with a matching name.\n",
    "\n",
    "Notes for input decks:\n",
    "- FLOPS, GASP, or Aviary names can be used for variables (Ex WG or Mission:Design:GROSS_MASS)\n",
    "- When specifying variables from FORTRAN, they should be in the appropriate NAMELIST.\n",
    "- Aviary variable names should be specified outside any NAMELISTS.\n",
    "- Names are not case-sensitive.\n",
    "- Units can be specified using any of the openMDAO valid units.\n",
    "- Comments can be added using !\n",
    "- Lists can be entered by separating values with commas.\n",
    "- Individual list elements can be specified by adding an index after the variable name.\n",
    "- (NOTE: 1 indexing is used inside NAMELISTS, while 0 indexing is used outside NAMELISTS)\n",
    "\n",
    "Example inputs:\n",
    "```\n",
    "aircraft:fuselage:pressure_differential = .5, atm !DELP in GASP, but using atmospheres instead of psi\n",
    "ARNGE(1) = 3600 !target range in nautical miles\n",
    "pyc_phases = taxi, groundroll, rotation, landing\n",
    "debug_mode = True\n",
    "```\n"
   ]
  },
  {
   "attachments": {},
   "cell_type": "markdown",
   "metadata": {},
   "source": [
    "```\n",
    "aviary fortran_to_aviary -h\n",
    "```"
   ]
  },
  {
   "cell_type": "code",
   "execution_count": null,
   "metadata": {
    "tags": [
     "remove-input"
    ]
   },
   "outputs": [],
   "source": [
    "!aviary fortran_to_aviary -h"
   ]
  },
  {
   "cell_type": "markdown",
   "metadata": {},
   "source": [
    "(aviary-hangar-command)=\n",
    "### aviary hangar\n",
    "\n",
    "The `aviary hangar` command will copy files and folders from the Aviary hangar to an accessible directory.\n",
    "This is useful for users that have pip installed Aviary, but want to experiment with the included examples.\n",
    "\n",
    "The only required input is the name of an input deck.\n",
    "This can be specified as the name of the file, the path from [aviary/models](https://github.com/OpenMDAO/Aviary/tree/main/aviary/models), the name of a folder in aviary/models. Multiple files and folders can be copied at once.\n",
    "Optionally, the output directory can be specified; if it is not, the files will be copied into the current working directory in a folder called aviary_models.\n",
    "If specified, the output directory will be created as needed.\n",
    "\n",
    "Example usage:\n",
    "```\n",
    "`aviary hangar engines` Copy all files in the engines folder\n",
    "`aviary hangar turbofan_22k.txt` Copy the 22k turbofan deck\n",
    "`aviary hangar N3CC/N3CC_data.py` Copy the N3CC data\n",
    "`aviary hangar small_single_aisle_GwGm.dat small_single_aisle_GwGm.csv` Copy the Fortran and Aviary input decks for the small single aisle\n",
    "`aviary hangar turbofan_22k.txt -o ~/example_files` Copy the engine model into ~/example_files\n",
    "```\n"
   ]
  },
  {
   "cell_type": "markdown",
   "metadata": {},
   "source": [
    "```\n",
    "aviary hangar -h\n",
    "```"
   ]
  },
  {
   "cell_type": "code",
   "execution_count": null,
   "metadata": {
    "tags": [
     "remove-cell"
    ]
   },
   "outputs": [],
   "source": [
    "# Testing Cell\n",
    "import subprocess\n",
    "import tempfile\n",
    "import os\n",
    "commands = [\n",
    "    'engines','turbofan_22k.txt','N3CC/N3CC_data.py',\n",
    "    'small_single_aisle_GwGm.dat small_single_aisle_GwGm.csv',\n",
    "    'turbofan_22k.txt -o ~/example_files']\n",
    "with tempfile.TemporaryDirectory() as tempdir:\n",
    "    os.chdir(tempdir)\n",
    "    for command in commands:\n",
    "        command = 'aviary hangar '+command\n",
    "        subprocess.run(command.split()).check_returncode();"
   ]
  },
  {
   "cell_type": "code",
   "execution_count": null,
   "metadata": {},
   "outputs": [],
   "source": [
    "!aviary hangar -h"
   ]
  },
  {
   "cell_type": "markdown",
   "metadata": {},
   "source": [
    "(aviary-EDC-command)=\n",
    "### aviary convert_engine\n",
    "\n",
    "The `aviary convert_engine` command will convert a legacy formatted (FLOPS or GASP) engine deck into an Aviary formatted engine deck.\n",
    "\n",
    "Users must provide the path or name of an input deck, the path to the output file, and the engine format being converted.\n",
    "If an invalid filepath is given for the input file, pre-packaged resources will be checked for input decks with a matching name.\n",
    "\n",
    "Notes for input decks:\n",
    "- TurboFan decks for both FLOPS and GASP can be converted\n",
    "- TurboProp decks for GASP can also be converted\n",
    "- Comments can be added using #\n",
    "\n",
    "\n",
    "Example usage:\n",
    "```\n",
    "`aviary convert_engine turbofan_23k_1.eng turbofan_23k_1_lbm_s.deck -f GASP` Convert a GASP based turbofan\n",
    "`aviary convert_engine turbofan_22k.eng turbofan_22k.txt -f FLOPS` Convert a FLOPS based turbofan\n",
    "`aviary convert_engine turboprop_4465hp.eng turboprop_4465hp.deck -f GASP_TP` Convert a GASP based turboprop\n",
    "```\n"
   ]
  },
  {
   "cell_type": "markdown",
   "metadata": {},
   "source": [
    "```\n",
    "aviary convert_engine -h\n",
    "```"
   ]
  },
  {
   "cell_type": "code",
   "execution_count": null,
   "metadata": {
    "tags": [
     "remove-cell"
    ]
   },
   "outputs": [],
   "source": [
    "# Testing Cell\n",
    "from aviary.docs.tests.utils import run_command_no_file_error\n",
    "commands = [\n",
    "    'turbofan_23k_1.eng turbofan_23k_1_lbm_s.deck -f GASP',\n",
    "    'turbofan_22k.eng turbofan_22k.txt -f FLOPS',\n",
    "    'turboprop_4465hp.eng turboprop_4465hp.deck -f GASP_TP',\n",
    "    ]\n",
    "for command in commands:\n",
    "    command = 'aviary convert_engine '+command\n",
    "    run_command_no_file_error(command)"
   ]
  },
  {
   "cell_type": "code",
   "execution_count": null,
   "metadata": {},
   "outputs": [],
   "source": [
    "!aviary convert_engine -h"
   ]
  },
  {
   "cell_type": "markdown",
   "metadata": {},
   "source": [
    "(aviary-ATC-command)=\n",
    "### aviary convert_aero_table\n",
    "\n",
    "The `aviary convert_aero_table` command will convert a legacy formatted (FLOPS or GASP) aero table into an Aviary formatted aero table.\n",
    "\n",
    "Users must provide the path or name of an input deck and the data format being converted.\n",
    "Optionally, the path to the output file can also be specified, otherwise the default output file will be in the same location and have the same name as input file, but with '_aviary' appended to filename.\n",
    "If an invalid filepath is given for the input file, pre-packaged resources will be checked for input decks with a matching name.\n",
    "\n",
    "Notes for input decks:\n",
    "- Aero tables for both FLOPS and GASP can be converted\n",
    "- GASP tables will create a single file containing all the lift and drag information\n",
    "- FLOPS tables will create two files, one containing the lift-dependent drag and the other containing the lift-independent drag.\n",
    "- Comments can be added using #\n",
    "\n",
    "\n",
    "Example usage:\n",
    "```\n",
<<<<<<< HEAD
    "`aviary convert_aero_table GASP_turbofan_23k_1.eng turbofan_23k_1_lbm_s.deck GASP` Convert a GASP based turbofan\n",
    "`aviary convert_aero_table turbofan_22k.eng turbofan_22k.txt FLOPS` Convert a FLOPS based turbofan\n",
    "`aviary convert_aero_table turboprop_4465hp.eng turboprop_4465hp.deck GASP_TP` Convert a GASP based turboprop\n",
=======
    "`aviary convert_aero_table subsystems/aerodynamics/gasp_based/data/GASP_aero_free.txt large_single_aisle_1_aero_flaps.txt GASP` Convert a GASP based aero table\n",
    "`aviary convert_aero_table utils/test/flops_test_polar.txt aviary_flops_polar.txt FLOPS` Convert a FLOPS based aero table\n",
>>>>>>> 925b34b0
    "```\n"
   ]
  },
  {
   "cell_type": "markdown",
   "metadata": {},
   "source": [
    "```\n",
    "aviary convert_aero_table -h\n",
    "```"
   ]
  },
  {
   "cell_type": "code",
   "execution_count": null,
   "metadata": {
    "tags": [
     "remove-cell"
    ]
   },
   "outputs": [],
   "source": [
    "# ********NOTE******** Needs functional example\n",
    "# Testing Cell\n",
    "from aviary.docs.tests.utils import run_command_no_file_error\n",
    "commands = [\n",
    "    'subsystems/aerodynamics/gasp_based/data/GASP_aero_free.txt large_single_aisle_1_aero_flaps.txt GASP',\n",
    "    'utils/test/flops_test_polar.txt aviary_flops_polar.txt FLOPS',\n",
    "]\n",
    "for command in commands:\n",
    "    command = 'aviary convert_aero_table '+command\n",
    "    run_command_no_file_error(command)\n"
   ]
  },
  {
   "cell_type": "code",
   "execution_count": null,
   "metadata": {},
   "outputs": [],
   "source": [
    "!aviary convert_aero_table -h"
   ]
  }
 ],
 "metadata": {
  "celltoolbar": "Tags",
  "kernelspec": {
   "display_name": "Python 3",
   "language": "python",
   "name": "python3"
  },
  "language_info": {
   "codemirror_mode": {
    "name": "ipython",
    "version": 3
   },
   "file_extension": ".py",
   "mimetype": "text/x-python",
   "name": "python",
   "nbconvert_exporter": "python",
   "pygments_lexer": "ipython3",
   "version": "3.10.13"
  }
 },
 "nbformat": 4,
 "nbformat_minor": 4
}<|MERGE_RESOLUTION|>--- conflicted
+++ resolved
@@ -346,14 +346,8 @@
     "\n",
     "Example usage:\n",
     "```\n",
-<<<<<<< HEAD
-    "`aviary convert_aero_table GASP_turbofan_23k_1.eng turbofan_23k_1_lbm_s.deck GASP` Convert a GASP based turbofan\n",
-    "`aviary convert_aero_table turbofan_22k.eng turbofan_22k.txt FLOPS` Convert a FLOPS based turbofan\n",
-    "`aviary convert_aero_table turboprop_4465hp.eng turboprop_4465hp.deck GASP_TP` Convert a GASP based turboprop\n",
-=======
     "`aviary convert_aero_table subsystems/aerodynamics/gasp_based/data/GASP_aero_free.txt large_single_aisle_1_aero_flaps.txt GASP` Convert a GASP based aero table\n",
     "`aviary convert_aero_table utils/test/flops_test_polar.txt aviary_flops_polar.txt FLOPS` Convert a FLOPS based aero table\n",
->>>>>>> 925b34b0
     "```\n"
    ]
   },
