--- conflicted
+++ resolved
@@ -305,11 +305,7 @@
    "name": "python",
    "nbconvert_exporter": "python",
    "pygments_lexer": "ipython3",
-<<<<<<< HEAD
-   "version": "3.12.3"
-=======
    "version": "3.10.13"
->>>>>>> fdc0a279
   }
  },
  "nbformat": 4,
