{
 "cells": [
  {
   "cell_type": "code",
   "execution_count": null,
   "metadata": {
    "tags": [
     "remove-cell"
    ]
   },
   "outputs": [],
   "source": [
    "# Testing Cell\n",
    "\n",
    "import inspect\n",
    "import aviary.api as av\n",
    "from aviary.api import Aircraft\n",
    "from aviary.utils.develop_metadata import add_meta_data\n",
    "from aviary.utils.doctape import get_variable_name, glue_variable\n",
    "\n",
    "# Retrieve all arguments from a function\n",
    "sig = inspect.signature(add_meta_data)\n",
    "arguments = [param.name for param in sig.parameters.values()]\n",
    "for arg in arguments:\n",
    "    if not arg.startswith('_'):\n",
    "        glue_variable(arg, md_code=False)\n",
    "\n",
    "glue_variable(get_variable_name(Aircraft.Wing.MASS_SCALER), md_code=True)\n",
    "glue_variable(get_variable_name(Aircraft), md_code=True)\n",
    "glue_variable(get_variable_name(Aircraft.Wing.SPAN), md_code=False)\n",
    "glue_variable('utils/develop_metadata.py', md_code=False)\n"
   ]
  },
  {
   "cell_type": "markdown",
   "metadata": {},
   "source": [
    "# Understanding the Variable Metadata\n",
    "## How Variable Metadata Works\n",
    "\n",
    "Every variable in an Aviary variable hierarchy must have metadata associated with it. This metadata is used for setting initial values, setting Aviary inputs and outputs, and various other functionalities throughout the code. It is also helpful information for the user to have regarding each variable and the metadata dictionary allows all that information to live in one organized location. Unlike variable hierarchies, which are broken up into different categories based on the type of information they contain, the variable metadata all lives in the same dictionary, regardless of which variable hierarchy its variables come from.\n",
    "\n",
    "The variable metadata dictionary is exactly what it sounds like: a Python dictionary, or more explicitly a Python dictionary of dictionaries. The entire metadata is one dictionary, and within that metadata dictionary each variable (the {glue:md}`key`) has its own sub-dictionary including all the information relevant to that variable. The information included in each sub-dictionary is:\n",
    "\n",
    "| Information                 | Default Value | Key Name in Metadata       |\n",
    "| --------------------------- | ------------- | -------------------------- |\n",
    "| Units                       | `unitless`    | {glue:md}`units`           |\n",
    "| Description                 | `None`        | {glue:md}`desc`            |\n",
    "| Default Value               | `0.0`         | {glue:md}`default_value`   |\n",
    "| Is Option?                  | `False`       | {glue:md}`option`          |\n",
    "| Type Restrictions           | `None`        | {glue:md}`types`           |\n",
    "| Historical Variable Name(s) | `None`        | {glue:md}`historical_name` |"
   ]
  },
  {
   "cell_type": "code",
   "execution_count": null,
   "metadata": {
    "tags": [
     "remove-cell"
    ]
   },
   "outputs": [],
   "source": [
    "# Testing Cell\n",
    "from aviary.utils.develop_metadata import add_meta_data\n",
    "from aviary.utils.doctape import check_value\n",
    "\n",
    "expected_meta_data = {\n",
    "    'units': 'unitless',\n",
    "    'desc': None,\n",
    "    'default_value': 0.0,\n",
    "    'option': False,\n",
    "    'types': None,\n",
    "    'historical_name': None,\n",
    "    'multivalue': False,\n",
    "    }\n",
    "\n",
    "meta_data = {}\n",
    "add_meta_data('testing',meta_data)\n",
    "check_value(meta_data['testing'], expected_meta_data)\n"
   ]
  },
  {
   "cell_type": "markdown",
   "metadata": {},
   "source": [
    "The information in the metadata dictionary is accessed just like information in any other Python dictionary. For example, if you wanted to know the units of the {glue:md}`Aircraft.Wing.SPAN` variable from the Aviary-core {glue:md}`Aircraft` variable hierarchy along with whether or not the variable was an option, you would access those units using the following code:"
   ]
  },
  {
   "cell_type": "code",
   "execution_count": null,
   "metadata": {
    "tags": [
     "remove-output"
    ]
   },
   "outputs": [],
   "source": [
    "import aviary.api as av\n",
    "\n",
    "AviaryAircraft = av.Aircraft\n",
    "\n",
    "wingspan_units = av.CoreMetaData[AviaryAircraft.Wing.SPAN]['units']\n",
    "wingspan_is_option = av.CoreMetaData[AviaryAircraft.Wing.SPAN]['option']\n",
    "\n",
    "print(wingspan_units)\n",
    "print(wingspan_is_option)\n"
   ]
  },
  {
   "cell_type": "markdown",
   "metadata": {},
   "source": [
    "In this example we use the variable hierarchy to provide the name of the variable we are seeking to Aviary's {glue:md}`CoreMetaData`, and we use the keys from the metadata dictionary to provide the specific information that we would like to know. This would return"
   ]
  },
  {
   "cell_type": "code",
   "execution_count": null,
   "metadata": {
    "tags": [
     "remove-input"
    ]
   },
   "outputs": [],
   "source": [
    "import aviary.api as av\n",
    "import warnings\n",
    "warnings.filterwarnings('ignore')\n",
    "\n",
    "AviaryAircraft = av.Aircraft\n",
    "\n",
    "wingspan_units = av.CoreMetaData[AviaryAircraft.Wing.SPAN]['units']\n",
    "wingspan_is_option = av.CoreMetaData[AviaryAircraft.Wing.SPAN]['option']\n",
    "\n",
    "print(wingspan_units)\n",
    "print(wingspan_is_option)\n"
   ]
  },
  {
   "cell_type": "markdown",
   "metadata": {},
   "source": [
    "which tells you that the units of the variable {glue:md}`Aircraft.Wing.SPAN` from the Aviary-core {glue:md}`Aircraft` variable hierarchy are feet, and that {glue:md}`Aircraft.Wing.SPAN` is not an option.\n",
    "\n",
    "```{note}\n",
    "Many of the weight and aerodynamic estimating relationships in Aviary originated from historical codes called GASP and FLOPS. For engineers who are familiar with GASP and FLOPS it is helpful to know what an Aviary variable was called in those historical codes.\n",
    "\n",
    "The historical variable name portion of the metadata allows us to associate any names that an Aviary variable may have had in a previous code. This piece of the metadata is actually a dictionary within each subdictionary belonging to each variable. This dictionary is used by adding an entry for each historical code, where the key is the name of the historical code, and the value for that key is a string or list of strings illustrating the name(s) that variable held in the historic code. This is an optional feature, but can be helpful for users who are porting old codes into new formats. If a tilde (~) is attached to a historical variable, it is a local variable or parameter in GASP or FLOPS. More details about the naming convention is described in {glue:md}`utils/develop_metadata.py`.\n",
    "```\n",
    "\n",
    "## The Aviary-core Metadata\n",
    "The Aviary code provides metadata for every variable in the Aviary-core variable hierarchies. As noted above, the metadata is not broken up into multiple dictionaries like the variable hierarchy, but instead the metadata for every variable lives in the same dictionary. As such there is only one Aviary-core metadata dictionary, which can be viewed [here](https://github.com/OpenMDAO/Aviary/blob/main/aviary/variable_info/variable_meta_data.py) and accessed in the following way:"
   ]
  },
  {
   "cell_type": "code",
   "execution_count": null,
   "metadata": {
    "tags": [
     "remove-output"
    ]
   },
   "outputs": [],
   "source": [
    "import aviary.api as av\n",
    "\n",
    "MetaData = av.CoreMetaData"
   ]
  },
  {
   "cell_type": "markdown",
   "metadata": {},
   "source": [
    "\n",
    "In the Aviary-core metadata dictionary, due to the size of the data we have adopted a structure of organizing the metadata alphabetically by variable hierarchy. Thus, while all the variables are part of the same metadata dictionary, you will notice that the organization structure of the file is the same alphabetical hierarchal organization structure as the Aviary-core variable hierarchy. This is a convention that we encourage to improve the cleanliness of code, but it is not strictly required.\n",
    "\n",
    "## Building Your Own Metadata\n",
    "Unlike the variable hierarchies, which are separated out into different hierarchies for different types of data, there is only one metadata dictionary for all variables in every variable hierarchy. Technically the user may build a metadata dictionary from scratch instead of extending the Aviary-core metadata, however, there is no real value to this as you will eventually have to merge back in the Aviary-core metadata anyway, so there are no normal circumstances under which this is the recommended practice. However, just like with variable hierarchies, you can have several different metadata dictionaries which will eventually be merged together. This may be necessary when there are multiple people developing different external subsystems in different locations.\n",
    "\n",
    "There are two different ways to change the metadata in a metadata dictionary. The first is to add a new variable to the dictionary, and add that variable's metadata along with it. This makes use of the {glue:md}`add_meta_data()` function. This function takes in the variable name of the variable to be added to the metadata dictionary be provided, as well as the dictionary itself that the variable should be added to. It also optionally takes in all of the metadata information listed at the beginning of this page. The function returns nothing, but it internally updates the provided metadata dictionary so that dictionary will contain the new variable and its metadata.\n",
    "\n",
    "The second way to change the metadata in a metadata dictionary is by updating the metadata associated with a variable that is already in the dictionary. This is accomplished using the {glue:md}`update_meta_data()` function. This function behaves almost identically to the {glue:md}`add_meta_data()` function, the only difference being that instead of adding a new variable to the dictionary, it will take the input of metadata information that you provide and overwrite the old metadata of the given variable with the new metadata.\n",
    "\n",
    "There are two pitfalls that may occur when using these functions. The first pitfall is attempting to call the {glue:md}`add_meta_data()` function for a variable that already exists in the metadata. This will throw an error, because the {glue:md}`add_meta_data()` function is only for new variables to the metadata. Conversely, attempting to update the metadata of a variable that is not in the metadata dictionary via {glue:md}`update_meta_data()` will throw an error because that function is only for variables that already exist in the metadata.\n",
    "\n",
    "The methods outlined above for updating and adding to the variable metadata are the crux of how the variable metadata can be extended for new variables. The user will simply import the existing Aviary-core metadata and add to it as they see fit.\n",
    "\n",
    "```{note}\n",
    "The variable metadata dictionary that is imported from the Aviary API is actually a copy of the original Aviary metadata dictionary to avoid mutating the original dictionary. That being said, it functions just as a metadata dictionary that you would input to an Aviary model and you can extend it or input it to a model as-is depending on your needs.\n",
    "```\n",
    "\n",
    "Lets examine how we would extend the variable metadata dictionary in practice. Say we have just extended the Aviary-core {glue:md}`Aircraft` variable hierarchy to add some center of gravity, flap, and jury strut information using the extension below:"
   ]
  },
  {
   "cell_type": "code",
   "execution_count": null,
   "metadata": {
    "tags": [
     "remove-cell"
    ]
   },
   "outputs": [],
   "source": [
    "# Testing Cell\n",
    "from aviary.utils.develop_metadata import add_meta_data, update_meta_data\n",
    "glue_variable(get_variable_name(add_meta_data)+'()', md_code=True)\n",
    "glue_variable(get_variable_name(update_meta_data)+'()', md_code=True)"
   ]
  },
  {
   "cell_type": "code",
   "execution_count": null,
   "metadata": {
    "tags": [
     "remove-output"
    ]
   },
   "outputs": [],
   "source": [
    "import aviary.api as av\n",
    "\n",
    "AviaryAircraft = av.Aircraft\n",
    "\n",
    "class ExtendedAircraft(AviaryAircraft):\n",
    "\n",
    "    CG = 'aircraft:center_of_gravity'\n",
    "\n",
    "    class Wing(AviaryAircraft.Wing):\n",
    "        class Flap:\n",
    "            AREA = 'aircraft:wing:flap:area'\n",
    "            ROOT_CHORD = 'aircraft:wing:flap:root_chord'\n",
    "            SPAN = 'aircraft:wing:flap:span'\n",
    "\n",
    "    class Jury:\n",
    "        MASS = 'aircraft:jury:mass'"
   ]
  },
  {
   "cell_type": "markdown",
   "metadata": {},
   "source": [
    "Now we want to extend the Aviary-core metadata into our own metadata that includes metadata for each one of these variables in the same code:"
   ]
  },
  {
   "cell_type": "code",
   "execution_count": null,
   "metadata": {
    "tags": [
     "remove-output"
    ]
   },
   "outputs": [],
   "source": [
    "ExtendedMetaData = av.CoreMetaData\n",
    "\n",
    "av.add_meta_data(\n",
    "    ExtendedAircraft.CG,\n",
    "    meta_data=av.CoreMetaData,\n",
    "    units='ft',\n",
    "    desc='Center of gravity',\n",
    "    default_value=0,\n",
    "    option=False,\n",
    ")\n",
    "\n",
    "av.add_meta_data(\n",
    "    ExtendedAircraft.Wing.Flap.AREA,\n",
    "    meta_data=ExtendedMetaData,\n",
    "    units='ft**2',\n",
    "    desc='planform area of flap',\n",
    "    default_value=10,\n",
    "    option=False\n",
    ")\n",
    "\n",
    "av.add_meta_data(\n",
    "    ExtendedAircraft.Wing.Flap.ROOT_CHORD,\n",
    "    meta_data=ExtendedMetaData,\n",
    "    units='ft',\n",
    "    desc='chord of flap at root of wing',\n",
    "    default_value=1,\n",
    "    option=False\n",
    ")\n",
    "\n",
    "av.add_meta_data(\n",
    "    ExtendedAircraft.Wing.Flap.SPAN,\n",
    "    meta_data=ExtendedMetaData,\n",
    "    units='ft',\n",
    "    desc='span of flap',\n",
    "    default_value=60,\n",
    "    option=False\n",
    ")\n",
    "\n",
    "av.add_meta_data(\n",
    "    ExtendedAircraft.Jury.MASS,\n",
    "    meta_data=ExtendedMetaData,\n",
    "    units='kg',\n",
    "    desc='mass of jury strut',\n",
    "    default_value=50,\n",
    "    option=False\n",
    ")"
   ]
  },
  {
   "cell_type": "code",
   "execution_count": null,
   "metadata": {
    "tags": [
     "remove-cell"
    ]
   },
   "outputs": [],
   "source": [
    "# Testing Cell\n",
    "from aviary.variable_info.variable_meta_data import CoreMetaData\n",
    "glue_variable(get_variable_name(CoreMetaData), md_code=True)\n",
    "glue_variable(get_variable_name(ExtendedAircraft), md_code=True)\n",
    "glue_variable(get_variable_name(ExtendedMetaData), md_code=True)"
   ]
  },
  {
   "cell_type": "code",
   "execution_count": null,
   "metadata": {
    "tags": [
     "remove-cell"
    ]
   },
   "outputs": [],
   "source": [
    "# Testing Cell\n",
    "\n",
    "import aviary.api as av\n",
    "from aviary.utils.doctape import get_function_names, glue_variable\n",
    "\n",
    "glue_variable('utils/merge_hierarchies.py', md_code=False)\n",
    "glue_variable('utils/merge_variable_metadata.py', md_code=False)\n",
    "\n",
    "file_path = av.get_path('utils/merge_hierarchies.py')\n",
    "function_names = get_function_names(file_path)\n",
    "for function_name in function_names:\n",
    "    if not function_name.startswith('_'):\n",
    "        glue_variable(function_name+'()', md_code=True)\n",
    "\n",
    "file_path = av.get_path('utils/merge_variable_metadata.py')\n",
    "function_names = get_function_names(file_path)\n",
    "for function_name in function_names:\n",
    "    if not function_name.startswith('_'):\n",
    "        glue_variable(function_name+'()', md_code=True)\n"
   ]
  },
  {
   "cell_type": "markdown",
   "metadata": {},
   "source": [
    "{glue:md}`ExtendedMetaData` now contains the metadata of all the Aviary-core variables along with the metadata information that we just added.\n",
    "\n",
    "## Merging Independent Metadata\n",
    "Extending the metadata is great, but sometimes users will end up with multiple metadata dictionaries because different subsystem developers extended the metadata (and created associated variable hierarchies) to suit their own needs. Aviary needs to be given one single metadata dictionary which contains metadata of all the variables it has been given, so we need to be able to merge together multiple metadata dictionaries into one. The {glue:md}`merge_meta_data()` function has been provided to combine all the different metadata into one. The {glue:md}`merge_meta_data()` function behaves quite similarly to the {glue:md}`merge_hierarchies()` function. It takes in a string of metadata dictionaries that need to be merged together, and it returns a single metadata dictionary containing the metadata from all the individual dictionaries.\n",
    "\n",
    "Let's say that we have created our {glue:md}`ExtendedAircraft` and {glue:md}`ExtendedMetaData` from above, and that elsewhere we have a subsystem that requires information about engine cooling system mass as well as whether the aircraft has winglets. Below is the buildup of the {glue:md}`Aircraft` type hierarchy and the metadata for our new subsystem:"
   ]
  },
  {
   "cell_type": "code",
   "execution_count": null,
   "metadata": {
    "tags": [
     "remove-cell"
    ]
   },
   "outputs": [],
   "source": [
    "# Testing Cell\n",
    "from aviary.utils.merge_variable_metadata import merge_meta_data\n",
    "from aviary.utils.merge_hierarchies import merge_hierarchies"
   ]
  },
  {
   "cell_type": "code",
   "execution_count": null,
   "metadata": {
    "tags": [
     "remove-output"
    ]
   },
   "outputs": [],
   "source": [
    "import aviary.api as av\n",
    "\n",
    "class ExtendedAircraft2(av.Aircraft):\n",
    "\n",
    "    class Engine(av.Aircraft.Engine):\n",
    "\n",
    "        class Cooling:\n",
    "            MASS = 'aircraft:engine:cooling:mass'\n",
    "\n",
    "    class Wing(av.Aircraft.Wing):\n",
    "        WINGLETS = 'aircraft:wing:winglets'\n",
    "\n",
    "ExtendedMetaData2 = av.CoreMetaData\n",
    "\n",
    "av.add_meta_data(\n",
    "    ExtendedAircraft2.Engine.Cooling.MASS,\n",
    "    units='kg',\n",
    "    desc='mass of cooling system for one engine',\n",
    "    default_value=100,\n",
    "    meta_data=ExtendedMetaData2,\n",
    "    historical_name=None,\n",
    ")\n",
    "\n",
    "av.add_meta_data(\n",
    "    ExtendedAircraft2.Wing.WINGLETS,\n",
    "    units=None,\n",
    "    desc='Tells whether the aircraft has winglets',\n",
    "    default_value=True,\n",
    "    option=True,\n",
    "    types=bool,\n",
    "    meta_data=ExtendedMetaData2,\n",
    "    historical_name=None,\n",
    ")"
   ]
  },
  {
   "cell_type": "code",
   "execution_count": null,
   "metadata": {
    "tags": [
     "remove-output"
    ]
   },
   "outputs": [],
   "source": [
    "# Testing Cell\n",
    "glue_variable(get_variable_name(ExtendedAircraft2), md_code=True)\n",
    "glue_variable(get_variable_name(ExtendedMetaData2), md_code=True)"
   ]
  },
  {
   "cell_type": "markdown",
   "metadata": {},
   "source": [
    "We can see from the above code that we have an {glue:md}`Aircraft` type variable hierarchy named {glue:md}`ExtendedAircraft2` and that we have created our own metadata dictionary {glue:md}`ExtendedMetaData2` which is an extension of the {glue:md}`CoreMetaData` dictionary in Aviary-core. Now we have two different {glue:md}`Aircraft` type variable hierarchy extensions, {glue:md}`ExtendedAircraft` and {glue:md}`ExtendedAircraft2`. We also have two different metadata extensions, {glue:md}`ExtendedMetaData` and {glue:md}`ExtendedMetaData2`. We need a single {glue:md}`Aircraft` type variable hierarchy, and single metadata dictionary. Thus, we will use the merging functions built into Aviary:"
   ]
  },
  {
   "cell_type": "code",
   "execution_count": null,
   "metadata": {
    "tags": [
     "remove-output"
    ]
   },
   "outputs": [],
   "source": [
    "FinalAircraft = av.merge_hierarchies([ExtendedAircraft, ExtendedAircraft2])\n",
    "FinalMetaData = av.merge_meta_data([ExtendedMetaData, ExtendedMetaData2])"
   ]
  },
  {
   "cell_type": "code",
   "execution_count": null,
   "metadata": {
    "tags": [
     "remove-cell"
    ]
   },
   "outputs": [],
   "source": [
    "# Testing Cell\n",
    "glue_variable(get_variable_name(FinalAircraft), md_code=True)\n",
    "glue_variable(get_variable_name(FinalMetaData), md_code=True)"
   ]
  },
  {
   "cell_type": "markdown",
   "metadata": {},
   "source": [
    "Above we merged together our hierarchy and metadata extensions, and now we have one single {glue:md}`Aircraft` type hierarchy {glue:md}`FinalAircraft` and one single metadata dictionary {glue:md}`FinalMetaData` which we can provide to the Aviary model.\n",
    "\n",
    "There is one situation when an attempt to merge together multiple metadata dictionaries will cause errors, and that situation is if more than one metadata dictionary contains the same variable with different metadata. If multiple dictionaries contain the same variable with identical metadata the merge will proceed, but if the metadata differs at all the merge will halt and force the user to rectify the discrepancy.\n",
    "\n",
    "More syntactical data on the merging functions can be found [here](../theory_guide/merging_syntax).\n",
    "\n",
    "\n",
    "## Providing Aviary with Necessary Variable Metadata\n",
    "\n",
    "This section is under development."
   ]
  },
  {
   "cell_type": "markdown",
   "metadata": {},
   "source": [
    "## Searchable Metadata Table\n",
    "\n",
    "The table below contains all the metadata for every variable in the Aviary-core variable hierarchies.\n",
    "The table is searchable and sortable and is created automatically from the Aviary core metadata dictionary."
   ]
  },
  {
   "cell_type": "code",
   "execution_count": null,
   "metadata": {
    "tags": [
     "full-width",
     "remove-input"
    ]
   },
   "outputs": [],
   "source": [
    "try:\n",
    "    from itables import init_notebook_mode\n",
    "    from itables import show\n",
    "except:\n",
    "    print(\"Warning: itables is not installed.\")\n",
    "    print(\"To install itables, run the following command:\")\n",
    "    print(\"pip install itables\")\n",
    "\n",
    "else:\n",
    "    import pandas as pd\n",
    "    from copy import deepcopy\n",
    "\n",
    "    init_notebook_mode(all_interactive=True)\n",
    "\n",
    "    # Your complex dictionary\n",
    "    data = deepcopy(av.CoreMetaData)\n",
    "\n",
    "    # Transforming the dictionary into a format suitable for DataFrame\n",
    "    transformed_data = []\n",
    "    for key, value in data.items():\n",
    "        row = {'variable name': key}\n",
    "        for k, v in value.items():\n",
    "            if k == 'historical_name' and v is not None:\n",
    "                value[k] = '<br />'.join([f\"{k2}: {v2}\" for k2, v2 in v.items()])\n",
    "        row.update(value)\n",
    "        transformed_data.append(row)\n",
    "\n",
    "    # Creating a DataFrame\n",
    "    df = pd.DataFrame(transformed_data)\n",
    "\n",
    "    # Reordering the columns\n",
    "    columns = df.columns.tolist()\n",
    "    columns.remove('historical_name')\n",
    "    columns.append('historical_name')\n",
    "    df = df.reindex(columns=columns)\n",
    "\n",
    "    show(df, scrollY=\"600px\", scrollCollapse=True, paging=False, classes=\"display compact\", columnDefs=[{\"width\": \"120px\", \"className\": \"dt-left\", \"targets\": \"_all\"}], scrollX=True)\n"
   ]
  }
 ],
 "metadata": {
  "celltoolbar": "Tags",
  "kernelspec": {
<<<<<<< HEAD
   "display_name": "av1",
=======
   "display_name": "Python 3 (ipykernel)",
>>>>>>> 75c08045
   "language": "python",
   "name": "python3"
  },
  "language_info": {
   "codemirror_mode": {
    "name": "ipython",
    "version": 3
   },
   "file_extension": ".py",
   "mimetype": "text/x-python",
   "name": "python",
   "nbconvert_exporter": "python",
   "pygments_lexer": "ipython3",
<<<<<<< HEAD
   "version": "3.9.18"
=======
   "version": "3.12.3"
>>>>>>> 75c08045
  },
  "orphan": true
 },
 "nbformat": 4,
 "nbformat_minor": 4
}<|MERGE_RESOLUTION|>--- conflicted
+++ resolved
@@ -555,11 +555,7 @@
  "metadata": {
   "celltoolbar": "Tags",
   "kernelspec": {
-<<<<<<< HEAD
-   "display_name": "av1",
-=======
    "display_name": "Python 3 (ipykernel)",
->>>>>>> 75c08045
    "language": "python",
    "name": "python3"
   },
@@ -573,11 +569,7 @@
    "name": "python",
    "nbconvert_exporter": "python",
    "pygments_lexer": "ipython3",
-<<<<<<< HEAD
-   "version": "3.9.18"
-=======
    "version": "3.12.3"
->>>>>>> 75c08045
   },
   "orphan": true
  },
