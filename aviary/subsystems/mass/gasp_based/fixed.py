--- conflicted
+++ resolved
@@ -42,10 +42,13 @@
             desc="EMM0: maximum operating Mach number",
         )
 
-        add_aviary_input(self, Aircraft.Strut.ATTACHMENT_LOCATION_DIMENSIONLESS,
-                         units='unitless')
-
-        add_aviary_input(self, Aircraft.LandingGear.MAIN_GEAR_LOCATION, units='unitless')
+        add_aviary_input(
+            self, Aircraft.Strut.ATTACHMENT_LOCATION_DIMENSIONLESS, units='unitless'
+        )
+
+        add_aviary_input(
+            self, Aircraft.LandingGear.MAIN_GEAR_LOCATION, units='unitless'
+        )
 
         add_aviary_output(self, Aircraft.Wing.MATERIAL_FACTOR, units='unitless')
         self.add_output(
@@ -64,13 +67,10 @@
             self,
             Aircraft.Engine.POSITION_FACTOR,
             shape=num_engine_type,
-            units='unitless'
+            units='unitless',
         )
         self.add_output(
-            "half_sweep",
-            val=0,
-            units="rad",
-            desc="SWC2: wing chord half sweep angle"
+            "half_sweep", val=0, units="rad", desc="SWC2: wing chord half sweep angle"
         )
 
         self.declare_partials(
@@ -264,7 +264,9 @@
         add_aviary_input(self, Aircraft.CrewPayload.Design.CARGO_MASS, units='lbm')
         add_aviary_input(self, Aircraft.CrewPayload.Design.MAX_CARGO_MASS, units='lbm')
 
-        add_aviary_output(self, Aircraft.CrewPayload.PASSENGER_PAYLOAD_MASS, units='lbm')
+        add_aviary_output(
+            self, Aircraft.CrewPayload.PASSENGER_PAYLOAD_MASS, units='lbm'
+        )
         add_aviary_output(self, Aircraft.CrewPayload.TOTAL_PAYLOAD_MASS, units='lbm')
 
         self.add_output(
@@ -630,23 +632,28 @@
             Aircraft.Propulsion.TOTAL_NUM_WING_ENGINES
         ]
 
-        add_aviary_input(self, Aircraft.Engine.MASS_SPECIFIC,
-                         shape=num_engine_type, units='lbm/lbf')
-        add_aviary_input(self, Aircraft.Engine.SCALED_SLS_THRUST,
-                         shape=num_engine_type, units='lbf')
-        add_aviary_input(self, Aircraft.Nacelle.MASS_SPECIFIC,
-                         shape=num_engine_type, units='lbm/ft**2')
-        add_aviary_input(self, Aircraft.Nacelle.SURFACE_AREA,
-                         shape=num_engine_type, units='ft**2')
-        add_aviary_input(self, Aircraft.Engine.PYLON_FACTOR,
-                         shape=num_engine_type, units='unitless')
-        add_aviary_input(self, Aircraft.Engine.MASS_SCALER,
-                         shape=num_engine_type, units='unitless')
+        add_aviary_input(
+            self, Aircraft.Engine.MASS_SPECIFIC, shape=num_engine_type, units='lbm/lbf'
+        )
+        add_aviary_input(
+            self, Aircraft.Engine.SCALED_SLS_THRUST, shape=num_engine_type, units='lbf'
+        )
+        add_aviary_input(
+            self,
+            Aircraft.Nacelle.MASS_SPECIFIC,
+            shape=num_engine_type,
+            units='lbm/ft**2',
+        )
+        add_aviary_input(
+            self, Aircraft.Nacelle.SURFACE_AREA, shape=num_engine_type, units='ft**2'
+        )
+        add_aviary_input(
+            self, Aircraft.Engine.PYLON_FACTOR, shape=num_engine_type, units='unitless'
+        )
+        add_aviary_input(
+            self, Aircraft.Engine.MASS_SCALER, shape=num_engine_type, units='unitless'
+        )
         add_aviary_input(self, Aircraft.Propulsion.MISC_MASS_SCALER, units='unitless')
-<<<<<<< HEAD
-        add_aviary_input(self, Aircraft.Engine.WING_LOCATIONS,
-                         shape=int(total_num_engines / 2), units='unitless')
-=======
 
         if total_num_wing_engines > 1:
             add_aviary_input(
@@ -657,11 +664,12 @@
             )
         else:
             add_aviary_input(self, Aircraft.Engine.WING_LOCATIONS, units='unitless')
->>>>>>> b5c3d0dc
 
         add_aviary_input(self, Aircraft.LandingGear.MAIN_GEAR_MASS, units='lbm')
 
-        add_aviary_input(self, Aircraft.LandingGear.MAIN_GEAR_LOCATION, units='unitless')
+        add_aviary_input(
+            self, Aircraft.LandingGear.MAIN_GEAR_LOCATION, units='unitless'
+        )
 
         has_hybrid_system = self.options[Aircraft.Electrical.HAS_HYBRID_SYSTEM]
 
@@ -683,10 +691,8 @@
         )
         add_aviary_output(self, Aircraft.Propulsion.TOTAL_ENGINE_POD_MASS, units='lbm')
         add_aviary_output(
-            self,
-            Aircraft.Engine.ADDITIONAL_MASS,
-            shape=num_engine_type,
-            units='lbm')
+            self, Aircraft.Engine.ADDITIONAL_MASS, shape=num_engine_type, units='lbm'
+        )
         self.add_output(
             "eng_comb_mass",
             val=0,
@@ -761,7 +767,9 @@
         self.declare_partials(
             Aircraft.Engine.ADDITIONAL_MASS,
             [Aircraft.Engine.MASS_SPECIFIC, Aircraft.Engine.SCALED_SLS_THRUST],
-            rows=shape, cols=shape, val=1.0
+            rows=shape,
+            cols=shape,
+            val=1.0,
         )
 
         self.declare_partials(
@@ -854,7 +862,9 @@
         span_frac_factor_sum = np.zeros(num_engine_type, dtype=Fn_SLS.dtype)
         idx = 0
         for i in range(num_engine_type):
-            span_frac_factor_sum[i] = sum(span_frac_factor[idx: idx + num_engines[i]])
+            # fmt: off
+            span_frac_factor_sum[i] = sum(span_frac_factor[idx : idx + num_engines[i]])
+            # fmt: on
             idx = idx + num_engines[i]
 
         outputs["wing_mounted_mass"] = (
@@ -946,15 +956,19 @@
             Aircraft.Propulsion.TOTAL_ENGINE_POD_MASS, Aircraft.Engine.SCALED_SLS_THRUST
         ] = (num_engines * dPW_dSLST / GRAV_ENGLISH_LBM)
 
-        J[Aircraft.Engine.ADDITIONAL_MASS,
-            Aircraft.Engine.MASS_SPECIFIC] = c_instl * Fn_SLS
-        J[Aircraft.Engine.ADDITIONAL_MASS,
-            Aircraft.Engine.SCALED_SLS_THRUST] = c_instl * eng_spec_wt / GRAV_ENGLISH_LBM
-
-        J["eng_comb_mass", Aircraft.Engine.MASS_SCALER] = eng_spec_wt * \
-            Fn_SLS * num_engines / GRAV_ENGLISH_LBM
-        J["eng_comb_mass", Aircraft.Propulsion.MISC_MASS_SCALER] = sum(
-            c_instl * eng_spec_wt * Fn_SLS * num_engines) / GRAV_ENGLISH_LBM
+        J[Aircraft.Engine.ADDITIONAL_MASS, Aircraft.Engine.MASS_SPECIFIC] = (
+            c_instl * Fn_SLS
+        )
+        J[Aircraft.Engine.ADDITIONAL_MASS, Aircraft.Engine.SCALED_SLS_THRUST] = (
+            c_instl * eng_spec_wt / GRAV_ENGLISH_LBM
+        )
+
+        J["eng_comb_mass", Aircraft.Engine.MASS_SCALER] = (
+            eng_spec_wt * Fn_SLS * num_engines / GRAV_ENGLISH_LBM
+        )
+        J["eng_comb_mass", Aircraft.Propulsion.MISC_MASS_SCALER] = (
+            sum(c_instl * eng_spec_wt * Fn_SLS * num_engines) / GRAV_ENGLISH_LBM
+        )
         J["eng_comb_mass", Aircraft.Engine.MASS_SPECIFIC] = (
             (CK5 + CK7 * c_instl) * num_engines * Fn_SLS
         )
@@ -1076,27 +1090,32 @@
         add_aviary_input(self, Aircraft.VerticalTail.SWEEP, units="rad")
         add_aviary_input(self, Aircraft.VerticalTail.SPAN, units='ft')
         add_aviary_input(self, Mission.Design.GROSS_MASS, units='lbm')
-        add_aviary_input(self, Aircraft.HorizontalTail.MASS_COEFFICIENT,
-                         units='unitless')
+        add_aviary_input(
+            self, Aircraft.HorizontalTail.MASS_COEFFICIENT, units='unitless'
+        )
         add_aviary_input(self, Aircraft.Fuselage.LENGTH, units='ft')
         add_aviary_input(self, Aircraft.HorizontalTail.SPAN, units='ft')
-        add_aviary_input(self, Aircraft.LandingGear.TAIL_HOOK_MASS_SCALER,
-                         units='unitless')
+        add_aviary_input(
+            self, Aircraft.LandingGear.TAIL_HOOK_MASS_SCALER, units='unitless'
+        )
         add_aviary_input(self, Aircraft.HorizontalTail.TAPER_RATIO, units='unitless')
         add_aviary_input(self, Aircraft.VerticalTail.MASS_COEFFICIENT, units='unitless')
         add_aviary_input(self, Aircraft.Wing.SPAN, units='ft')
         add_aviary_input(self, Aircraft.HorizontalTail.AREA, units='ft**2')
         self.add_input("min_dive_vel", val=200, units="kn", desc="VDMIN: dive velocity")
         add_aviary_input(self, Aircraft.HorizontalTail.MOMENT_ARM, units='ft')
-        add_aviary_input(self, Aircraft.HorizontalTail.THICKNESS_TO_CHORD,
-                         units='unitless')
+        add_aviary_input(
+            self, Aircraft.HorizontalTail.THICKNESS_TO_CHORD, units='unitless'
+        )
         add_aviary_input(self, Aircraft.HorizontalTail.ROOT_CHORD, units='ft')
-        add_aviary_input(self, Aircraft.HorizontalTail.VERTICAL_TAIL_FRACTION,
-                         units='unitless')
+        add_aviary_input(
+            self, Aircraft.HorizontalTail.VERTICAL_TAIL_FRACTION, units='unitless'
+        )
         add_aviary_input(self, Aircraft.VerticalTail.AREA, units='ft**2')
         add_aviary_input(self, Aircraft.VerticalTail.MOMENT_ARM, units='ft')
-        add_aviary_input(self, Aircraft.VerticalTail.THICKNESS_TO_CHORD,
-                         units='unitless')
+        add_aviary_input(
+            self, Aircraft.VerticalTail.THICKNESS_TO_CHORD, units='unitless'
+        )
         add_aviary_input(self, Aircraft.VerticalTail.ROOT_CHORD, units='ft')
 
         self.add_output(
@@ -1738,8 +1757,9 @@
         add_aviary_option(self, Aircraft.Wing.NUM_FLAP_SEGMENTS)
 
     def setup(self):
-        add_aviary_input(self, Aircraft.Wing.HIGH_LIFT_MASS_COEFFICIENT,
-                         units='unitless')
+        add_aviary_input(
+            self, Aircraft.Wing.HIGH_LIFT_MASS_COEFFICIENT, units='unitless'
+        )
         add_aviary_input(self, Aircraft.Wing.AREA, units='ft**2')
         add_aviary_input(self, Aircraft.Wing.SLAT_CHORD_RATIO, units='unitless')
         add_aviary_input(self, Aircraft.Wing.FLAP_CHORD_RATIO, units='unitless')
@@ -2640,23 +2660,29 @@
 
     def setup(self):
         add_aviary_input(
-            self, Aircraft.Wing.SURFACE_CONTROL_MASS_COEFFICIENT, units='unitless')
+            self, Aircraft.Wing.SURFACE_CONTROL_MASS_COEFFICIENT, units='unitless'
+        )
         add_aviary_input(self, Aircraft.Wing.AREA, units='ft**2')
         add_aviary_input(self, Mission.Design.GROSS_MASS, units='lbm')
         add_aviary_input(self, Aircraft.Wing.ULTIMATE_LOAD_FACTOR, units='unitless')
         self.add_input("min_dive_vel", val=700, units="kn", desc="VDMIN: dive velocity")
-        add_aviary_input(self, Aircraft.Design.COCKPIT_CONTROL_MASS_COEFFICIENT,
-                         units='unitless')
-        add_aviary_input(self, Aircraft.Controls.STABILITY_AUGMENTATION_SYSTEM_MASS,
-                         units='lbm')
-        add_aviary_input(self, Aircraft.Controls.COCKPIT_CONTROL_MASS_SCALER,
-                         units='unitless')
-        add_aviary_input(self, Aircraft.Wing.SURFACE_CONTROL_MASS_SCALER,
-                         units='unitless')
+        add_aviary_input(
+            self, Aircraft.Design.COCKPIT_CONTROL_MASS_COEFFICIENT, units='unitless'
+        )
+        add_aviary_input(
+            self, Aircraft.Controls.STABILITY_AUGMENTATION_SYSTEM_MASS, units='lbm'
+        )
+        add_aviary_input(
+            self, Aircraft.Controls.COCKPIT_CONTROL_MASS_SCALER, units='unitless'
+        )
+        add_aviary_input(
+            self, Aircraft.Wing.SURFACE_CONTROL_MASS_SCALER, units='unitless'
+        )
         add_aviary_input(
             self,
             Aircraft.Controls.STABILITY_AUGMENTATION_SYSTEM_MASS_SCALER,
-            units='unitless')
+            units='unitless',
+        )
         add_aviary_input(self, Aircraft.Controls.CONTROL_MASS_INCREMENT, units='lbm')
 
         add_aviary_output(self, Aircraft.Controls.TOTAL_MASS, units='lbm')
@@ -2898,12 +2924,18 @@
         add_aviary_input(self, Aircraft.Wing.VERTICAL_MOUNT_LOCATION, units='unitless')
         add_aviary_input(self, Aircraft.LandingGear.MASS_COEFFICIENT, units='unitless')
         add_aviary_input(self, Mission.Design.GROSS_MASS, units='lbm')
-        add_aviary_input(self, Aircraft.LandingGear.MAIN_GEAR_MASS_COEFFICIENT,
-                         units='unitless')
-        add_aviary_input(self, Aircraft.Nacelle.CLEARANCE_RATIO,
-                         shape=num_engine_type, units='unitless')
-        add_aviary_input(self, Aircraft.Nacelle.AVG_DIAMETER,
-                         shape=num_engine_type, units='ft')
+        add_aviary_input(
+            self, Aircraft.LandingGear.MAIN_GEAR_MASS_COEFFICIENT, units='unitless'
+        )
+        add_aviary_input(
+            self,
+            Aircraft.Nacelle.CLEARANCE_RATIO,
+            shape=num_engine_type,
+            units='unitless',
+        )
+        add_aviary_input(
+            self, Aircraft.Nacelle.AVG_DIAMETER, shape=num_engine_type, units='ft'
+        )
 
         add_aviary_output(self, Aircraft.LandingGear.TOTAL_MASS, units='lbm')
         add_aviary_output(self, Aircraft.LandingGear.MAIN_GEAR_MASS, units='lbm')
