--- conflicted
+++ resolved
@@ -83,10 +83,6 @@
         # fixed mass values:
         assert_near_equal(
             self.prob[Aircraft.LandingGear.MAIN_GEAR_MASS], 6384.35, tol)
-<<<<<<< HEAD
-        # self.prob["total_mass.fixed_mass.main_gear_mass"], 6384.35, tol)
-=======
->>>>>>> 7bd3f9f1
         assert_near_equal(
             self.prob["total_mass.fixed_mass.tail.loc_MAC_vtail"], 0.44959578484694906, tol
         )
@@ -478,10 +474,6 @@
         # fixed mass values:
         assert_near_equal(
             self.prob[Aircraft.LandingGear.MAIN_GEAR_MASS], 6384.35, tol
-<<<<<<< HEAD
-            # self.prob["fixed_mass.main_gear_mass"], 6384.35, tol
-=======
->>>>>>> 7bd3f9f1
         )  # calculated by hand
 
         # note: fixed_mass.tail.loc_MAC_vtail not included in v3.5
@@ -868,10 +860,6 @@
         # fixed mass values:
         assert_near_equal(
             self.prob[Aircraft.LandingGear.MAIN_GEAR_MASS], 6384.349999999999, tol
-<<<<<<< HEAD
-            # self.prob["fixed_mass.main_gear_mass"], 6384.349999999999, tol
-=======
->>>>>>> 7bd3f9f1
         )  # calculated by hand
 
         assert_near_equal(self.prob[Aircraft.Propulsion.TOTAL_ENGINE_MASS], 12606, tol)
@@ -1253,10 +1241,6 @@
         # fixed mass values:
         assert_near_equal(
             self.prob[Aircraft.LandingGear.MAIN_GEAR_MASS], 6384.349999999999, tol
-<<<<<<< HEAD
-            # self.prob["fixed_mass.main_gear_mass"], 6384.349999999999, tol
-=======
->>>>>>> 7bd3f9f1
         )  # calculated by hand
 
         assert_near_equal(self.prob[Aircraft.Propulsion.TOTAL_ENGINE_MASS], 12606, tol)
@@ -3247,10 +3231,6 @@
         # fixed mass values:
         assert_near_equal(
             self.prob[Aircraft.LandingGear.MAIN_GEAR_MASS], 4786.2, tol
-<<<<<<< HEAD
-            # self.prob["fixed_mass.main_gear_mass"], 4786.2, tol
-=======
->>>>>>> 7bd3f9f1
         )  # (printed out from GASP code)
 
         assert_near_equal(self.prob[Aircraft.Propulsion.TOTAL_ENGINE_MASS], 13034.0, tol)
