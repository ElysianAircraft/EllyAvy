import unittest

import openmdao.api as om
from openmdao.utils.assert_utils import assert_check_partials, assert_near_equal
from openmdao.utils.testing_utils import use_tempdirs

from aviary.models.large_single_aisle_1.V3_bug_fixed_IO import (
    V3_bug_fixed_non_metadata,
    V3_bug_fixed_options,
)
from aviary.subsystems.geometry.gasp_based.size_group import SizeGroup
from aviary.subsystems.mass.gasp_based.mass_premission import MassPremission
from aviary.utils.aviary_values import get_items
from aviary.variable_info.functions import setup_model_options
from aviary.variable_info.options import get_option_defaults, is_option
from aviary.variable_info.variables import Aircraft, Mission


class MassSummationTestCase1(unittest.TestCase):
    """
    This is the large single aisle 1 V3 bug fixed test case.
    All values are from V3 bug fixed output (or hand calculated from output) unless
    otherwise specified.
    """

    def setUp(self):
        self.prob = om.Problem()
        self.prob.model.add_subsystem(
            'gasp_based_geom',
            SizeGroup(),
            promotes_inputs=['aircraft:*', 'mission:*'],
            promotes_outputs=[
                'aircraft:*',
            ],
        )
        self.prob.model.add_subsystem(
            'total_mass',
            MassPremission(),
            promotes=['*'],
        )

        for key, (val, units) in get_items(V3_bug_fixed_options):
            if not is_option(key):
                self.prob.model.set_input_defaults(key, val=val, units=units)

        for key, (val, units) in get_items(V3_bug_fixed_non_metadata):
            self.prob.model.set_input_defaults(key, val=val, units=units)

        self.prob.model.set_input_defaults(
            Aircraft.Design.MAX_STRUCTURAL_SPEED, val=402.5, units='mi/h'
        )
        # self.prob.model.set_input_defaults(Aircraft.Wing.SPAN, val=0.0, units='ft')
        # Adjust WETTED_AREA_SCALER such that WETTED_AREA = 4000.0
        self.prob.model.set_input_defaults(
            Aircraft.Fuselage.WETTED_AREA_SCALER, val=0.86215, units='unitless'
        )
        self.prob.model.set_input_defaults(Aircraft.Wing.SLAT_CHORD_RATIO, val=0.15)
        self.prob.model.set_input_defaults(Aircraft.Wing.SLAT_SPAN_RATIO, val=0.9)
        self.prob.model.set_input_defaults(Aircraft.Furnishings.MASS_SCALER, 40.0, units='unitless')
        self.prob.model.set_input_defaults(Aircraft.Fuselage.CABIN_AREA, val=1069.0, units='ft**2')

        setup_model_options(self.prob, V3_bug_fixed_options)

        self.prob.setup(check=False, force_alloc_complex=True)

    def test_case1(self):
        self.prob.run_model()

        # print(f'wetted_area: {self.prob[Aircraft.Fuselage.WETTED_AREA]}')

        tol = 5e-4
        # size values:
        assert_near_equal(self.prob['gasp_based_geom.fuselage.cabin_height'], 13.1, tol)
        assert_near_equal(self.prob['gasp_based_geom.fuselage.cabin_len'], 72.09722222222223, tol)
        assert_near_equal(self.prob['gasp_based_geom.fuselage.nose_height'], 8.6, tol)

        assert_near_equal(self.prob[Aircraft.Wing.CENTER_CHORD], 17.63, tol)
        assert_near_equal(self.prob[Aircraft.Wing.ROOT_CHORD], 16.54, tol)
        assert_near_equal(
            self.prob[Aircraft.Wing.THICKNESS_TO_CHORD_UNWEIGHTED], 0.1397, tol
        )  # not exact GASP value from the output file, likely due to rounding error

        assert_near_equal(self.prob[Aircraft.HorizontalTail.AVERAGE_CHORD], 9.6509873673743, tol)
        assert_near_equal(self.prob[Aircraft.VerticalTail.AVERAGE_CHORD], 16.96457870166355, tol)
        assert_near_equal(self.prob[Aircraft.Nacelle.AVG_LENGTH], 14.7, tol)

        # fixed mass values:
        assert_near_equal(self.prob[Aircraft.LandingGear.MAIN_GEAR_MASS], 6384.35, tol)
        assert_near_equal(
            self.prob['total_mass.fixed_mass.tail.loc_MAC_vtail'], 0.44959578484694906, tol
        )

        # wing values:
        assert_near_equal(self.prob['wing_mass.isolated_wing_mass'], 15758, tol)
        assert_near_equal(self.prob[Aircraft.Propulsion.TOTAL_ENGINE_MASS], 12606, tol)
        assert_near_equal(self.prob[Aircraft.Engine.ADDITIONAL_MASS], 1765 / 2, tol)

        # fuel values:
        # modified from GASP value to account for updated crew mass. GASP value is
        # 78843.6
        assert_near_equal(
<<<<<<< HEAD
            self.prob['total_mass.fuel_mass.fuel_and_oem.OEM_wingfuel_mass'], 78677.24, tol
        )
        # modified from GASP value to account for updated crew mass. GASP value is
        # 102408.05695930264
        assert_near_equal(self.prob['fuel_mass.fus_mass_full'], 102557.93, tol)
        # modified from GASP value to account for updated crew mass. GASP value is
        # 1757
        assert_near_equal(
            self.prob[Aircraft.Fuel.FUEL_SYSTEM_MASS], 1749.77, tol
=======
            self.prob['total_mass.fuel_mass.fuel_and_oem.OEM_wingfuel_mass'], 79500.16001078, tol
        )
        # modified from GASP value to account for updated crew mass. GASP value is
        # 102408.05695930264
        assert_near_equal(self.prob['fuel_mass.fus_mass_full'], 101735.01012115, tol)
        # modified from GASP value to account for updated crew mass. GASP value is
        # 1757
        assert_near_equal(
            self.prob[Aircraft.Fuel.FUEL_SYSTEM_MASS], 1783.50656044, tol
>>>>>>> 119975f3
        )  # modified from GASP value to account for updated crew mass. GASP value is 1757
        assert_near_equal(self.prob[Aircraft.Design.STRUCTURE_MASS], 50266.438, tol)
        assert_near_equal(
<<<<<<< HEAD
            self.prob[Aircraft.Fuselage.MASS], 18677.85, tol
=======
            self.prob[Aircraft.Fuselage.MASS], 18624.42144949, tol
>>>>>>> 119975f3
        )  # modified from GASP value to account for updated crew mass. GASP value is 18814

        # modified from GASP value to account for updated crew mass. GASP value is
        # 42843.6
        assert_near_equal(
<<<<<<< HEAD
            self.prob[Mission.Design.FUEL_MASS_REQUIRED], 42677.24, tol
=======
            self.prob[Mission.Design.FUEL_MASS_REQUIRED], 43500.16001078, tol
>>>>>>> 119975f3
        )  # modified from GASP value to account for updated crew mass. GASP value is 42843.6
        assert_near_equal(
            self.prob[Aircraft.Propulsion.MASS], 16161.21, tol
        )  # modified from GASP value to account for updated crew mass. GASP value is 16127
        assert_near_equal(
<<<<<<< HEAD
            self.prob[Mission.Design.FUEL_MASS], 42677.24, tol
        )  # modified from GASP value to account for updated crew mass. GASP value is 42844.0
        assert_near_equal(
            self.prob['fuel_mass.fuel_mass_min'], 32637.24, tol
        )  # modified from GASP value to account for updated crew mass. GASP value is 32803.6
        assert_near_equal(
            self.prob[Aircraft.Fuel.WING_VOLUME_DESIGN], 853.17, tol
        )  # modified from GASP value to account for updated crew mass. GASP value is 856.4910800459031
        assert_near_equal(
            self.prob['fuel_mass.fuel_and_oem.OEM_fuel_vol'], 1572.85, tol
        )  # modified from GASP value to account for updated crew mass. GASP value is 1576.1710061411081
        assert_near_equal(
            self.prob[Aircraft.Design.OPERATING_MASS], 96722.76, tol
=======
            self.prob[Mission.Design.FUEL_MASS], 43500.16001078, tol
        )  # modified from GASP value to account for updated crew mass. GASP value is 42844.0
        assert_near_equal(
            self.prob['fuel_mass.fuel_mass_min'], 33460.16001078, tol
        )  # modified from GASP value to account for updated crew mass. GASP value is 32803.6
        assert_near_equal(
            self.prob[Aircraft.Fuel.WING_VOLUME_DESIGN], 869.61632311, tol
        )  # modified from GASP value to account for updated crew mass. GASP value is 856.4910800459031
        assert_near_equal(
            self.prob['fuel_mass.fuel_and_oem.OEM_fuel_vol'], 1589.29615013, tol
        )  # modified from GASP value to account for updated crew mass. GASP value is 1576.1710061411081
        assert_near_equal(
            self.prob[Aircraft.Design.OPERATING_MASS], 95899.83998922, tol
>>>>>>> 119975f3
        )  # modified from GASP value to account for updated crew mass. GASP value is 96556.0
        # extra_fuel_mass calculated differently in this version, so test for fuel_mass.fuel_and_oem.payload_mass_max_fuel not included
        assert_near_equal(
            self.prob['total_mass.fuel_mass.fuel_and_oem.volume_wingfuel_mass'], 57066.3, tol
        )
        assert_near_equal(self.prob['fuel_mass.max_wingfuel_mass'], 57066.3, tol)
        assert_near_equal(
            self.prob[Aircraft.Fuel.AUXILIARY_FUEL_CAPACITY], 0, tol
        )  # always zero when no body tank
        assert_near_equal(
            self.prob['total_mass.fuel_mass.body_tank.extra_fuel_volume'], 0, tol
        )  # always zero when no body tank
        assert_near_equal(
            self.prob['total_mass.fuel_mass.body_tank.max_extra_fuel_mass'], 0, tol
        )  # always zero when no body tank

        partial_data = self.prob.check_partials(out_stream=None, method='cs')
        assert_check_partials(partial_data, atol=3e-10, rtol=1e-12)


class MassSummationTestCase2(unittest.TestCase):
    """
    This is the large single aisle 1 V3.5 test case.
    All values are from V3.5 output (or hand calculated from the output, and these cases
    are specified).
    """

    def setUp(self):
        options = get_option_defaults()
        options.set_val(Aircraft.Electrical.HAS_HYBRID_SYSTEM, val=False, units='unitless')
        options.set_val(Aircraft.CrewPayload.Design.NUM_PASSENGERS, val=180, units='unitless')
        options.set_val(Aircraft.CrewPayload.NUM_PASSENGERS, val=180, units='unitless')
        options.set_val(Mission.Design.CRUISE_ALTITUDE, val=37500, units='ft')
        options.set_val(Aircraft.Wing.CHOOSE_FOLD_LOCATION, val=False, units='unitless')
        options.set_val(
            Aircraft.Wing.FOLD_DIMENSIONAL_LOCATION_SPECIFIED, val=True, units='unitless'
        )
        options.set_val(Aircraft.Strut.DIMENSIONAL_LOCATION_SPECIFIED, val=True, units='unitless')
        options.set_val(Aircraft.LandingGear.FIXED_GEAR, val=False, units='unitless')
        options.set_val(Aircraft.CrewPayload.PASSENGER_MASS_WITH_BAGS, val=200, units='lbm')
        options.set_val(Aircraft.Fuselage.NUM_SEATS_ABREAST, 6)
        options.set_val(Aircraft.Fuselage.AISLE_WIDTH, 24, units='inch')
        options.set_val(Aircraft.Fuselage.NUM_AISLES, 1)
        options.set_val(Aircraft.Fuselage.SEAT_PITCH, 29, units='inch')
        options.set_val(Aircraft.Fuselage.SEAT_WIDTH, 20.2, units='inch')
        options.set_val(Aircraft.Engine.ADDITIONAL_MASS_FRACTION, 0.14, units='unitless')

        self.prob = om.Problem()
        self.prob.model.add_subsystem(
            'size',
            SizeGroup(),
            promotes_inputs=['aircraft:*', 'mission:*'],
            promotes_outputs=[
                'aircraft:*',
            ],
        )
        self.prob.model.add_subsystem(
            'GASP_mass',
            MassPremission(),
            promotes=['*'],
        )

        self.prob.model.set_input_defaults(Aircraft.Wing.ASPECT_RATIO, val=10.13, units='unitless')
        self.prob.model.set_input_defaults(Aircraft.Wing.TAPER_RATIO, val=0.33, units='unitless')
        self.prob.model.set_input_defaults(Aircraft.Wing.SWEEP, val=25, units='deg')
        self.prob.model.set_input_defaults(
            Aircraft.Wing.THICKNESS_TO_CHORD_ROOT, val=0.15, units='unitless'
        )
        self.prob.model.set_input_defaults(Mission.Design.GROSS_MASS, val=175400, units='lbm')
        self.prob.model.set_input_defaults(Aircraft.Wing.LOADING, val=128, units='lbf/ft**2')
        self.prob.model.set_input_defaults(
            Aircraft.HorizontalTail.VERTICAL_TAIL_FRACTION, val=0, units='unitless'
        )
        self.prob.model.set_input_defaults(
            Aircraft.VerticalTail.ASPECT_RATIO, val=1.67, units='unitless'
        )
        self.prob.model.set_input_defaults(
            Aircraft.HorizontalTail.TAPER_RATIO, val=0.352, units='unitless'
        )
        self.prob.model.set_input_defaults(
            Aircraft.Engine.SCALED_SLS_THRUST, val=29500.0, units='lbf'
        )
        self.prob.model.set_input_defaults(
            Aircraft.Engine.WING_LOCATIONS, val=0.35, units='unitless'
        )
        self.prob.model.set_input_defaults(
            Aircraft.Fuselage.PRESSURE_DIFFERENTIAL, val=7.5, units='psi'
        )
        self.prob.model.set_input_defaults(Aircraft.Fuel.WING_FUEL_FRACTION, 0.6, units='unitless')
        self.prob.model.set_input_defaults(
            Aircraft.VerticalTail.TAPER_RATIO, val=0.801, units='unitless'
        )

        self.prob.model.set_input_defaults(
            Aircraft.HorizontalTail.VOLUME_COEFFICIENT, val=1.189, units='unitless'
        )
        self.prob.model.set_input_defaults(
            Aircraft.VerticalTail.VOLUME_COEFFICIENT, 0.145, units='unitless'
        )
        self.prob.model.set_input_defaults(Aircraft.Fuselage.DELTA_DIAMETER, 4.5, units='ft')
        self.prob.model.set_input_defaults(
            Aircraft.Fuselage.PILOT_COMPARTMENT_LENGTH, 9.5, units='ft'
        )
        self.prob.model.set_input_defaults(Aircraft.Fuselage.NOSE_FINENESS, 1, units='unitless')
        self.prob.model.set_input_defaults(Aircraft.Fuselage.TAIL_FINENESS, 3, units='unitless')
        # Adjust WETTED_AREA_SCALER such that WETTED_AREA = 4000.0
        self.prob.model.set_input_defaults(
            Aircraft.Fuselage.WETTED_AREA_SCALER, val=0.86215, units='unitless'
        )
        self.prob.model.set_input_defaults(
            Aircraft.Wing.THICKNESS_TO_CHORD_TIP, 0.12, units='unitless'
        )
        self.prob.model.set_input_defaults(
            Aircraft.HorizontalTail.MOMENT_RATIO, val=0.2307, units='unitless'
        )
        self.prob.model.set_input_defaults(
            Aircraft.VerticalTail.MOMENT_RATIO, 2.362, units='unitless'
        )
        self.prob.model.set_input_defaults(
            Aircraft.HorizontalTail.ASPECT_RATIO, val=4.75, units='unitless'
        )
        self.prob.model.set_input_defaults(Aircraft.Engine.REFERENCE_DIAMETER, 5.8, units='ft')
        # self.prob.model.set_input_defaults(
        #     Aircraft.Engine.REFERENCE_SLS_THRUST, 28690, units='lbf'
        # )
        self.prob.model.set_input_defaults(Aircraft.Engine.SCALE_FACTOR, 1.02823, units='unitless')
        self.prob.model.set_input_defaults(
            Aircraft.Nacelle.CORE_DIAMETER_RATIO, 1.25, units='unitless'
        )
        self.prob.model.set_input_defaults(Aircraft.Nacelle.FINENESS, 2, units='unitless')

        self.prob.model.set_input_defaults(
            Aircraft.Design.MAX_STRUCTURAL_SPEED, val=402.5, units='mi/h'
        )
        self.prob.model.set_input_defaults(Aircraft.CrewPayload.CARGO_MASS, val=0, units='lbm')
        self.prob.model.set_input_defaults(
            Aircraft.CrewPayload.Design.MAX_CARGO_MASS, val=10040, units='lbm'
        )
        self.prob.model.set_input_defaults(Aircraft.VerticalTail.SWEEP, val=0, units='deg')
        self.prob.model.set_input_defaults(
            Aircraft.HorizontalTail.MASS_COEFFICIENT, val=0.232, units='unitless'
        )
        self.prob.model.set_input_defaults(
            Aircraft.LandingGear.TAIL_HOOK_MASS_SCALER, val=1, units='unitless'
        )
        self.prob.model.set_input_defaults(
            Aircraft.VerticalTail.MASS_COEFFICIENT, val=0.289, units='unitless'
        )
        self.prob.model.set_input_defaults(
            Aircraft.HorizontalTail.THICKNESS_TO_CHORD, val=0.12, units='unitless'
        )
        self.prob.model.set_input_defaults(
            Aircraft.VerticalTail.THICKNESS_TO_CHORD, val=0.12, units='unitless'
        )
        self.prob.model.set_input_defaults(
            Aircraft.Wing.HIGH_LIFT_MASS_COEFFICIENT, val=1.9, units='unitless'
        )  # Based onlarge single aisle 1for updated flaps mass model
        self.prob.model.set_input_defaults(
            Mission.Landing.LIFT_COEFFICIENT_MAX, val=2.817, units='unitless'
        )  # Based onlarge single aisle 1for updated flaps mass model
        self.prob.model.set_input_defaults(
            Aircraft.Wing.SURFACE_CONTROL_MASS_COEFFICIENT, val=0.95, units='unitless'
        )
        self.prob.model.set_input_defaults(
            Aircraft.Design.COCKPIT_CONTROL_MASS_COEFFICIENT, val=16.5, units='unitless'
        )
        self.prob.model.set_input_defaults(
            Aircraft.Controls.STABILITY_AUGMENTATION_SYSTEM_MASS, val=0, units='lbm'
        )  # note: not actually defined in program, likely an error
        self.prob.model.set_input_defaults(
            Aircraft.Controls.COCKPIT_CONTROL_MASS_SCALER, val=1, units='unitless'
        )
        self.prob.model.set_input_defaults(
            Aircraft.Wing.SURFACE_CONTROL_MASS_SCALER, val=1, units='unitless'
        )
        self.prob.model.set_input_defaults(
            Aircraft.Controls.STABILITY_AUGMENTATION_SYSTEM_MASS_SCALER, val=1, units='unitless'
        )
        self.prob.model.set_input_defaults(
            Aircraft.Controls.TOTAL_MASS, val=0, units='lbm'
        )  # note: not actually defined in program, likely an error
        self.prob.model.set_input_defaults(
            Aircraft.LandingGear.MASS_COEFFICIENT, val=0.04, units='unitless'
        )
        self.prob.model.set_input_defaults(
            Aircraft.LandingGear.MAIN_GEAR_MASS_COEFFICIENT, val=0.85, units='unitless'
        )
        self.prob.model.set_input_defaults(
            Aircraft.Nacelle.CLEARANCE_RATIO, val=0.2, units='unitless'
        )
        self.prob.model.set_input_defaults(
            Aircraft.Engine.MASS_SPECIFIC, val=0.21366, units='lbm/lbf'
        )
        self.prob.model.set_input_defaults(Aircraft.Nacelle.MASS_SPECIFIC, val=3, units='lbm/ft**2')
        self.prob.model.set_input_defaults(Aircraft.Engine.PYLON_FACTOR, val=1.25, units='unitless')
        self.prob.model.set_input_defaults(Aircraft.Engine.MASS_SCALER, val=1, units='unitless')
        self.prob.model.set_input_defaults(
            Aircraft.Propulsion.MISC_MASS_SCALER, val=1, units='unitless'
        )
        self.prob.model.set_input_defaults(
            Aircraft.LandingGear.MAIN_GEAR_LOCATION, val=0.15, units='unitless'
        )

        self.prob.model.set_input_defaults(Aircraft.APU.MASS, val=928.0, units='lbm')
        self.prob.model.set_input_defaults(
            Aircraft.Instruments.MASS_COEFFICIENT, val=0.0736, units='unitless'
        )
        self.prob.model.set_input_defaults(
            Aircraft.Hydraulics.FLIGHT_CONTROL_MASS_COEFFICIENT, val=0.112, units='unitless'
        )
        self.prob.model.set_input_defaults(
            Aircraft.Hydraulics.GEAR_MASS_COEFFICIENT, val=0.14, units='unitless'
        )
        self.prob.model.set_input_defaults(Aircraft.Avionics.MASS, val=1959.0, units='lbm')
        self.prob.model.set_input_defaults(
            Aircraft.AirConditioning.MASS_COEFFICIENT, val=1.65, units='unitless'
        )
        self.prob.model.set_input_defaults(Aircraft.AntiIcing.MASS, val=551.0, units='lbm')
        self.prob.model.set_input_defaults(Aircraft.Furnishings.MASS, val=11192.0, units='lbm')
        self.prob.model.set_input_defaults(
            Aircraft.CrewPayload.PASSENGER_SERVICE_MASS_PER_PASSENGER, val=5.0, units='lbm'
        )
        self.prob.model.set_input_defaults(
            Aircraft.CrewPayload.WATER_MASS_PER_OCCUPANT, val=3.0, units='lbm'
        )
        self.prob.model.set_input_defaults(
            Aircraft.Design.EMERGENCY_EQUIPMENT_MASS, val=50.0, units='lbm'
        )
        self.prob.model.set_input_defaults(
            Aircraft.CrewPayload.CATERING_ITEMS_MASS_PER_PASSENGER, val=7.6, units='lbm'
        )
        self.prob.model.set_input_defaults(
            Aircraft.Fuel.UNUSABLE_FUEL_MASS_COEFFICIENT, val=12.0, units='unitless'
        )

        self.prob.model.set_input_defaults(
            Aircraft.Wing.MASS_COEFFICIENT, val=102.5, units='unitless'
        )

        self.prob.model.set_input_defaults(
            Aircraft.Fuselage.MASS_COEFFICIENT, val=128, units='unitless'
        )
        self.prob.model.set_input_defaults('fuel_mass.fuselage.pylon_len', val=0, units='ft')
        self.prob.model.set_input_defaults('fuel_mass.fuselage.pylon_len', val=0, units='ft')
        self.prob.model.set_input_defaults(
            'fuel_mass.fuselage.MAT', val=0, units='lbm'
        )  # note: not actually defined in program, likely an error
        self.prob.model.set_input_defaults(Aircraft.Wing.MASS_SCALER, val=1, units='unitless')
        self.prob.model.set_input_defaults(
            Aircraft.HorizontalTail.MASS_SCALER, val=1, units='unitless'
        )
        self.prob.model.set_input_defaults(
            Aircraft.VerticalTail.MASS_SCALER, val=1, units='unitless'
        )
        self.prob.model.set_input_defaults(Aircraft.Fuselage.MASS_SCALER, val=1, units='unitless')
        self.prob.model.set_input_defaults(
            Aircraft.LandingGear.TOTAL_MASS_SCALER, val=1, units='unitless'
        )
        self.prob.model.set_input_defaults(Aircraft.Engine.POD_MASS_SCALER, val=1, units='unitless')
        self.prob.model.set_input_defaults(
            Aircraft.Design.STRUCTURAL_MASS_INCREMENT, val=0, units='lbm'
        )
        self.prob.model.set_input_defaults(
            Aircraft.Fuel.FUEL_SYSTEM_MASS_SCALER, val=1, units='unitless'
        )
        self.prob.model.set_input_defaults(
            Aircraft.Fuel.FUEL_SYSTEM_MASS_COEFFICIENT, val=0.041, units='unitless'
        )
        self.prob.model.set_input_defaults(Aircraft.Fuel.DENSITY, val=6.687, units='lbm/galUS')
        self.prob.model.set_input_defaults(Aircraft.Fuel.FUEL_MARGIN, val=0, units='unitless')

        self.prob.model.set_input_defaults(Aircraft.Wing.SPAN, val=0.0, units='ft')
        self.prob.model.set_input_defaults(Aircraft.Wing.SLAT_CHORD_RATIO, val=0.15)
        self.prob.model.set_input_defaults(Aircraft.Wing.FLAP_CHORD_RATIO, val=0.3)
        self.prob.model.set_input_defaults(Aircraft.Wing.SLAT_SPAN_RATIO, val=0.9)
        self.prob.model.set_input_defaults(Aircraft.Furnishings.MASS_SCALER, 40.0, units='unitless')
        self.prob.model.set_input_defaults(Aircraft.Fuselage.CABIN_AREA, val=1069.0, units='ft**2')

        setup_model_options(self.prob, options)

        self.prob.setup(check=False, force_alloc_complex=True)

    def test_case1(self):
        self.prob.run_model()

        tol = 5e-4
        # size values:
        assert_near_equal(self.prob['size.fuselage.cabin_height'], 13.1, tol)
        assert_near_equal(self.prob['size.fuselage.cabin_len'], 72.1, tol)
        assert_near_equal(self.prob['size.fuselage.nose_height'], 8.6, tol)

        assert_near_equal(self.prob[Aircraft.Wing.CENTER_CHORD], 17.49, tol)
        assert_near_equal(self.prob[Aircraft.Wing.ROOT_CHORD], 16.41, tol)
        assert_near_equal(
            self.prob[Aircraft.Wing.THICKNESS_TO_CHORD_UNWEIGHTED], 0.1397, tol
        )  # not exact GASP value from the output file, likely due to rounding error

        # note: this is not the value in the GASP output, because the output calculates
        # them differently. This was calculated by hand.
        assert_near_equal(self.prob[Aircraft.HorizontalTail.AVERAGE_CHORD], 9.578314120156815, tol)
        # note: this is not the value in the GASP output, because the output calculates
        # them differently. This was calculated by hand.
        assert_near_equal(self.prob[Aircraft.VerticalTail.AVERAGE_CHORD], 16.828924591320984, tol)
        assert_near_equal(self.prob[Aircraft.Nacelle.AVG_LENGTH], 14.7, tol)

        # fixed mass values:
        assert_near_equal(
            self.prob[Aircraft.LandingGear.MAIN_GEAR_MASS], 6384.35, tol
        )  # calculated by hand

        # note: fixed_mass.tail.loc_MAC_vtail not included in v3.5

        assert_near_equal(self.prob[Aircraft.Propulsion.TOTAL_ENGINE_MASS], 12606, tol)
        assert_near_equal(self.prob[Aircraft.Engine.ADDITIONAL_MASS], 1765 / 2, tol)

        # wing values:
        assert_near_equal(self.prob['wing_mass.isolated_wing_mass'], 15653, tol)

        # fuel values:
        # modified from GASP value to account for updated crew mass. GASP value is
        # 79147.2
        assert_near_equal(
<<<<<<< HEAD
            self.prob['fuel_mass.fuel_and_oem.OEM_wingfuel_mass'], 78833.82, tol
=======
            self.prob['fuel_mass.fuel_and_oem.OEM_wingfuel_mass'], 79656.75796849, tol
>>>>>>> 119975f3
        )  # modified from GASP value to account for updated crew mass. GASP value is 79147.2

        # calculated by hand,  #modified from GASP value to account for updated crew
        # mass. GASP value is 102321.45695930265
<<<<<<< HEAD
        assert_near_equal(self.prob['fuel_mass.fus_mass_full'], 102507.77, tol)
        # modified from GASP value to account for updated crew mass. GASP value is
        # 1769
        assert_near_equal(
            self.prob[Aircraft.Fuel.FUEL_SYSTEM_MASS], 1756.19, tol
=======
        assert_near_equal(self.prob['fuel_mass.fus_mass_full'], 101684.81858046, tol)
        # modified from GASP value to account for updated crew mass. GASP value is
        # 1769
        assert_near_equal(
            self.prob[Aircraft.Fuel.FUEL_SYSTEM_MASS], 1789.92707671, tol
>>>>>>> 119975f3
        )  # modified from GASP value to account for updated crew mass. GASP value is 1769

        assert_near_equal(self.prob[Aircraft.Design.STRUCTURE_MASS], 50132.58, tol)
        assert_near_equal(
<<<<<<< HEAD
            self.prob[Aircraft.Fuselage.MASS], 18674.6, tol
        )  # modified from GASP value to account for updated crew mass. GASP value is 18787

        assert_near_equal(
            self.prob[Mission.Design.FUEL_MASS_REQUIRED], 42833.82, tol
=======
            self.prob[Aircraft.Fuselage.MASS], 18621.15351242, tol
        )  # modified from GASP value to account for updated crew mass. GASP value is 18787

        assert_near_equal(
            self.prob[Mission.Design.FUEL_MASS_REQUIRED], 43656.75796849, tol
>>>>>>> 119975f3
        )  # modified from GASP value to account for updated crew mass. GASP value is 43147.2
        assert_near_equal(
            self.prob[Aircraft.Propulsion.MASS], 16167.631, tol
        )  # modified from GASP value to account for updated crew mass. GASP value is 16140
        assert_near_equal(
<<<<<<< HEAD
            self.prob[Mission.Design.FUEL_MASS], 42833.82, tol
        )  # modified from GASP value to account for updated crew mass. GASP value is 43147
        assert_near_equal(
            self.prob['fuel_mass.fuel_mass_min'], 32793.82, tol
        )  # modified from GASP value to account for updated crew mass. GASP value is 33107.2
        assert_near_equal(
            self.prob[Aircraft.Fuel.WING_VOLUME_DESIGN], 856.3, tol
        )  # calculated by hand,  #modified from GASP value to account for updated crew mass. GASP value is 862.5603807559726
        assert_near_equal(
            self.prob['fuel_mass.fuel_and_oem.OEM_fuel_vol'], 1575.98, tol
        )  # calculated by hand,  #modified from GASP value to account for updated crew mass. GASP value is 1582.2403068511774
        assert_near_equal(
            self.prob[Aircraft.Design.OPERATING_MASS], 96566.18, tol
=======
            self.prob[Mission.Design.FUEL_MASS], 43656.75796849, tol
        )  # modified from GASP value to account for updated crew mass. GASP value is 43147
        assert_near_equal(
            self.prob['fuel_mass.fuel_mass_min'], 33616.75796849, tol
        )  # modified from GASP value to account for updated crew mass. GASP value is 33107.2
        assert_near_equal(
            self.prob[Aircraft.Fuel.WING_VOLUME_DESIGN], 872.74688953, tol
        )  # calculated by hand,  #modified from GASP value to account for updated crew mass. GASP value is 862.5603807559726
        assert_near_equal(
            self.prob['fuel_mass.fuel_and_oem.OEM_fuel_vol'], 1592.42671655, tol
        )  # calculated by hand,  #modified from GASP value to account for updated crew mass. GASP value is 1582.2403068511774
        assert_near_equal(
            self.prob[Aircraft.Design.OPERATING_MASS], 95743.24203151, tol
>>>>>>> 119975f3
        )  # modified from GASP value to account for updated crew mass. GASP value is 96253.0
        # extra_fuel_mass calculated differently in this version, so fuel_mass.fuel_and_oem.payload_mass_max_fuel test not included
        assert_near_equal(self.prob['fuel_mass.fuel_and_oem.volume_wingfuel_mass'], 55725.1, tol)
        assert_near_equal(self.prob['fuel_mass.max_wingfuel_mass'], 55725.1, tol)
        assert_near_equal(
            self.prob[Aircraft.Fuel.AUXILIARY_FUEL_CAPACITY], 0, tol
        )  # always zero when no body tank
        assert_near_equal(
            self.prob['fuel_mass.body_tank.extra_fuel_volume'], 0, tol
        )  # always zero when no body tank
        assert_near_equal(
            self.prob['fuel_mass.body_tank.max_extra_fuel_mass'], 0, tol
        )  # always zero when no body tank

        partial_data = self.prob.check_partials(out_stream=None, method='cs')
        assert_check_partials(partial_data, atol=2e-10, rtol=1e-12)


class MassSummationTestCase3(unittest.TestCase):
    """
    This is thelarge single aisle 1V3.6 test case with a fuel margin of 0%, a wing loading of 128 psf, and a SLS thrust of 29500 lbf
    All values are from V3.6 output (or hand calculated from the output, and these cases are specified).
    """

    def setUp(self):
        options = get_option_defaults()
        options.set_val(Aircraft.Electrical.HAS_HYBRID_SYSTEM, val=False, units='unitless')
        options.set_val(Aircraft.CrewPayload.Design.NUM_PASSENGERS, val=180, units='unitless')
        options.set_val(Aircraft.CrewPayload.NUM_PASSENGERS, val=180, units='unitless')
        options.set_val(Mission.Design.CRUISE_ALTITUDE, val=37500, units='ft')
        options.set_val(Aircraft.Wing.CHOOSE_FOLD_LOCATION, val=False, units='unitless')
        options.set_val(
            Aircraft.Wing.FOLD_DIMENSIONAL_LOCATION_SPECIFIED, val=True, units='unitless'
        )
        options.set_val(Aircraft.Strut.DIMENSIONAL_LOCATION_SPECIFIED, val=True, units='unitless')
        options.set_val(Aircraft.LandingGear.FIXED_GEAR, val=False, units='unitless')
        options.set_val(Aircraft.CrewPayload.PASSENGER_MASS_WITH_BAGS, val=200, units='lbm')
        options.set_val(Aircraft.Fuselage.NUM_SEATS_ABREAST, 6)
        options.set_val(Aircraft.Fuselage.AISLE_WIDTH, 24, units='inch')
        options.set_val(Aircraft.Fuselage.NUM_AISLES, 1)
        options.set_val(Aircraft.Fuselage.SEAT_PITCH, 29, units='inch')
        options.set_val(Aircraft.Fuselage.SEAT_WIDTH, 20.2, units='inch')
        options.set_val(Aircraft.Engine.ADDITIONAL_MASS_FRACTION, 0.14, units='unitless')

        self.prob = om.Problem()
        self.prob.model.add_subsystem(
            'size',
            SizeGroup(),
            promotes_inputs=['aircraft:*', 'mission:*'],
            promotes_outputs=[
                'aircraft:*',
            ],
        )
        self.prob.model.add_subsystem(
            'GASP_mass',
            MassPremission(),
            promotes=['*'],
        )

        self.prob.model.set_input_defaults(Aircraft.Wing.ASPECT_RATIO, val=10.13, units='unitless')
        self.prob.model.set_input_defaults(Aircraft.Wing.TAPER_RATIO, val=0.33, units='unitless')
        self.prob.model.set_input_defaults(Aircraft.Wing.SWEEP, val=25, units='deg')
        self.prob.model.set_input_defaults(
            Aircraft.Wing.THICKNESS_TO_CHORD_ROOT, val=0.15, units='unitless'
        )
        self.prob.model.set_input_defaults(Mission.Design.GROSS_MASS, val=175400, units='lbm')
        self.prob.model.set_input_defaults(Aircraft.Wing.LOADING, val=128, units='lbf/ft**2')
        self.prob.model.set_input_defaults(
            Aircraft.HorizontalTail.VERTICAL_TAIL_FRACTION, val=0, units='unitless'
        )
        self.prob.model.set_input_defaults(
            Aircraft.VerticalTail.ASPECT_RATIO, val=1.67, units='unitless'
        )
        self.prob.model.set_input_defaults(
            Aircraft.HorizontalTail.TAPER_RATIO, val=0.352, units='unitless'
        )
        self.prob.model.set_input_defaults(
            Aircraft.Engine.SCALED_SLS_THRUST, val=29500.0, units='lbf'
        )
        self.prob.model.set_input_defaults(
            Aircraft.Engine.WING_LOCATIONS, val=0.35, units='unitless'
        )
        self.prob.model.set_input_defaults(
            Aircraft.Fuselage.PRESSURE_DIFFERENTIAL, val=7.5, units='psi'
        )
        self.prob.model.set_input_defaults(Aircraft.Fuel.WING_FUEL_FRACTION, 0.6, units='unitless')
        self.prob.model.set_input_defaults(
            Aircraft.VerticalTail.TAPER_RATIO, val=0.801, units='unitless'
        )

        self.prob.model.set_input_defaults(
            Aircraft.HorizontalTail.VOLUME_COEFFICIENT, val=1.189, units='unitless'
        )
        self.prob.model.set_input_defaults(
            Aircraft.VerticalTail.VOLUME_COEFFICIENT, 0.145, units='unitless'
        )
        self.prob.model.set_input_defaults(Aircraft.Fuselage.DELTA_DIAMETER, 4.5, units='ft')
        self.prob.model.set_input_defaults(
            Aircraft.Fuselage.PILOT_COMPARTMENT_LENGTH, 9.5, units='ft'
        )
        self.prob.model.set_input_defaults(Aircraft.Fuselage.NOSE_FINENESS, 1, units='unitless')
        self.prob.model.set_input_defaults(Aircraft.Fuselage.TAIL_FINENESS, 3, units='unitless')
        # Adjust WETTED_AREA_SCALER such that WETTED_AREA = 4000.0
        self.prob.model.set_input_defaults(
            Aircraft.Fuselage.WETTED_AREA_SCALER, val=0.86215, units='unitless'
        )
        self.prob.model.set_input_defaults(
            Aircraft.Wing.THICKNESS_TO_CHORD_TIP, 0.12, units='unitless'
        )
        self.prob.model.set_input_defaults(
            Aircraft.HorizontalTail.MOMENT_RATIO, val=0.2307, units='unitless'
        )
        self.prob.model.set_input_defaults(
            Aircraft.VerticalTail.MOMENT_RATIO, 2.362, units='unitless'
        )
        self.prob.model.set_input_defaults(
            Aircraft.HorizontalTail.ASPECT_RATIO, val=4.75, units='unitless'
        )
        self.prob.model.set_input_defaults(Aircraft.Engine.REFERENCE_DIAMETER, 5.8, units='ft')
        # self.prob.model.set_input_defaults(
        #     Aircraft.Engine.REFERENCE_SLS_THRUST, 28690, units='lbf'
        # )
        self.prob.model.set_input_defaults(Aircraft.Engine.SCALE_FACTOR, 1.02823, units='unitless')
        self.prob.model.set_input_defaults(
            Aircraft.Nacelle.CORE_DIAMETER_RATIO, 1.25, units='unitless'
        )
        self.prob.model.set_input_defaults(Aircraft.Nacelle.FINENESS, 2, units='unitless')

        self.prob.model.set_input_defaults(
            Aircraft.Design.MAX_STRUCTURAL_SPEED, val=402.5, units='mi/h'
        )

        self.prob.model.set_input_defaults(Aircraft.CrewPayload.CARGO_MASS, val=0, units='lbm')
        self.prob.model.set_input_defaults(
            Aircraft.CrewPayload.Design.MAX_CARGO_MASS, val=10040, units='lbm'
        )
        self.prob.model.set_input_defaults(Aircraft.VerticalTail.SWEEP, val=0, units='deg')
        self.prob.model.set_input_defaults(
            Aircraft.HorizontalTail.MASS_COEFFICIENT, val=0.232, units='unitless'
        )
        self.prob.model.set_input_defaults(
            Aircraft.LandingGear.TAIL_HOOK_MASS_SCALER, val=1, units='unitless'
        )
        self.prob.model.set_input_defaults(
            Aircraft.VerticalTail.MASS_COEFFICIENT, val=0.289, units='unitless'
        )
        self.prob.model.set_input_defaults(
            Aircraft.HorizontalTail.THICKNESS_TO_CHORD, val=0.12, units='unitless'
        )
        self.prob.model.set_input_defaults(
            Aircraft.VerticalTail.THICKNESS_TO_CHORD, val=0.12, units='unitless'
        )
        self.prob.model.set_input_defaults(
            Aircraft.Wing.HIGH_LIFT_MASS_COEFFICIENT, val=1.9, units='unitless'
        )  # Based onlarge single aisle 1for updated flaps mass model
        self.prob.model.set_input_defaults(
            Mission.Landing.LIFT_COEFFICIENT_MAX, val=2.817, units='unitless'
        )  # Based on large single aisle 1 for updated flaps mass model
        self.prob.model.set_input_defaults(
            Aircraft.Wing.SURFACE_CONTROL_MASS_COEFFICIENT, val=0.95, units='unitless'
        )
        self.prob.model.set_input_defaults(
            Aircraft.Design.COCKPIT_CONTROL_MASS_COEFFICIENT, val=16.5, units='unitless'
        )
        self.prob.model.set_input_defaults(
            Aircraft.Controls.STABILITY_AUGMENTATION_SYSTEM_MASS, val=0, units='lbm'
        )  # note: not actually defined in program, likely an error
        self.prob.model.set_input_defaults(
            Aircraft.Controls.COCKPIT_CONTROL_MASS_SCALER, val=1, units='unitless'
        )
        self.prob.model.set_input_defaults(
            Aircraft.Wing.SURFACE_CONTROL_MASS_SCALER, val=1, units='unitless'
        )
        self.prob.model.set_input_defaults(
            Aircraft.Controls.STABILITY_AUGMENTATION_SYSTEM_MASS_SCALER, val=1, units='unitless'
        )
        self.prob.model.set_input_defaults(
            Aircraft.Controls.TOTAL_MASS, val=0, units='lbm'
        )  # note: not actually defined in program, likely an error
        self.prob.model.set_input_defaults(
            Aircraft.LandingGear.MASS_COEFFICIENT, val=0.04, units='unitless'
        )
        self.prob.model.set_input_defaults(
            Aircraft.LandingGear.MAIN_GEAR_MASS_COEFFICIENT, val=0.85, units='unitless'
        )
        self.prob.model.set_input_defaults(
            Aircraft.Nacelle.CLEARANCE_RATIO, val=0.2, units='unitless'
        )
        self.prob.model.set_input_defaults(
            Aircraft.Engine.MASS_SPECIFIC, val=0.21366, units='lbm/lbf'
        )
        self.prob.model.set_input_defaults(Aircraft.Nacelle.MASS_SPECIFIC, val=3, units='lbm/ft**2')
        self.prob.model.set_input_defaults(Aircraft.Engine.PYLON_FACTOR, val=1.25, units='unitless')
        self.prob.model.set_input_defaults(Aircraft.Engine.MASS_SCALER, val=1, units='unitless')
        self.prob.model.set_input_defaults(
            Aircraft.Propulsion.MISC_MASS_SCALER, val=1, units='unitless'
        )
        self.prob.model.set_input_defaults(
            Aircraft.LandingGear.MAIN_GEAR_LOCATION, val=0.15, units='unitless'
        )

        self.prob.model.set_input_defaults(Aircraft.APU.MASS, val=928.0, units='lbm')
        self.prob.model.set_input_defaults(
            Aircraft.Instruments.MASS_COEFFICIENT, val=0.0736, units='unitless'
        )
        self.prob.model.set_input_defaults(
            Aircraft.Hydraulics.FLIGHT_CONTROL_MASS_COEFFICIENT, val=0.112, units='unitless'
        )
        self.prob.model.set_input_defaults(
            Aircraft.Hydraulics.GEAR_MASS_COEFFICIENT, val=0.14, units='unitless'
        )
        self.prob.model.set_input_defaults(Aircraft.Avionics.MASS, val=1959.0, units='lbm')
        self.prob.model.set_input_defaults(
            Aircraft.AirConditioning.MASS_COEFFICIENT, val=1.65, units='unitless'
        )
        self.prob.model.set_input_defaults(Aircraft.AntiIcing.MASS, val=551.0, units='lbm')
        self.prob.model.set_input_defaults(Aircraft.Furnishings.MASS, val=11192.0, units='lbm')
        self.prob.model.set_input_defaults(
            Aircraft.CrewPayload.PASSENGER_SERVICE_MASS_PER_PASSENGER, val=5.0, units='lbm'
        )
        self.prob.model.set_input_defaults(
            Aircraft.CrewPayload.WATER_MASS_PER_OCCUPANT, val=3.0, units='lbm'
        )
        self.prob.model.set_input_defaults(
            Aircraft.Design.EMERGENCY_EQUIPMENT_MASS, val=50.0, units='lbm'
        )
        self.prob.model.set_input_defaults(
            Aircraft.CrewPayload.CATERING_ITEMS_MASS_PER_PASSENGER, val=7.6, units='lbm'
        )
        self.prob.model.set_input_defaults(
            Aircraft.Fuel.UNUSABLE_FUEL_MASS_COEFFICIENT, val=12.0, units='unitless'
        )

        self.prob.model.set_input_defaults(
            Aircraft.Wing.MASS_COEFFICIENT, val=102.5, units='unitless'
        )

        self.prob.model.set_input_defaults(
            Aircraft.Fuselage.MASS_COEFFICIENT, val=128, units='unitless'
        )
        self.prob.model.set_input_defaults('fuel_mass.fuselage.pylon_len', val=0, units='ft')
        self.prob.model.set_input_defaults('fuel_mass.fuselage.pylon_len', val=0, units='ft')
        self.prob.model.set_input_defaults(
            'fuel_mass.fuselage.MAT', val=0, units='lbm'
        )  # note: not actually defined in program, likely an error
        self.prob.model.set_input_defaults(Aircraft.Wing.MASS_SCALER, val=1, units='unitless')
        self.prob.model.set_input_defaults(
            Aircraft.HorizontalTail.MASS_SCALER, val=1, units='unitless'
        )
        self.prob.model.set_input_defaults(
            Aircraft.VerticalTail.MASS_SCALER, val=1, units='unitless'
        )
        self.prob.model.set_input_defaults(Aircraft.Fuselage.MASS_SCALER, val=1, units='unitless')
        self.prob.model.set_input_defaults(
            Aircraft.LandingGear.TOTAL_MASS_SCALER, val=1, units='unitless'
        )
        self.prob.model.set_input_defaults(Aircraft.Engine.POD_MASS_SCALER, val=1, units='unitless')
        self.prob.model.set_input_defaults(
            Aircraft.Design.STRUCTURAL_MASS_INCREMENT, val=0, units='lbm'
        )
        self.prob.model.set_input_defaults(
            Aircraft.Fuel.FUEL_SYSTEM_MASS_SCALER, val=1, units='unitless'
        )
        self.prob.model.set_input_defaults(
            Aircraft.Fuel.FUEL_SYSTEM_MASS_COEFFICIENT, val=0.041, units='unitless'
        )
        self.prob.model.set_input_defaults(Aircraft.Fuel.DENSITY, val=6.687, units='lbm/galUS')
        self.prob.model.set_input_defaults(Aircraft.Fuel.FUEL_MARGIN, val=0, units='unitless')

        self.prob.model.set_input_defaults(Aircraft.Wing.SPAN, val=0.0, units='ft')
        self.prob.model.set_input_defaults(Aircraft.Wing.SLAT_CHORD_RATIO, val=0.15)
        self.prob.model.set_input_defaults(Aircraft.Wing.FLAP_CHORD_RATIO, val=0.3)
        self.prob.model.set_input_defaults(Aircraft.Wing.SLAT_SPAN_RATIO, val=0.9)
        self.prob.model.set_input_defaults(Aircraft.Furnishings.MASS_SCALER, 40.0, units='unitless')
        self.prob.model.set_input_defaults(Aircraft.Fuselage.CABIN_AREA, val=1069.0, units='ft**2')

        setup_model_options(self.prob, options)

        self.prob.setup(check=False, force_alloc_complex=True)

    def test_case1(self):
        self.prob.run_model()

        tol = 5e-4
        # size values:
        assert_near_equal(self.prob['size.fuselage.cabin_height'], 13.1, tol)
        assert_near_equal(self.prob['size.fuselage.cabin_len'], 72.1, tol)
        assert_near_equal(self.prob['size.fuselage.nose_height'], 8.6, tol)

        assert_near_equal(self.prob[Aircraft.Wing.CENTER_CHORD], 17.49, tol)
        assert_near_equal(self.prob[Aircraft.Wing.ROOT_CHORD], 16.41, tol)
        assert_near_equal(
            self.prob[Aircraft.Wing.THICKNESS_TO_CHORD_UNWEIGHTED], 0.1397, tol
        )  # not exact value, likely due to rounding error

        assert_near_equal(
            self.prob[Aircraft.HorizontalTail.AVERAGE_CHORD], 9.578314120156815, tol
        )  # note: this is not the value in the GASP output, because the output calculates them differently. This was calculated by hand.
        assert_near_equal(
            self.prob[Aircraft.VerticalTail.AVERAGE_CHORD], 16.828924591320984, tol
        )  # note: this is not the value in the GASP output, because the output calculates them differently. This was calculated by hand.
        assert_near_equal(self.prob[Aircraft.Nacelle.AVG_LENGTH], 14.7, tol)

        # fixed mass values:
        assert_near_equal(
            self.prob[Aircraft.LandingGear.MAIN_GEAR_MASS], 6384.349999999999, tol
        )  # calculated by hand

        assert_near_equal(self.prob[Aircraft.Propulsion.TOTAL_ENGINE_MASS], 12606, tol)
        assert_near_equal(self.prob[Aircraft.Engine.ADDITIONAL_MASS], 1765 / 2, tol)

        # wing values:
        assert_near_equal(self.prob['wing_mass.isolated_wing_mass'], 15653, tol)

        # fuel values:
        assert_near_equal(
<<<<<<< HEAD
            self.prob['fuel_mass.fuel_and_oem.OEM_wingfuel_mass'], 78833.82, tol
        )  # modified from GASP value to account for updated crew mass. GASP value is 79147.2

        assert_near_equal(
            self.prob['fuel_mass.fus_mass_full'], 102507.76, tol
        )  # calculated by hand,  #modified from GASP value to account for updated crew mass. GASP value is 102321.45695930265
        assert_near_equal(
            self.prob[Aircraft.Fuel.FUEL_SYSTEM_MASS], 1756.19, tol
        )  # modified from GASP value to account for updated crew mass. GASP value is 102321.45695930265
=======
            self.prob['fuel_mass.fuel_and_oem.OEM_wingfuel_mass'], 79656.75796849, tol
        )  # modified from GASP value to account for updated crew mass. GASP value is 79147.2

        assert_near_equal(
            self.prob['fuel_mass.fus_mass_full'], 101684.818580466, tol
        )  # calculated by hand,  #modified from GASP value to account for updated crew mass. GASP value is 102321.45695930265
        assert_near_equal(
            self.prob[Aircraft.Fuel.FUEL_SYSTEM_MASS], 1789.92707671, tol
        )  # modified from GASP value to account for updated crew mass. GASP value is 102321.45695930265 (is it correct?)
>>>>>>> 119975f3

        assert_near_equal(self.prob[Aircraft.Design.STRUCTURE_MASS], 50132.58, tol)
        assert_near_equal(
<<<<<<< HEAD
            self.prob[Aircraft.Fuselage.MASS], 18674.6, tol
        )  # modified from GASP value to account for updated crew mass. GASP value is 18787

        assert_near_equal(
            self.prob[Mission.Design.FUEL_MASS_REQUIRED], 42833.82, tol
=======
            self.prob[Aircraft.Fuselage.MASS], 18621.15351242, tol
        )  # modified from GASP value to account for updated crew mass. GASP value is 18787

        assert_near_equal(
            self.prob[Mission.Design.FUEL_MASS_REQUIRED], 43656.75796849, tol
>>>>>>> 119975f3
        )  # modified from GASP value to account for updated crew mass. GASP value is 43147.2
        assert_near_equal(
            self.prob[Aircraft.Propulsion.MASS], 16167.631, tol
        )  # modified from GASP value to account for updated crew mass. GASP value is 16140
        assert_near_equal(
<<<<<<< HEAD
            self.prob[Mission.Design.FUEL_MASS], 42833.82, tol
        )  # modified from GASP value to account for updated crew mass. GASP value is 43147
        assert_near_equal(
            self.prob['fuel_mass.fuel_mass_min'], 32793.82, tol
        )  # modified from GASP value to account for updated crew mass. GASP value is 33107.2
        assert_near_equal(
            self.prob[Aircraft.Fuel.WING_VOLUME_DESIGN], 856.3, tol
        )  # modified from GASP value to account for updated crew mass. GASP value is 862.6
        assert_near_equal(
            self.prob['fuel_mass.fuel_and_oem.OEM_fuel_vol'], 1575.98, tol
        )  # modified from GASP value to account for updated crew mass. GASP value is 1582.2
        assert_near_equal(
            self.prob[Aircraft.Design.OPERATING_MASS], 96566.18, tol
=======
            self.prob[Mission.Design.FUEL_MASS], 43656.75796849, tol
        )  # modified from GASP value to account for updated crew mass. GASP value is 43147
        assert_near_equal(
            self.prob['fuel_mass.fuel_mass_min'], 33616.75796849, tol
        )  # modified from GASP value to account for updated crew mass. GASP value is 33107.2
        assert_near_equal(
            self.prob[Aircraft.Fuel.WING_VOLUME_DESIGN], 872.74688953, tol
        )  # modified from GASP value to account for updated crew mass. GASP value is 862.6
        assert_near_equal(
            self.prob['fuel_mass.fuel_and_oem.OEM_fuel_vol'], 1592.42671655, tol
        )  # modified from GASP value to account for updated crew mass. GASP value is 1582.2
        assert_near_equal(
            self.prob[Aircraft.Design.OPERATING_MASS], 95743.24203151, tol
>>>>>>> 119975f3
        )  # modified from GASP value to account for updated crew mass. GASP value is 96253.0
        assert_near_equal(
            self.prob['fuel_mass.fuel_and_oem.payload_mass_max_fuel'], 36000, tol
        )  # note: value came from running the GASP code on my own and printing it out
        assert_near_equal(self.prob['fuel_mass.fuel_and_oem.volume_wingfuel_mass'], 55725.1, tol)
        assert_near_equal(self.prob['fuel_mass.max_wingfuel_mass'], 55725.1, tol)
        assert_near_equal(
            self.prob[Aircraft.Fuel.AUXILIARY_FUEL_CAPACITY], 0, tol
        )  # always zero when no body tank
        assert_near_equal(
            self.prob['fuel_mass.body_tank.extra_fuel_volume'], 0, tol
        )  # always zero when no body tank
        assert_near_equal(
            self.prob['fuel_mass.body_tank.max_extra_fuel_mass'], 0, tol
        )  # always zero when no body tank

        partial_data = self.prob.check_partials(out_stream=None, method='cs')
        assert_check_partials(partial_data, atol=2e-10, rtol=1e-12)


class MassSummationTestCase4(unittest.TestCase):
    """
    This is the large single aisle 1V3.6 test case with a fuel margin of 10%, a wing loading of 128 psf, and a SLS thrust of 29500 lbf
    All values are from V3.6 output (or hand calculated from the output, and these cases are specified).
    """

    def setUp(self):
        options = get_option_defaults()
        options.set_val(Aircraft.Electrical.HAS_HYBRID_SYSTEM, val=False, units='unitless')
        options.set_val(Aircraft.CrewPayload.Design.NUM_PASSENGERS, val=180, units='unitless')
        options.set_val(Aircraft.CrewPayload.NUM_PASSENGERS, val=180, units='unitless')
        options.set_val(Mission.Design.CRUISE_ALTITUDE, val=37500, units='ft')
        options.set_val(Aircraft.Wing.CHOOSE_FOLD_LOCATION, val=False, units='unitless')
        options.set_val(
            Aircraft.Wing.FOLD_DIMENSIONAL_LOCATION_SPECIFIED, val=True, units='unitless'
        )
        options.set_val(Aircraft.Strut.DIMENSIONAL_LOCATION_SPECIFIED, val=True, units='unitless')
        options.set_val(Aircraft.LandingGear.FIXED_GEAR, val=False, units='unitless')
        options.set_val(Aircraft.CrewPayload.PASSENGER_MASS_WITH_BAGS, val=200, units='lbm')
        options.set_val(Aircraft.Fuselage.NUM_SEATS_ABREAST, 6)
        options.set_val(Aircraft.Fuselage.AISLE_WIDTH, 24, units='inch')
        options.set_val(Aircraft.Fuselage.NUM_AISLES, 1)
        options.set_val(Aircraft.Fuselage.SEAT_PITCH, 29, units='inch')
        options.set_val(Aircraft.Fuselage.SEAT_WIDTH, 20.2, units='inch')
        options.set_val(Aircraft.Engine.ADDITIONAL_MASS_FRACTION, 0.14, units='unitless')

        self.prob = om.Problem()
        self.prob.model.add_subsystem(
            'size',
            SizeGroup(),
            promotes_inputs=['aircraft:*', 'mission:*'],
            promotes_outputs=[
                'aircraft:*',
            ],
        )
        self.prob.model.add_subsystem(
            'GASP_mass',
            MassPremission(),
            promotes=['*'],
        )

        self.prob.model.set_input_defaults(Aircraft.Wing.ASPECT_RATIO, val=10.13, units='unitless')
        self.prob.model.set_input_defaults(Aircraft.Wing.TAPER_RATIO, val=0.33, units='unitless')
        self.prob.model.set_input_defaults(Aircraft.Wing.SWEEP, val=25, units='deg')
        self.prob.model.set_input_defaults(
            Aircraft.Wing.THICKNESS_TO_CHORD_ROOT, val=0.15, units='unitless'
        )
        self.prob.model.set_input_defaults(Mission.Design.GROSS_MASS, val=175400, units='lbm')
        self.prob.model.set_input_defaults(Aircraft.Wing.LOADING, val=128, units='lbf/ft**2')
        self.prob.model.set_input_defaults(
            Aircraft.HorizontalTail.VERTICAL_TAIL_FRACTION, val=0, units='unitless'
        )
        self.prob.model.set_input_defaults(
            Aircraft.VerticalTail.ASPECT_RATIO, val=1.67, units='unitless'
        )
        self.prob.model.set_input_defaults(
            Aircraft.HorizontalTail.TAPER_RATIO, val=0.352, units='unitless'
        )
        self.prob.model.set_input_defaults(
            Aircraft.Engine.SCALED_SLS_THRUST, val=29500.0, units='lbf'
        )
        self.prob.model.set_input_defaults(
            Aircraft.Engine.WING_LOCATIONS, val=0.35, units='unitless'
        )
        self.prob.model.set_input_defaults(
            Aircraft.Fuselage.PRESSURE_DIFFERENTIAL, val=7.5, units='psi'
        )
        self.prob.model.set_input_defaults(Aircraft.Fuel.WING_FUEL_FRACTION, 0.6, units='unitless')
        self.prob.model.set_input_defaults(
            Aircraft.VerticalTail.TAPER_RATIO, val=0.801, units='unitless'
        )

        self.prob.model.set_input_defaults(
            Aircraft.HorizontalTail.VOLUME_COEFFICIENT, val=1.189, units='unitless'
        )
        self.prob.model.set_input_defaults(
            Aircraft.VerticalTail.VOLUME_COEFFICIENT, 0.145, units='unitless'
        )
        self.prob.model.set_input_defaults(Aircraft.Fuselage.DELTA_DIAMETER, 4.5, units='ft')
        self.prob.model.set_input_defaults(
            Aircraft.Fuselage.PILOT_COMPARTMENT_LENGTH, 9.5, units='ft'
        )
        self.prob.model.set_input_defaults(Aircraft.Fuselage.NOSE_FINENESS, 1, units='unitless')
        self.prob.model.set_input_defaults(Aircraft.Fuselage.TAIL_FINENESS, 3, units='unitless')
        # Adjust WETTED_AREA_SCALER such that WETTED_AREA = 4000.0
        self.prob.model.set_input_defaults(
            Aircraft.Fuselage.WETTED_AREA_SCALER, val=0.86215, units='unitless'
        )
        self.prob.model.set_input_defaults(
            Aircraft.Wing.THICKNESS_TO_CHORD_TIP, 0.12, units='unitless'
        )
        self.prob.model.set_input_defaults(
            Aircraft.HorizontalTail.MOMENT_RATIO, val=0.2307, units='unitless'
        )
        self.prob.model.set_input_defaults(
            Aircraft.VerticalTail.MOMENT_RATIO, 2.362, units='unitless'
        )
        self.prob.model.set_input_defaults(
            Aircraft.HorizontalTail.ASPECT_RATIO, val=4.75, units='unitless'
        )
        self.prob.model.set_input_defaults(Aircraft.Engine.REFERENCE_DIAMETER, 5.8, units='ft')
        # self.prob.model.set_input_defaults(
        #     Aircraft.Engine.REFERENCE_SLS_THRUST, 28690, units='lbf'
        # )
        self.prob.model.set_input_defaults(Aircraft.Engine.SCALE_FACTOR, 1.02823, units='unitless')
        self.prob.model.set_input_defaults(
            Aircraft.Nacelle.CORE_DIAMETER_RATIO, 1.25, units='unitless'
        )
        self.prob.model.set_input_defaults(Aircraft.Nacelle.FINENESS, 2, units='unitless')

        self.prob.model.set_input_defaults(
            Aircraft.Design.MAX_STRUCTURAL_SPEED, val=402.5, units='mi/h'
        )

        self.prob.model.set_input_defaults(Aircraft.CrewPayload.CARGO_MASS, val=0, units='lbm')
        self.prob.model.set_input_defaults(
            Aircraft.CrewPayload.Design.MAX_CARGO_MASS, val=10040, units='lbm'
        )
        self.prob.model.set_input_defaults(Aircraft.VerticalTail.SWEEP, val=0, units='deg')
        self.prob.model.set_input_defaults(
            Aircraft.HorizontalTail.MASS_COEFFICIENT, val=0.232, units='unitless'
        )
        self.prob.model.set_input_defaults(
            Aircraft.LandingGear.TAIL_HOOK_MASS_SCALER, val=1, units='unitless'
        )
        self.prob.model.set_input_defaults(
            Aircraft.VerticalTail.MASS_COEFFICIENT, val=0.289, units='unitless'
        )
        self.prob.model.set_input_defaults(
            Aircraft.HorizontalTail.THICKNESS_TO_CHORD, val=0.12, units='unitless'
        )
        self.prob.model.set_input_defaults(
            Aircraft.VerticalTail.THICKNESS_TO_CHORD, val=0.12, units='unitless'
        )
        self.prob.model.set_input_defaults(
            Aircraft.Wing.HIGH_LIFT_MASS_COEFFICIENT, val=1.9, units='unitless'
        )  # Based onlarge single aisle 1for updated flaps mass model
        self.prob.model.set_input_defaults(
            Mission.Landing.LIFT_COEFFICIENT_MAX, val=2.817, units='unitless'
        )  # Based on large single aisle 1 for updated flaps mass model
        self.prob.model.set_input_defaults(
            Aircraft.Wing.SURFACE_CONTROL_MASS_COEFFICIENT, val=0.95, units='unitless'
        )
        self.prob.model.set_input_defaults(
            Aircraft.Design.COCKPIT_CONTROL_MASS_COEFFICIENT, val=16.5, units='unitless'
        )
        self.prob.model.set_input_defaults(
            Aircraft.Controls.STABILITY_AUGMENTATION_SYSTEM_MASS, val=0, units='lbm'
        )  # note: not actually defined in program, likely an error
        self.prob.model.set_input_defaults(
            Aircraft.Controls.COCKPIT_CONTROL_MASS_SCALER, val=1, units='unitless'
        )
        self.prob.model.set_input_defaults(
            Aircraft.Wing.SURFACE_CONTROL_MASS_SCALER, val=1, units='unitless'
        )
        self.prob.model.set_input_defaults(
            Aircraft.Controls.STABILITY_AUGMENTATION_SYSTEM_MASS_SCALER, val=1, units='unitless'
        )
        self.prob.model.set_input_defaults(
            Aircraft.Controls.TOTAL_MASS, val=0, units='lbm'
        )  # note: not actually defined in program, likely an error
        self.prob.model.set_input_defaults(
            Aircraft.LandingGear.MASS_COEFFICIENT, val=0.04, units='unitless'
        )
        self.prob.model.set_input_defaults(
            Aircraft.LandingGear.MAIN_GEAR_MASS_COEFFICIENT, val=0.85, units='unitless'
        )
        self.prob.model.set_input_defaults(
            Aircraft.Nacelle.CLEARANCE_RATIO, val=0.2, units='unitless'
        )
        self.prob.model.set_input_defaults(
            Aircraft.Engine.MASS_SPECIFIC, val=0.21366, units='lbm/lbf'
        )
        self.prob.model.set_input_defaults(Aircraft.Nacelle.MASS_SPECIFIC, val=3, units='lbm/ft**2')
        self.prob.model.set_input_defaults(Aircraft.Engine.PYLON_FACTOR, val=1.25, units='unitless')
        self.prob.model.set_input_defaults(Aircraft.Engine.MASS_SCALER, val=1, units='unitless')
        self.prob.model.set_input_defaults(
            Aircraft.Propulsion.MISC_MASS_SCALER, val=1, units='unitless'
        )
        self.prob.model.set_input_defaults(
            Aircraft.LandingGear.MAIN_GEAR_LOCATION, val=0.15, units='unitless'
        )

        self.prob.model.set_input_defaults(Aircraft.APU.MASS, val=928.0, units='lbm')
        self.prob.model.set_input_defaults(
            Aircraft.Instruments.MASS_COEFFICIENT, val=0.0736, units='unitless'
        )
        self.prob.model.set_input_defaults(
            Aircraft.Hydraulics.FLIGHT_CONTROL_MASS_COEFFICIENT, val=0.112, units='unitless'
        )
        self.prob.model.set_input_defaults(
            Aircraft.Hydraulics.GEAR_MASS_COEFFICIENT, val=0.14, units='unitless'
        )
        self.prob.model.set_input_defaults(Aircraft.Avionics.MASS, val=1959.0, units='lbm')
        self.prob.model.set_input_defaults(
            Aircraft.AirConditioning.MASS_COEFFICIENT, val=1.65, units='unitless'
        )
        self.prob.model.set_input_defaults(Aircraft.AntiIcing.MASS, val=551.0, units='lbm')
        self.prob.model.set_input_defaults(Aircraft.Furnishings.MASS, val=11192.0, units='lbm')
        self.prob.model.set_input_defaults(
            Aircraft.CrewPayload.PASSENGER_SERVICE_MASS_PER_PASSENGER, val=5.0, units='lbm'
        )
        self.prob.model.set_input_defaults(
            Aircraft.CrewPayload.WATER_MASS_PER_OCCUPANT, val=3.0, units='lbm'
        )
        self.prob.model.set_input_defaults(
            Aircraft.Design.EMERGENCY_EQUIPMENT_MASS, val=50.0, units='lbm'
        )
        self.prob.model.set_input_defaults(
            Aircraft.CrewPayload.CATERING_ITEMS_MASS_PER_PASSENGER, val=7.6, units='lbm'
        )
        self.prob.model.set_input_defaults(
            Aircraft.Fuel.UNUSABLE_FUEL_MASS_COEFFICIENT, val=12.0, units='unitless'
        )

        self.prob.model.set_input_defaults(
            Aircraft.Wing.MASS_COEFFICIENT, val=102.5, units='unitless'
        )

        self.prob.model.set_input_defaults(
            Aircraft.Fuselage.MASS_COEFFICIENT, val=128, units='unitless'
        )
        self.prob.model.set_input_defaults('fuel_mass.fuselage.pylon_len', val=0, units='ft')
        self.prob.model.set_input_defaults('fuel_mass.fuselage.pylon_len', val=0, units='ft')
        self.prob.model.set_input_defaults(
            'fuel_mass.fuselage.MAT', val=0, units='lbm'
        )  # note: not actually defined in program, likely an error
        self.prob.model.set_input_defaults(Aircraft.Wing.MASS_SCALER, val=1, units='unitless')
        self.prob.model.set_input_defaults(
            Aircraft.HorizontalTail.MASS_SCALER, val=1, units='unitless'
        )
        self.prob.model.set_input_defaults(
            Aircraft.VerticalTail.MASS_SCALER, val=1, units='unitless'
        )
        self.prob.model.set_input_defaults(Aircraft.Fuselage.MASS_SCALER, val=1, units='unitless')
        self.prob.model.set_input_defaults(
            Aircraft.LandingGear.TOTAL_MASS_SCALER, val=1, units='unitless'
        )
        self.prob.model.set_input_defaults(Aircraft.Engine.POD_MASS_SCALER, val=1, units='unitless')
        self.prob.model.set_input_defaults(
            Aircraft.Design.STRUCTURAL_MASS_INCREMENT, val=0, units='lbm'
        )
        self.prob.model.set_input_defaults(
            Aircraft.Fuel.FUEL_SYSTEM_MASS_SCALER, val=1, units='unitless'
        )
        self.prob.model.set_input_defaults(
            Aircraft.Fuel.FUEL_SYSTEM_MASS_COEFFICIENT, val=0.041, units='unitless'
        )
        self.prob.model.set_input_defaults(Aircraft.Fuel.DENSITY, val=6.687, units='lbm/galUS')
        self.prob.model.set_input_defaults(Aircraft.Fuel.FUEL_MARGIN, val=10, units='unitless')

        self.prob.model.set_input_defaults(Aircraft.Wing.SPAN, val=0.0, units='ft')
        self.prob.model.set_input_defaults(Aircraft.Wing.SLAT_CHORD_RATIO, val=0.15)
        self.prob.model.set_input_defaults(Aircraft.Wing.FLAP_CHORD_RATIO, val=0.3)
        self.prob.model.set_input_defaults(Aircraft.Wing.SLAT_SPAN_RATIO, val=0.9)
        self.prob.model.set_input_defaults(Aircraft.Furnishings.MASS_SCALER, 40.0, units='unitless')
        self.prob.model.set_input_defaults(Aircraft.Fuselage.CABIN_AREA, val=1069.0, units='ft**2')

        setup_model_options(self.prob, options)

        self.prob.setup(check=False, force_alloc_complex=True)

    def test_case1(self):
        self.prob.run_model()

        tol = 5e-4
        # size values:
        assert_near_equal(self.prob['size.fuselage.cabin_height'], 13.1, tol)
        assert_near_equal(self.prob['size.fuselage.cabin_len'], 72.1, tol)
        assert_near_equal(self.prob['size.fuselage.nose_height'], 8.6, tol)

        assert_near_equal(self.prob[Aircraft.Wing.CENTER_CHORD], 17.49, tol)
        assert_near_equal(self.prob[Aircraft.Wing.ROOT_CHORD], 16.41, tol)
        assert_near_equal(
            self.prob[Aircraft.Wing.THICKNESS_TO_CHORD_UNWEIGHTED], 0.1397, tol
        )  # slightly different from GASP value, likely numerical error

        assert_near_equal(
            self.prob[Aircraft.HorizontalTail.AVERAGE_CHORD], 9.578314120156815, tol
        )  # note: this is not the value in the GASP output, because the output calculates them differently. This was calculated by hand.
        assert_near_equal(
            self.prob[Aircraft.VerticalTail.AVERAGE_CHORD], 16.828924591320984, tol
        )  # note: this is not the value in the GASP output, because the output calculates them differently. This was calculated by hand.
        assert_near_equal(self.prob[Aircraft.Nacelle.AVG_LENGTH], 14.7, tol)

        # fixed mass values:
        assert_near_equal(
            self.prob[Aircraft.LandingGear.MAIN_GEAR_MASS], 6384.349999999999, tol
        )  # calculated by hand

        assert_near_equal(self.prob[Aircraft.Propulsion.TOTAL_ENGINE_MASS], 12606, tol)
        assert_near_equal(self.prob[Aircraft.Engine.ADDITIONAL_MASS], 1765 / 2, tol)

        # wing values:
        assert_near_equal(self.prob['wing_mass.isolated_wing_mass'], 15653, tol)

        # fuel values:
        assert_near_equal(
<<<<<<< HEAD
            self.prob['fuel_mass.fuel_and_oem.OEM_wingfuel_mass'], 78654.68, tol
        )  # modified from GASP value to account for updated crew mass. GASP value is 78966.7

        assert_near_equal(
            self.prob['fuel_mass.fus_mass_full'], 102686.89, tol
        )  # calculated by hand,  #modified from GASP value to account for updated crew mass. GASP value is 102501.95695930265
        assert_near_equal(
            self.prob[Aircraft.Fuel.FUEL_SYSTEM_MASS], 1923.73, tol
=======
            self.prob['fuel_mass.fuel_and_oem.OEM_wingfuel_mass'], 79474.11569854, tol
        )  # modified from GASP value to account for updated crew mass. GASP value is 78966.7

        assert_near_equal(
            self.prob['fuel_mass.fus_mass_full'], 101867.46085041, tol
        )  # calculated by hand,  #modified from GASP value to account for updated crew mass. GASP value is 102501.95695930265
        assert_near_equal(
            self.prob[Aircraft.Fuel.FUEL_SYSTEM_MASS], 1960.682618, tol
>>>>>>> 119975f3
        )  # modified from GASP value to account for updated crew mass. GASP value is 1938

        assert_near_equal(self.prob[Aircraft.Design.STRUCTURE_MASS], 50144.527, tol)
        assert_near_equal(
<<<<<<< HEAD
            self.prob[Aircraft.Fuselage.MASS], 18686.2, tol
        )  # modified from GASP value to account for updated crew mass. GASP value is 18799

        assert_near_equal(
            self.prob[Mission.Design.FUEL_MASS_REQUIRED], 42654.68, tol
=======
            self.prob[Aircraft.Fuselage.MASS], 18633.04024108, tol
        )  # modified from GASP value to account for updated crew mass. GASP value is 18799

        assert_near_equal(
            self.prob[Mission.Design.FUEL_MASS_REQUIRED], 43474.11569854, tol
>>>>>>> 119975f3
        )  # modified from GASP value to account for updated crew mass. GASP value is 42966.7
        assert_near_equal(
            self.prob[Aircraft.Propulsion.MASS], 16339.047, tol
        )  # modified from GASP value to account for updated crew mass. GASP value is 16309
        assert_near_equal(
<<<<<<< HEAD
            self.prob[Mission.Design.FUEL_MASS], 42654.68, tol
        )  # modified from GASP value to account for updated crew mass. GASP value is 42967
        assert_near_equal(
            self.prob['fuel_mass.fuel_mass_min'], 32614.68, tol
        )  # modified from GASP value to account for updated crew mass. GASP value is 32926.7
        assert_near_equal(
            self.prob[Aircraft.Fuel.WING_VOLUME_DESIGN], 937.99, tol
        )  # modified from GASP value to account for updated crew mass. GASP value is 944.8
        assert_near_equal(
            self.prob['fuel_mass.fuel_and_oem.OEM_fuel_vol'], 1572.39, tol
        )  # modified from GASP value to account for updated crew mass. GASP value is 1578.6
        assert_near_equal(
            self.prob[Aircraft.Design.OPERATING_MASS], 96745.32, tol
=======
            self.prob[Mission.Design.FUEL_MASS], 43474.11569854, tol
        )  # modified from GASP value to account for updated crew mass. GASP value is 42967
        assert_near_equal(
            self.prob['fuel_mass.fuel_mass_min'], 33434.11569854, tol
        )  # modified from GASP value to account for updated crew mass. GASP value is 32926.7
        assert_near_equal(
            self.prob[Aircraft.Fuel.WING_VOLUME_DESIGN], 956.00523534, tol
        )  # modified from GASP value to account for updated crew mass. GASP value is 944.8
        assert_near_equal(
            self.prob['fuel_mass.fuel_and_oem.OEM_fuel_vol'], 1588.77549551, tol
        )  # modified from GASP value to account for updated crew mass. GASP value is 1578.6
        assert_near_equal(
            self.prob[Aircraft.Design.OPERATING_MASS], 95925.88430146, tol
>>>>>>> 119975f3
        )  # modified from GASP value to account for updated crew mass. GASP value is 96433.0
        assert_near_equal(
            self.prob['fuel_mass.fuel_and_oem.payload_mass_max_fuel'], 36000, tol
        )  # note: value came from running the GASP code on my own and printing it out
        assert_near_equal(self.prob['fuel_mass.fuel_and_oem.volume_wingfuel_mass'], 55725.1, tol)
        assert_near_equal(self.prob['fuel_mass.max_wingfuel_mass'], 55725.1, tol)
        assert_near_equal(
            self.prob[Aircraft.Fuel.AUXILIARY_FUEL_CAPACITY], 0, tol
        )  # always zero when no body tank
        assert_near_equal(
            self.prob['fuel_mass.body_tank.extra_fuel_volume'], 0, tol
        )  # always zero when no body tank
        assert_near_equal(
            self.prob['fuel_mass.body_tank.max_extra_fuel_mass'], 0, tol
        )  # always zero when no body tank

        partial_data = self.prob.check_partials(out_stream=None, method='cs')
        assert_check_partials(partial_data, atol=2e-10, rtol=1e-12)


class MassSummationTestCase5(unittest.TestCase):
    """
    This is thelarge single aisle 1V3.6 test case with a fuel margin of 0%, a wing loading of 150 psf, and a SLS thrust of 29500 lbf
    All values are from V3.6 output (or hand calculated from the output, and these cases are specified).
    """

    def setUp(self):
        options = get_option_defaults()
        options.set_val(Aircraft.Electrical.HAS_HYBRID_SYSTEM, val=False, units='unitless')
        options.set_val(Aircraft.CrewPayload.Design.NUM_PASSENGERS, val=180, units='unitless')
        options.set_val(Aircraft.CrewPayload.NUM_PASSENGERS, val=180, units='unitless')
        options.set_val(Mission.Design.CRUISE_ALTITUDE, val=37500, units='ft')
        options.set_val(Aircraft.Wing.CHOOSE_FOLD_LOCATION, val=False, units='unitless')
        options.set_val(
            Aircraft.Wing.FOLD_DIMENSIONAL_LOCATION_SPECIFIED, val=True, units='unitless'
        )
        options.set_val(Aircraft.Strut.DIMENSIONAL_LOCATION_SPECIFIED, val=True, units='unitless')
        options.set_val(Aircraft.LandingGear.FIXED_GEAR, val=False, units='unitless')
        options.set_val(Aircraft.CrewPayload.PASSENGER_MASS_WITH_BAGS, val=200, units='lbm')
        options.set_val(Aircraft.Fuselage.NUM_SEATS_ABREAST, 6)
        options.set_val(Aircraft.Fuselage.AISLE_WIDTH, 24, units='inch')
        options.set_val(Aircraft.Fuselage.NUM_AISLES, 1)
        options.set_val(Aircraft.Fuselage.SEAT_PITCH, 29, units='inch')
        options.set_val(Aircraft.Fuselage.SEAT_WIDTH, 20.2, units='inch')
        options.set_val(Aircraft.Engine.ADDITIONAL_MASS_FRACTION, 0.14, units='unitless')

        self.prob = om.Problem()
        self.prob.model.add_subsystem(
            'size',
            SizeGroup(),
            promotes_inputs=['aircraft:*', 'mission:*'],
            promotes_outputs=[
                'aircraft:*',
            ],
        )
        self.prob.model.add_subsystem(
            'GASP_mass',
            MassPremission(),
            promotes=['*'],
        )

        self.prob.model.set_input_defaults(Aircraft.Wing.ASPECT_RATIO, val=10.13, units='unitless')
        self.prob.model.set_input_defaults(Aircraft.Wing.TAPER_RATIO, val=0.33, units='unitless')
        self.prob.model.set_input_defaults(Aircraft.Wing.SWEEP, val=25, units='deg')
        self.prob.model.set_input_defaults(
            Aircraft.Wing.THICKNESS_TO_CHORD_ROOT, val=0.15, units='unitless'
        )
        self.prob.model.set_input_defaults(Mission.Design.GROSS_MASS, val=175400, units='lbm')
        self.prob.model.set_input_defaults(Aircraft.Wing.LOADING, val=150, units='lbf/ft**2')
        self.prob.model.set_input_defaults(
            Aircraft.HorizontalTail.VERTICAL_TAIL_FRACTION, val=0, units='unitless'
        )
        self.prob.model.set_input_defaults(
            Aircraft.VerticalTail.ASPECT_RATIO, val=1.67, units='unitless'
        )
        self.prob.model.set_input_defaults(
            Aircraft.HorizontalTail.TAPER_RATIO, val=0.352, units='unitless'
        )
        self.prob.model.set_input_defaults(
            Aircraft.Engine.SCALED_SLS_THRUST, val=29500.0, units='lbf'
        )
        self.prob.model.set_input_defaults(
            Aircraft.Engine.WING_LOCATIONS, val=0.35, units='unitless'
        )
        self.prob.model.set_input_defaults(
            Aircraft.Fuselage.PRESSURE_DIFFERENTIAL, val=7.5, units='psi'
        )
        self.prob.model.set_input_defaults(Aircraft.Fuel.WING_FUEL_FRACTION, 0.6, units='unitless')
        self.prob.model.set_input_defaults(
            Aircraft.VerticalTail.TAPER_RATIO, val=0.801, units='unitless'
        )

        self.prob.model.set_input_defaults(
            Aircraft.HorizontalTail.VOLUME_COEFFICIENT, val=1.189, units='unitless'
        )
        self.prob.model.set_input_defaults(
            Aircraft.VerticalTail.VOLUME_COEFFICIENT, 0.145, units='unitless'
        )
        self.prob.model.set_input_defaults(Aircraft.Fuselage.DELTA_DIAMETER, 4.5, units='ft')
        self.prob.model.set_input_defaults(
            Aircraft.Fuselage.PILOT_COMPARTMENT_LENGTH, 9.5, units='ft'
        )
        self.prob.model.set_input_defaults(Aircraft.Fuselage.NOSE_FINENESS, 1, units='unitless')
        self.prob.model.set_input_defaults(Aircraft.Fuselage.TAIL_FINENESS, 3, units='unitless')
        # Adjust WETTED_AREA_SCALER such that WETTED_AREA = 4000.0
        self.prob.model.set_input_defaults(
            Aircraft.Fuselage.WETTED_AREA_SCALER, val=0.86215, units='unitless'
        )
        self.prob.model.set_input_defaults(
            Aircraft.Wing.THICKNESS_TO_CHORD_TIP, 0.12, units='unitless'
        )
        self.prob.model.set_input_defaults(
            Aircraft.HorizontalTail.MOMENT_RATIO, val=0.2307, units='unitless'
        )
        self.prob.model.set_input_defaults(
            Aircraft.VerticalTail.MOMENT_RATIO, 2.362, units='unitless'
        )
        self.prob.model.set_input_defaults(
            Aircraft.HorizontalTail.ASPECT_RATIO, val=4.75, units='unitless'
        )
        self.prob.model.set_input_defaults(Aircraft.Engine.REFERENCE_DIAMETER, 5.8, units='ft')
        # self.prob.model.set_input_defaults(
        #     Aircraft.Engine.REFERENCE_SLS_THRUST, 28690, units='lbf'
        # )
        self.prob.model.set_input_defaults(Aircraft.Engine.SCALE_FACTOR, 1.02823, units='unitless')
        self.prob.model.set_input_defaults(
            Aircraft.Nacelle.CORE_DIAMETER_RATIO, 1.25, units='unitless'
        )
        self.prob.model.set_input_defaults(Aircraft.Nacelle.FINENESS, 2, units='unitless')

        self.prob.model.set_input_defaults(
            Aircraft.Design.MAX_STRUCTURAL_SPEED, val=402.5, units='mi/h'
        )

        self.prob.model.set_input_defaults(Aircraft.CrewPayload.CARGO_MASS, val=0, units='lbm')
        self.prob.model.set_input_defaults(
            Aircraft.CrewPayload.Design.MAX_CARGO_MASS, val=10040, units='lbm'
        )
        self.prob.model.set_input_defaults(Aircraft.VerticalTail.SWEEP, val=0, units='deg')
        self.prob.model.set_input_defaults(
            Aircraft.HorizontalTail.MASS_COEFFICIENT, val=0.232, units='unitless'
        )
        self.prob.model.set_input_defaults(
            Aircraft.LandingGear.TAIL_HOOK_MASS_SCALER, val=1, units='unitless'
        )
        self.prob.model.set_input_defaults(
            Aircraft.VerticalTail.MASS_COEFFICIENT, val=0.289, units='unitless'
        )
        self.prob.model.set_input_defaults(
            Aircraft.HorizontalTail.THICKNESS_TO_CHORD, val=0.12, units='unitless'
        )
        self.prob.model.set_input_defaults(
            Aircraft.VerticalTail.THICKNESS_TO_CHORD, val=0.12, units='unitless'
        )
        self.prob.model.set_input_defaults(
            Aircraft.Wing.HIGH_LIFT_MASS_COEFFICIENT, val=1.9, units='unitless'
        )  # Based onlarge single aisle 1for updated flaps mass model
        self.prob.model.set_input_defaults(
            Mission.Landing.LIFT_COEFFICIENT_MAX, val=2.817, units='unitless'
        )  # Based on large single aisle 1 for updated flaps mass model
        self.prob.model.set_input_defaults(
            Aircraft.Wing.SURFACE_CONTROL_MASS_COEFFICIENT, val=0.95, units='unitless'
        )
        self.prob.model.set_input_defaults(
            Aircraft.Design.COCKPIT_CONTROL_MASS_COEFFICIENT, val=16.5, units='unitless'
        )
        self.prob.model.set_input_defaults(
            Aircraft.Controls.STABILITY_AUGMENTATION_SYSTEM_MASS, val=0, units='lbm'
        )  # note: not actually defined in program, likely an error
        self.prob.model.set_input_defaults(
            Aircraft.Controls.COCKPIT_CONTROL_MASS_SCALER, val=1, units='unitless'
        )
        self.prob.model.set_input_defaults(
            Aircraft.Wing.SURFACE_CONTROL_MASS_SCALER, val=1, units='unitless'
        )
        self.prob.model.set_input_defaults(
            Aircraft.Controls.STABILITY_AUGMENTATION_SYSTEM_MASS_SCALER, val=1, units='unitless'
        )
        self.prob.model.set_input_defaults(
            Aircraft.Controls.TOTAL_MASS, val=0, units='lbm'
        )  # note: not actually defined in program, likely an error
        self.prob.model.set_input_defaults(
            Aircraft.LandingGear.MASS_COEFFICIENT, val=0.04, units='unitless'
        )
        self.prob.model.set_input_defaults(
            Aircraft.LandingGear.MAIN_GEAR_MASS_COEFFICIENT, val=0.85, units='unitless'
        )
        self.prob.model.set_input_defaults(
            Aircraft.Nacelle.CLEARANCE_RATIO, val=0.2, units='unitless'
        )
        self.prob.model.set_input_defaults(
            Aircraft.Engine.MASS_SPECIFIC, val=0.21366, units='lbm/lbf'
        )
        self.prob.model.set_input_defaults(Aircraft.Nacelle.MASS_SPECIFIC, val=3, units='lbm/ft**2')
        self.prob.model.set_input_defaults(Aircraft.Engine.PYLON_FACTOR, val=1.25, units='unitless')
        self.prob.model.set_input_defaults(Aircraft.Engine.MASS_SCALER, val=1, units='unitless')
        self.prob.model.set_input_defaults(
            Aircraft.Propulsion.MISC_MASS_SCALER, val=1, units='unitless'
        )
        self.prob.model.set_input_defaults(
            Aircraft.LandingGear.MAIN_GEAR_LOCATION, val=0.15, units='unitless'
        )

        self.prob.model.set_input_defaults(Aircraft.APU.MASS, val=928.0, units='lbm')
        self.prob.model.set_input_defaults(
            Aircraft.Instruments.MASS_COEFFICIENT, val=0.0736, units='unitless'
        )
        self.prob.model.set_input_defaults(
            Aircraft.Hydraulics.FLIGHT_CONTROL_MASS_COEFFICIENT, val=0.112, units='unitless'
        )
        self.prob.model.set_input_defaults(
            Aircraft.Hydraulics.GEAR_MASS_COEFFICIENT, val=0.14, units='unitless'
        )
        self.prob.model.set_input_defaults(Aircraft.Avionics.MASS, val=1959.0, units='lbm')
        self.prob.model.set_input_defaults(
            Aircraft.AirConditioning.MASS_COEFFICIENT, val=1.65, units='unitless'
        )
        self.prob.model.set_input_defaults(Aircraft.AntiIcing.MASS, val=551.0, units='lbm')
        self.prob.model.set_input_defaults(Aircraft.Furnishings.MASS, val=11192.0, units='lbm')
        self.prob.model.set_input_defaults(
            Aircraft.CrewPayload.PASSENGER_SERVICE_MASS_PER_PASSENGER, val=5.0, units='lbm'
        )
        self.prob.model.set_input_defaults(
            Aircraft.CrewPayload.WATER_MASS_PER_OCCUPANT, val=3.0, units='lbm'
        )
        self.prob.model.set_input_defaults(
            Aircraft.Design.EMERGENCY_EQUIPMENT_MASS, val=50.0, units='lbm'
        )
        self.prob.model.set_input_defaults(
            Aircraft.CrewPayload.CATERING_ITEMS_MASS_PER_PASSENGER, val=7.6, units='lbm'
        )
        self.prob.model.set_input_defaults(
            Aircraft.Fuel.UNUSABLE_FUEL_MASS_COEFFICIENT, val=12.0, units='unitless'
        )

        self.prob.model.set_input_defaults(
            Aircraft.Wing.MASS_COEFFICIENT, val=102.5, units='unitless'
        )

        self.prob.model.set_input_defaults(
            Aircraft.Fuselage.MASS_COEFFICIENT, val=128, units='unitless'
        )
        self.prob.model.set_input_defaults('fuel_mass.fuselage.pylon_len', val=0, units='ft')
        self.prob.model.set_input_defaults('fuel_mass.fuselage.pylon_len', val=0, units='ft')
        self.prob.model.set_input_defaults(
            'fuel_mass.fuselage.MAT', val=0, units='lbm'
        )  # note: not actually defined in program, likely an error
        self.prob.model.set_input_defaults(Aircraft.Wing.MASS_SCALER, val=1, units='unitless')
        self.prob.model.set_input_defaults(
            Aircraft.HorizontalTail.MASS_SCALER, val=1, units='unitless'
        )
        self.prob.model.set_input_defaults(
            Aircraft.VerticalTail.MASS_SCALER, val=1, units='unitless'
        )
        self.prob.model.set_input_defaults(Aircraft.Fuselage.MASS_SCALER, val=1, units='unitless')
        self.prob.model.set_input_defaults(
            Aircraft.LandingGear.TOTAL_MASS_SCALER, val=1, units='unitless'
        )
        self.prob.model.set_input_defaults(Aircraft.Engine.POD_MASS_SCALER, val=1, units='unitless')
        self.prob.model.set_input_defaults(
            Aircraft.Design.STRUCTURAL_MASS_INCREMENT, val=0, units='lbm'
        )
        self.prob.model.set_input_defaults(
            Aircraft.Fuel.FUEL_SYSTEM_MASS_SCALER, val=1, units='unitless'
        )
        self.prob.model.set_input_defaults(
            Aircraft.Fuel.FUEL_SYSTEM_MASS_COEFFICIENT, val=0.041, units='unitless'
        )
        self.prob.model.set_input_defaults(Aircraft.Fuel.DENSITY, val=6.687, units='lbm/galUS')
        self.prob.model.set_input_defaults(Aircraft.Fuel.FUEL_MARGIN, val=0.0, units='unitless')

        self.prob.model.set_input_defaults(Aircraft.Wing.SPAN, val=0.0, units='ft')
        self.prob.model.set_input_defaults(Aircraft.Wing.SLAT_CHORD_RATIO, val=0.15)
        self.prob.model.set_input_defaults(Aircraft.Wing.FLAP_CHORD_RATIO, val=0.3)
        self.prob.model.set_input_defaults(Aircraft.Wing.SLAT_SPAN_RATIO, val=0.9)
        self.prob.model.set_input_defaults(Aircraft.Furnishings.MASS_SCALER, 40.0, units='unitless')
        self.prob.model.set_input_defaults(Aircraft.Fuselage.CABIN_AREA, val=1069.0, units='ft**2')

        setup_model_options(self.prob, options)

        self.prob.setup(check=False, force_alloc_complex=True)

    def test_case1(self):
        self.prob.run_model()

        tol = 5e-4
        # size values:
        assert_near_equal(self.prob['size.fuselage.cabin_height'], 13.1, tol)
        assert_near_equal(self.prob['size.fuselage.cabin_len'], 72.1, tol)
        assert_near_equal(self.prob['size.fuselage.nose_height'], 8.6, tol)

        assert_near_equal(self.prob[Aircraft.Wing.CENTER_CHORD], 16.16, tol)
        assert_near_equal(self.prob[Aircraft.Wing.ROOT_CHORD], 15.1, tol)
        assert_near_equal(
            self.prob[Aircraft.Wing.THICKNESS_TO_CHORD_UNWEIGHTED], 0.1394, tol
        )  # slightly different from GASP value, likely rounding error

        assert_near_equal(
            self.prob[Aircraft.HorizontalTail.AVERAGE_CHORD], 8.848695928254141, tol
        )  # note: this is not the value in the GASP output, because the output calculates them differently. This was calculated by hand.
        assert_near_equal(
            self.prob[Aircraft.VerticalTail.AVERAGE_CHORD], 15.550266681026597, tol
        )  # note: this is not the value in the GASP output, because the output calculates them differently. This was calculated by hand.
        assert_near_equal(self.prob[Aircraft.Nacelle.AVG_LENGTH], 14.7, tol)

        # fixed mass values:
        assert_near_equal(
            self.prob[Aircraft.LandingGear.MAIN_GEAR_MASS],
            6384.349999999999,
            tol,
            # self.prob['fixed_mass.main_gear_mass'], 6384.349999999999, tol
        )  # calculated by hand

        assert_near_equal(self.prob[Aircraft.Propulsion.TOTAL_ENGINE_MASS], 12606, tol)
        assert_near_equal(self.prob[Aircraft.Engine.ADDITIONAL_MASS], 1765 / 2, tol)

        # wing values:
        assert_near_equal(self.prob['wing_mass.isolated_wing_mass'], 14631, tol)

        # fuel values:
        assert_near_equal(
<<<<<<< HEAD
            self.prob['fuel_mass.fuel_and_oem.OEM_wingfuel_mass'], 80314.34, tol
=======
            self.prob['fuel_mass.fuel_and_oem.OEM_wingfuel_mass'], 81085.9308234, tol
>>>>>>> 119975f3
        )  # modified from GASP value to account for updated crew mass. GASP value is 81424.8

        assert_near_equal(
<<<<<<< HEAD
            self.prob[Aircraft.Fuel.FUEL_SYSTEM_MASS], 1816.89, tol
=======
            self.prob['fuel_mass.fus_mass_full'], 102510.642, tol
        )  # calculated by hand
        assert_near_equal(
            self.prob[Aircraft.Fuel.FUEL_SYSTEM_MASS], 1848.52316376, tol
>>>>>>> 119975f3
        )  # modified from GASP value to account for updated crew mass. GASP value is 1862

        assert_near_equal(self.prob[Aircraft.Design.STRUCTURE_MASS], 48940.74, tol)
        assert_near_equal(self.prob[Aircraft.Fuselage.MASS], 18674.791, tol)

        assert_near_equal(
<<<<<<< HEAD
            self.prob[Mission.Design.FUEL_MASS_REQUIRED], 44314.34, tol
=======
            self.prob[Mission.Design.FUEL_MASS_REQUIRED], 45085.9308234, tol
>>>>>>> 119975f3
        )  # modified from GASP value to account for updated crew mass. GASP value is 45424.8
        assert_near_equal(
            self.prob[Aircraft.Propulsion.MASS], 16225.793, tol
        )  # modified from GASP value to account for updated crew mass. GASP value is 16233
        assert_near_equal(
<<<<<<< HEAD
            self.prob[Mission.Design.FUEL_MASS], 44314.33822806, tol
        )  # modified from GASP value to account for updated crew mass. GASP value is 45425
        assert_near_equal(
            self.prob['fuel_mass.fuel_mass_min'], 34274.34, tol
        )  # modified from GASP value to account for updated crew mass. GASP value is 35384.8
        assert_near_equal(
            self.prob[Aircraft.Fuel.WING_VOLUME_DESIGN], 885.89, tol
        )  # modified from GASP value to account for updated crew mass. GASP value is 908.1
        assert_near_equal(
            self.prob['fuel_mass.fuel_and_oem.OEM_fuel_vol'], 1605.57, tol
        )  # modified from GASP value to account for updated crew mass. GASP value is 1627.8
        assert_near_equal(
            self.prob[Aircraft.Design.OPERATING_MASS], 95085.66, tol
        )  # modified from GASP value to account for updated crew mass. GASP value is 93975
        assert_near_equal(
            self.prob['fuel_mass.fuel_and_oem.payload_mass_max_fuel'], 35537.8, tol
=======
            self.prob[Mission.Design.FUEL_MASS], 45085.9308234, tol
        )  # modified from GASP value to account for updated crew mass. GASP value is 45425
        assert_near_equal(
            self.prob['fuel_mass.fuel_mass_min'], 35045.9308234, tol
        )  # modified from GASP value to account for updated crew mass. GASP value is 35384.8
        assert_near_equal(
            self.prob[Aircraft.Fuel.WING_VOLUME_DESIGN], 901.317636, tol
        )  # modified from GASP value to account for updated crew mass. GASP value is 908.1
        assert_near_equal(
            self.prob['fuel_mass.fuel_and_oem.OEM_fuel_vol'], 1620.99746302, tol
        )  # modified from GASP value to account for updated crew mass. GASP value is 1627.8
        assert_near_equal(
            self.prob[Aircraft.Design.OPERATING_MASS], 94314.0691766, tol
        )  # modified from GASP value to account for updated crew mass. GASP value is 93975
        assert_near_equal(
            self.prob['fuel_mass.fuel_and_oem.payload_mass_max_fuel'], 34766.20684105, tol
>>>>>>> 119975f3
        )  # note: value came from running the GASP code on my own and printing it out,  #modified from GASP value to account for updated crew mass. GASP value is 34427.4
        assert_near_equal(self.prob['fuel_mass.fuel_and_oem.volume_wingfuel_mass'], 43852.1, tol)
        assert_near_equal(self.prob['fuel_mass.max_wingfuel_mass'], 43852.1, tol)
        assert_near_equal(
<<<<<<< HEAD
            self.prob[Aircraft.Fuel.AUXILIARY_FUEL_CAPACITY], 462.2, tol
        )  # modified from GASP value to account for updated crew mass. GASP value is 1572.6
        assert_near_equal(
            self.prob['fuel_mass.body_tank.extra_fuel_volume'], 9.24, tol
        )  # slightly different from GASP value, likely a rounding error,  #modified from GASP value to account for updated crew mass. GASP value is 31.43
        assert_near_equal(
            self.prob['fuel_mass.body_tank.max_extra_fuel_mass'], 462.2, tol
=======
            self.prob[Aircraft.Fuel.AUXILIARY_FUEL_CAPACITY], 1233.79315895, tol
        )  # modified from GASP value to account for updated crew mass. GASP value is 1572.6
        assert_near_equal(
            self.prob['fuel_mass.body_tank.extra_fuel_volume'], 24.6648902, tol
        )  # slightly different from GASP value, likely a rounding error,  #modified from GASP value to account for updated crew mass. GASP value is 31.43
        assert_near_equal(
            self.prob['fuel_mass.body_tank.max_extra_fuel_mass'], 1233.79315895, tol
>>>>>>> 119975f3
        )  # modified from GASP value to account for updated crew mass. GASP value is 1572.6

        partial_data = self.prob.check_partials(out_stream=None, method='cs')
        assert_check_partials(partial_data, atol=3e-10, rtol=1e-12)


class MassSummationTestCase6(unittest.TestCase):
    """
    This is thelarge single aisle 1V3.6 test case with a fuel margin of 10%, a wing loading of 150 psf, and a SLS thrust of 29500 lbf
    All values are from V3.6 output (or hand calculated from the output, and these cases are specified).
    """

    def setUp(self):
        options = get_option_defaults()
        options.set_val(Aircraft.Electrical.HAS_HYBRID_SYSTEM, val=False, units='unitless')
        options.set_val(Aircraft.CrewPayload.Design.NUM_PASSENGERS, val=180, units='unitless')
        options.set_val(Aircraft.CrewPayload.NUM_PASSENGERS, val=180, units='unitless')
        options.set_val(Mission.Design.CRUISE_ALTITUDE, val=37500, units='ft')
        options.set_val(Aircraft.Wing.CHOOSE_FOLD_LOCATION, val=False, units='unitless')
        options.set_val(
            Aircraft.Wing.FOLD_DIMENSIONAL_LOCATION_SPECIFIED, val=True, units='unitless'
        )
        options.set_val(Aircraft.Strut.DIMENSIONAL_LOCATION_SPECIFIED, val=True, units='unitless')
        options.set_val(Aircraft.LandingGear.FIXED_GEAR, val=False, units='unitless')
        options.set_val(Aircraft.CrewPayload.PASSENGER_MASS_WITH_BAGS, val=200, units='lbm')
        options.set_val(Aircraft.Fuselage.NUM_SEATS_ABREAST, 6)
        options.set_val(Aircraft.Fuselage.AISLE_WIDTH, 24, units='inch')
        options.set_val(Aircraft.Fuselage.NUM_AISLES, 1)
        options.set_val(Aircraft.Fuselage.SEAT_PITCH, 29, units='inch')
        options.set_val(Aircraft.Fuselage.SEAT_WIDTH, 20.2, units='inch')
        options.set_val(Aircraft.Engine.ADDITIONAL_MASS_FRACTION, 0.14, units='unitless')

        self.prob = om.Problem()
        self.prob.model.add_subsystem(
            'size',
            SizeGroup(),
            promotes_inputs=['aircraft:*', 'mission:*'],
            promotes_outputs=[
                'aircraft:*',
            ],
        )
        self.prob.model.add_subsystem(
            'GASP_mass',
            MassPremission(),
            promotes=['*'],
        )

        self.prob.model.set_input_defaults(Aircraft.Wing.ASPECT_RATIO, val=10.13, units='unitless')
        self.prob.model.set_input_defaults(Aircraft.Wing.TAPER_RATIO, val=0.33, units='unitless')
        self.prob.model.set_input_defaults(Aircraft.Wing.SWEEP, val=25, units='deg')
        self.prob.model.set_input_defaults(
            Aircraft.Wing.THICKNESS_TO_CHORD_ROOT, val=0.15, units='unitless'
        )
        self.prob.model.set_input_defaults(Mission.Design.GROSS_MASS, val=175400, units='lbm')
        self.prob.model.set_input_defaults(Aircraft.Wing.LOADING, val=150, units='lbf/ft**2')
        self.prob.model.set_input_defaults(
            Aircraft.HorizontalTail.VERTICAL_TAIL_FRACTION, val=0, units='unitless'
        )
        self.prob.model.set_input_defaults(
            Aircraft.VerticalTail.ASPECT_RATIO, val=1.67, units='unitless'
        )
        self.prob.model.set_input_defaults(
            Aircraft.HorizontalTail.TAPER_RATIO, val=0.352, units='unitless'
        )
        self.prob.model.set_input_defaults(
            Aircraft.Engine.SCALED_SLS_THRUST, val=29500.0, units='lbf'
        )
        self.prob.model.set_input_defaults(
            Aircraft.Engine.WING_LOCATIONS, val=0.35, units='unitless'
        )
        self.prob.model.set_input_defaults(
            Aircraft.Fuselage.PRESSURE_DIFFERENTIAL, val=7.5, units='psi'
        )
        self.prob.model.set_input_defaults(Aircraft.Fuel.WING_FUEL_FRACTION, 0.6, units='unitless')
        self.prob.model.set_input_defaults(
            Aircraft.VerticalTail.TAPER_RATIO, val=0.801, units='unitless'
        )

        self.prob.model.set_input_defaults(
            Aircraft.HorizontalTail.VOLUME_COEFFICIENT, val=1.189, units='unitless'
        )
        self.prob.model.set_input_defaults(
            Aircraft.VerticalTail.VOLUME_COEFFICIENT, 0.145, units='unitless'
        )
        self.prob.model.set_input_defaults(Aircraft.Fuselage.DELTA_DIAMETER, 4.5, units='ft')
        self.prob.model.set_input_defaults(
            Aircraft.Fuselage.PILOT_COMPARTMENT_LENGTH, 9.5, units='ft'
        )
        self.prob.model.set_input_defaults(Aircraft.Fuselage.NOSE_FINENESS, 1, units='unitless')
        self.prob.model.set_input_defaults(Aircraft.Fuselage.TAIL_FINENESS, 3, units='unitless')
        # Adjust WETTED_AREA_SCALER such that WETTED_AREA = 4000.0
        self.prob.model.set_input_defaults(
            Aircraft.Fuselage.WETTED_AREA_SCALER, val=0.86215, units='unitless'
        )
        self.prob.model.set_input_defaults(
            Aircraft.Wing.THICKNESS_TO_CHORD_TIP, 0.12, units='unitless'
        )
        self.prob.model.set_input_defaults(
            Aircraft.HorizontalTail.MOMENT_RATIO, val=0.2307, units='unitless'
        )
        self.prob.model.set_input_defaults(
            Aircraft.VerticalTail.MOMENT_RATIO, 2.362, units='unitless'
        )
        self.prob.model.set_input_defaults(
            Aircraft.HorizontalTail.ASPECT_RATIO, val=4.75, units='unitless'
        )
        self.prob.model.set_input_defaults(Aircraft.Engine.REFERENCE_DIAMETER, 5.8, units='ft')
        # self.prob.model.set_input_defaults(
        #     Aircraft.Engine.REFERENCE_SLS_THRUST, 28690, units='lbf'
        # )
        self.prob.model.set_input_defaults(Aircraft.Engine.SCALE_FACTOR, 1.02823, units='unitless')
        self.prob.model.set_input_defaults(
            Aircraft.Nacelle.CORE_DIAMETER_RATIO, 1.25, units='unitless'
        )
        self.prob.model.set_input_defaults(Aircraft.Nacelle.FINENESS, 2, units='unitless')

        self.prob.model.set_input_defaults(
            Aircraft.Design.MAX_STRUCTURAL_SPEED, val=402.5, units='mi/h'
        )

        self.prob.model.set_input_defaults(Aircraft.CrewPayload.CARGO_MASS, val=0, units='lbm')
        self.prob.model.set_input_defaults(
            Aircraft.CrewPayload.Design.MAX_CARGO_MASS, val=10040, units='lbm'
        )
        self.prob.model.set_input_defaults(Aircraft.VerticalTail.SWEEP, val=0, units='deg')
        self.prob.model.set_input_defaults(
            Aircraft.HorizontalTail.MASS_COEFFICIENT, val=0.232, units='unitless'
        )
        self.prob.model.set_input_defaults(
            Aircraft.LandingGear.TAIL_HOOK_MASS_SCALER, val=1, units='unitless'
        )
        self.prob.model.set_input_defaults(
            Aircraft.VerticalTail.MASS_COEFFICIENT, val=0.289, units='unitless'
        )
        self.prob.model.set_input_defaults(
            Aircraft.HorizontalTail.THICKNESS_TO_CHORD, val=0.12, units='unitless'
        )
        self.prob.model.set_input_defaults(
            Aircraft.VerticalTail.THICKNESS_TO_CHORD, val=0.12, units='unitless'
        )
        self.prob.model.set_input_defaults(
            Aircraft.Wing.HIGH_LIFT_MASS_COEFFICIENT, val=1.9, units='unitless'
        )  # Based onlarge single aisle 1for updated flaps mass model
        self.prob.model.set_input_defaults(
            Mission.Landing.LIFT_COEFFICIENT_MAX, val=2.817, units='unitless'
        )  # Based onlarge single aisle 1for updated flaps mass model
        self.prob.model.set_input_defaults(
            Aircraft.Wing.SURFACE_CONTROL_MASS_COEFFICIENT, val=0.95, units='unitless'
        )
        self.prob.model.set_input_defaults(
            Aircraft.Design.COCKPIT_CONTROL_MASS_COEFFICIENT, val=16.5, units='unitless'
        )
        self.prob.model.set_input_defaults(
            Aircraft.Controls.STABILITY_AUGMENTATION_SYSTEM_MASS, val=0, units='lbm'
        )  # note: not actually defined in program, likely an error
        self.prob.model.set_input_defaults(
            Aircraft.Controls.COCKPIT_CONTROL_MASS_SCALER, val=1, units='unitless'
        )
        self.prob.model.set_input_defaults(
            Aircraft.Wing.SURFACE_CONTROL_MASS_SCALER, val=1, units='unitless'
        )
        self.prob.model.set_input_defaults(
            Aircraft.Controls.STABILITY_AUGMENTATION_SYSTEM_MASS_SCALER, val=1, units='unitless'
        )
        self.prob.model.set_input_defaults(
            Aircraft.Controls.TOTAL_MASS, val=0, units='lbm'
        )  # note: not actually defined in program, likely an error
        self.prob.model.set_input_defaults(
            Aircraft.LandingGear.MASS_COEFFICIENT, val=0.04, units='unitless'
        )
        self.prob.model.set_input_defaults(
            Aircraft.LandingGear.MAIN_GEAR_MASS_COEFFICIENT, val=0.85, units='unitless'
        )
        self.prob.model.set_input_defaults(
            Aircraft.Nacelle.CLEARANCE_RATIO, val=0.2, units='unitless'
        )
        self.prob.model.set_input_defaults(
            Aircraft.Engine.MASS_SPECIFIC, val=0.21366, units='lbm/lbf'
        )
        self.prob.model.set_input_defaults(Aircraft.Nacelle.MASS_SPECIFIC, val=3, units='lbm/ft**2')
        self.prob.model.set_input_defaults(Aircraft.Engine.PYLON_FACTOR, val=1.25, units='unitless')
        self.prob.model.set_input_defaults(Aircraft.Engine.MASS_SCALER, val=1, units='unitless')
        self.prob.model.set_input_defaults(
            Aircraft.Propulsion.MISC_MASS_SCALER, val=1, units='unitless'
        )
        self.prob.model.set_input_defaults(
            Aircraft.LandingGear.MAIN_GEAR_LOCATION, val=0.15, units='unitless'
        )

        self.prob.model.set_input_defaults(Aircraft.APU.MASS, val=928.0, units='lbm')
        self.prob.model.set_input_defaults(
            Aircraft.Instruments.MASS_COEFFICIENT, val=0.0736, units='unitless'
        )
        self.prob.model.set_input_defaults(
            Aircraft.Hydraulics.FLIGHT_CONTROL_MASS_COEFFICIENT, val=0.112, units='unitless'
        )
        self.prob.model.set_input_defaults(
            Aircraft.Hydraulics.GEAR_MASS_COEFFICIENT, val=0.14, units='unitless'
        )
        self.prob.model.set_input_defaults(Aircraft.Avionics.MASS, val=1959.0, units='lbm')
        self.prob.model.set_input_defaults(
            Aircraft.AirConditioning.MASS_COEFFICIENT, val=1.65, units='unitless'
        )
        self.prob.model.set_input_defaults(Aircraft.AntiIcing.MASS, val=551.0, units='lbm')
        self.prob.model.set_input_defaults(Aircraft.Furnishings.MASS, val=11192.0, units='lbm')
        self.prob.model.set_input_defaults(
            Aircraft.CrewPayload.PASSENGER_SERVICE_MASS_PER_PASSENGER, val=5.0, units='lbm'
        )
        self.prob.model.set_input_defaults(
            Aircraft.CrewPayload.WATER_MASS_PER_OCCUPANT, val=3.0, units='lbm'
        )
        self.prob.model.set_input_defaults(
            Aircraft.Design.EMERGENCY_EQUIPMENT_MASS, val=50.0, units='lbm'
        )
        self.prob.model.set_input_defaults(
            Aircraft.CrewPayload.CATERING_ITEMS_MASS_PER_PASSENGER, val=7.6, units='lbm'
        )
        self.prob.model.set_input_defaults(
            Aircraft.Fuel.UNUSABLE_FUEL_MASS_COEFFICIENT, val=12.0, units='unitless'
        )

        self.prob.model.set_input_defaults(
            Aircraft.Wing.MASS_COEFFICIENT, val=102.5, units='unitless'
        )

        self.prob.model.set_input_defaults(
            Aircraft.Fuselage.MASS_COEFFICIENT, val=128, units='unitless'
        )
        self.prob.model.set_input_defaults('fuel_mass.fuselage.pylon_len', val=0, units='ft')
        self.prob.model.set_input_defaults('fuel_mass.fuselage.pylon_len', val=0, units='ft')
        self.prob.model.set_input_defaults(
            'fuel_mass.fuselage.MAT', val=0, units='lbm'
        )  # note: not actually defined in program, likely an error
        self.prob.model.set_input_defaults(Aircraft.Wing.MASS_SCALER, val=1, units='unitless')
        self.prob.model.set_input_defaults(
            Aircraft.HorizontalTail.MASS_SCALER, val=1, units='unitless'
        )
        self.prob.model.set_input_defaults(
            Aircraft.VerticalTail.MASS_SCALER, val=1, units='unitless'
        )
        self.prob.model.set_input_defaults(Aircraft.Fuselage.MASS_SCALER, val=1, units='unitless')
        self.prob.model.set_input_defaults(
            Aircraft.LandingGear.TOTAL_MASS_SCALER, val=1, units='unitless'
        )
        self.prob.model.set_input_defaults(Aircraft.Engine.POD_MASS_SCALER, val=1, units='unitless')
        self.prob.model.set_input_defaults(
            Aircraft.Design.STRUCTURAL_MASS_INCREMENT, val=0, units='lbm'
        )
        self.prob.model.set_input_defaults(
            Aircraft.Fuel.FUEL_SYSTEM_MASS_SCALER, val=1, units='unitless'
        )
        self.prob.model.set_input_defaults(
            Aircraft.Fuel.FUEL_SYSTEM_MASS_COEFFICIENT, val=0.041, units='unitless'
        )
        self.prob.model.set_input_defaults(Aircraft.Fuel.DENSITY, val=6.687, units='lbm/galUS')
        self.prob.model.set_input_defaults(Aircraft.Fuel.FUEL_MARGIN, val=10.0, units='unitless')

        self.prob.model.set_input_defaults(Aircraft.Wing.SPAN, val=0.0, units='ft')
        self.prob.model.set_input_defaults(Aircraft.Wing.SLAT_CHORD_RATIO, val=0.15)
        self.prob.model.set_input_defaults(Aircraft.Wing.FLAP_CHORD_RATIO, val=0.3)
        self.prob.model.set_input_defaults(Aircraft.Wing.SLAT_SPAN_RATIO, val=0.9)
        self.prob.model.set_input_defaults(Aircraft.Furnishings.MASS_SCALER, 40.0, units='unitless')
        self.prob.model.set_input_defaults(Aircraft.Fuselage.CABIN_AREA, val=1069.0, units='ft**2')

        setup_model_options(self.prob, options)

        self.prob.setup(check=False, force_alloc_complex=True)

    def test_case1(self):
        self.prob.run_model()

        tol = 5e-4
        # size values:
        assert_near_equal(self.prob['size.fuselage.cabin_height'], 13.1, tol)
        assert_near_equal(self.prob['size.fuselage.cabin_len'], 72.1, tol)
        assert_near_equal(self.prob['size.fuselage.nose_height'], 8.6, tol)

        assert_near_equal(self.prob[Aircraft.Wing.CENTER_CHORD], 16.16, tol)
        assert_near_equal(self.prob[Aircraft.Wing.ROOT_CHORD], 15.1, tol)
        assert_near_equal(
            self.prob[Aircraft.Wing.THICKNESS_TO_CHORD_UNWEIGHTED], 0.1394, tol
        )  # note: not exact GASP value, likely rounding error

        assert_near_equal(
            self.prob[Aircraft.HorizontalTail.AVERAGE_CHORD], 8.848695928254141, tol
        )  # note: this is not the value in the GASP output, because the output calculates them differently. This was calculated by hand.
        assert_near_equal(
            self.prob[Aircraft.VerticalTail.AVERAGE_CHORD], 15.550266681026597, tol
        )  # note: this is not the value in the GASP output, because the output calculates them differently. This was calculated by hand.
        assert_near_equal(self.prob[Aircraft.Nacelle.AVG_LENGTH], 14.7, tol)

        # fixed mass values:
        assert_near_equal(
            self.prob[Aircraft.LandingGear.MAIN_GEAR_MASS],
            6384.349999999999,
            tol,
            # self.prob['fixed_mass.main_gear_mass'], 6384.349999999999, tol
        )  # calculated by hand

        assert_near_equal(self.prob[Aircraft.Propulsion.TOTAL_ENGINE_MASS], 12606, tol)
        assert_near_equal(self.prob[Aircraft.Engine.ADDITIONAL_MASS], 1765 / 2, tol)

        # wing values:
        assert_near_equal(self.prob['wing_mass.isolated_wing_mass'], 14631, tol)

        # fuel values:
        assert_near_equal(
<<<<<<< HEAD
            self.prob['fuel_mass.fuel_and_oem.OEM_wingfuel_mass'], 79872.21, tol
=======
            self.prob['fuel_mass.fuel_and_oem.OEM_wingfuel_mass'], 80636.1673241, tol
>>>>>>> 119975f3
        )  # modified from GASP value to account for updated crew mass. GASP value is 80982.7

        assert_near_equal(
<<<<<<< HEAD
            self.prob[Aircraft.Fuel.FUEL_SYSTEM_MASS], 1978.64, tol
=======
            self.prob['fuel_mass.fus_mass_full'], 106989.952, tol
        )  # calculated by hand
        assert_near_equal(
            self.prob[Aircraft.Fuel.FUEL_SYSTEM_MASS], 2013.09114511, tol
>>>>>>> 119975f3
        )  # modified from GASP value to account for updated crew mass. GASP value is 2029

        assert_near_equal(self.prob[Aircraft.Design.STRUCTURE_MASS], 49209.648, tol)
        assert_near_equal(self.prob[Aircraft.Fuselage.MASS], 18960.975, tol)

        assert_near_equal(
<<<<<<< HEAD
            self.prob[Mission.Design.FUEL_MASS_REQUIRED], 43872.21, tol
=======
            self.prob[Mission.Design.FUEL_MASS_REQUIRED], 44636.1673241, tol
>>>>>>> 119975f3
        )  # modified from GASP value to account for updated crew mass. GASP value is 44982.7
        assert_near_equal(
            self.prob[Aircraft.Propulsion.MASS], 16390.94, tol
        )  # modified from GASP value to account for updated crew mass. GASP value is 16399
        assert_near_equal(
<<<<<<< HEAD
            self.prob[Mission.Design.FUEL_MASS], 43872.21, tol
        )  # modified from GASP value to account for updated crew mass. GASP value is 44982.7
        assert_near_equal(
            self.prob['fuel_mass.fuel_mass_min'], 33832.21, tol
        )  # modified from GASP value to account for updated crew mass. GASP value is 34942.7
        assert_near_equal(
            self.prob[Aircraft.Fuel.WING_VOLUME_DESIGN], 964.76, tol
        )  # modified from GASP value to account for updated crew mass. GASP value is 989.2
        assert_near_equal(
            self.prob['fuel_mass.fuel_and_oem.OEM_fuel_vol'], 1596.73, tol
        )  # modified from GASP value to account for updated crew mass. GASP value is 1618.9
        assert_near_equal(
            self.prob[Aircraft.Design.OPERATING_MASS], 95527.79, tol
        )  # modified from GASP value to account for updated crew mass. GASP value is 94417
        assert_near_equal(
            self.prob['fuel_mass.fuel_and_oem.payload_mass_max_fuel'], 35979.93, tol
=======
            self.prob[Mission.Design.FUEL_MASS], 44636.16732294, tol
        )  # modified from GASP value to account for updated crew mass. GASP value is 44982.7
        assert_near_equal(
            self.prob['fuel_mass.fuel_mass_min'], 34596.1673241, tol
        )  # modified from GASP value to account for updated crew mass. GASP value is 34942.7
        assert_near_equal(
            self.prob[Aircraft.Fuel.WING_VOLUME_DESIGN], 981.55900268, tol
        )  # modified from GASP value to account for updated crew mass. GASP value is 989.2
        assert_near_equal(
            self.prob['fuel_mass.fuel_and_oem.OEM_fuel_vol'], 1612.00619309, tol
        )  # modified from GASP value to account for updated crew mass. GASP value is 1618.9
        assert_near_equal(
            self.prob[Aircraft.Design.OPERATING_MASS], 94763.8326759, tol
        )  # modified from GASP value to account for updated crew mass. GASP value is 94417
        assert_near_equal(
            self.prob['fuel_mass.fuel_and_oem.payload_mass_max_fuel'], 35215.97039402, tol
>>>>>>> 119975f3
        )  # note: value came from running the GASP code on my own and printing it out,  #modified from GASP value to account for updated crew mass. GASP value is 34879.2
        assert_near_equal(self.prob['fuel_mass.fuel_and_oem.volume_wingfuel_mass'], 43852.1, tol)
        assert_near_equal(self.prob['fuel_mass.max_wingfuel_mass'], 43852.1, tol)
        assert_near_equal(
<<<<<<< HEAD
            self.prob[Aircraft.Fuel.AUXILIARY_FUEL_CAPACITY], 20.072, tol
        )  # modified from GASP value to account for updated crew mass. GASP value is 1120.9
        assert_near_equal(
            self.prob['fuel_mass.body_tank.extra_fuel_volume'], 88.11, tol
        )  # modified from GASP value to account for updated crew mass. GASP value is 112.3
        assert_near_equal(
            self.prob['fuel_mass.body_tank.max_extra_fuel_mass'], 4407.29, tol
=======
            self.prob[Aircraft.Fuel.AUXILIARY_FUEL_CAPACITY], 784.02965965, tol
        )  # modified from GASP value to account for updated crew mass. GASP value is 1120.9
        assert_near_equal(
            self.prob['fuel_mass.body_tank.extra_fuel_volume'], 104.90625688, tol
        )  # modified from GASP value to account for updated crew mass. GASP value is 112.3
        assert_near_equal(
            self.prob['fuel_mass.body_tank.max_extra_fuel_mass'], 5247.64639206, tol
>>>>>>> 119975f3
        )  # modified from GASP value to account for updated crew mass. GASP value is 5618.2

        partial_data = self.prob.check_partials(out_stream=None, method='cs')
        assert_check_partials(partial_data, atol=3e-10, rtol=1e-12)


class MassSummationTestCase7(unittest.TestCase):
    """
    This is the Advanced Tube and Wing V3.6 test case.
    All values are from V3.6 output, hand calculated from the output, or were printed out after running the code manually.
    Values not directly from the output are labeled as such.
    """

    def setUp(self):
        options = get_option_defaults()
        options.set_val(Aircraft.Wing.HAS_FOLD, val=True, units='unitless')
        options.set_val(Aircraft.Electrical.HAS_HYBRID_SYSTEM, val=False, units='unitless')
        options.set_val(Aircraft.CrewPayload.Design.NUM_PASSENGERS, val=154, units='unitless')
        options.set_val(Aircraft.CrewPayload.NUM_PASSENGERS, val=154, units='unitless')
        options.set_val(Mission.Design.CRUISE_ALTITUDE, val=37100, units='ft')
        options.set_val(
            Aircraft.Wing.FOLD_DIMENSIONAL_LOCATION_SPECIFIED, val=True, units='unitless'
        )
        options.set_val(Aircraft.Strut.DIMENSIONAL_LOCATION_SPECIFIED, val=True, units='unitless')
        options.set_val(Aircraft.LandingGear.FIXED_GEAR, val=False, units='unitless')
        options.set_val(Aircraft.CrewPayload.PASSENGER_MASS_WITH_BAGS, val=200, units='lbm')
        options.set_val(Aircraft.Fuselage.NUM_SEATS_ABREAST, 6)
        options.set_val(Aircraft.Fuselage.AISLE_WIDTH, 24, units='inch')
        options.set_val(Aircraft.Fuselage.NUM_AISLES, 1)
        options.set_val(Aircraft.Fuselage.SEAT_PITCH, 29, units='inch')
        options.set_val(Aircraft.Fuselage.SEAT_WIDTH, 20.2, units='inch')
        options.set_val(Aircraft.Engine.ADDITIONAL_MASS_FRACTION, 0.165, units='unitless')

        self.prob = om.Problem()
        self.prob.model.add_subsystem(
            'size',
            SizeGroup(),
            promotes_inputs=['aircraft:*', 'mission:*'],
            promotes_outputs=[
                'aircraft:*',
            ],
        )
        self.prob.model.add_subsystem(
            'GASP_mass',
            MassPremission(),
            promotes=['*'],
        )

        self.prob.model.set_input_defaults(Aircraft.Wing.ASPECT_RATIO, val=11, units='unitless')
        self.prob.model.set_input_defaults(Aircraft.Wing.TAPER_RATIO, val=0.33, units='unitless')
        self.prob.model.set_input_defaults(Aircraft.Wing.SWEEP, val=25, units='deg')
        self.prob.model.set_input_defaults(
            Aircraft.Wing.THICKNESS_TO_CHORD_ROOT, val=0.12, units='unitless'
        )
        self.prob.model.set_input_defaults(Mission.Design.GROSS_MASS, val=145388.0, units='lbm')
        self.prob.model.set_input_defaults(Aircraft.Wing.LOADING, val=104.50, units='lbf/ft**2')
        self.prob.model.set_input_defaults(
            Aircraft.HorizontalTail.VERTICAL_TAIL_FRACTION, val=0, units='unitless'
        )
        self.prob.model.set_input_defaults(
            Aircraft.VerticalTail.ASPECT_RATIO, val=1.67, units='unitless'
        )
        self.prob.model.set_input_defaults(
            Aircraft.HorizontalTail.TAPER_RATIO, val=0.352, units='unitless'
        )
        self.prob.model.set_input_defaults(
            Aircraft.Engine.SCALED_SLS_THRUST, val=17000.0, units='lbf'
        )
        self.prob.model.set_input_defaults(
            Aircraft.Engine.WING_LOCATIONS, val=0.35, units='unitless'
        )
        self.prob.model.set_input_defaults(
            Aircraft.Fuselage.PRESSURE_DIFFERENTIAL, val=7.5, units='psi'
        )
        self.prob.model.set_input_defaults(
            Aircraft.Fuel.WING_FUEL_FRACTION, 0.475, units='unitless'
        )
        self.prob.model.set_input_defaults(
            Aircraft.VerticalTail.TAPER_RATIO, val=0.801, units='unitless'
        )

        self.prob.model.set_input_defaults(
            Aircraft.HorizontalTail.VOLUME_COEFFICIENT, val=1.189, units='unitless'
        )
        self.prob.model.set_input_defaults(
            Aircraft.VerticalTail.VOLUME_COEFFICIENT, 0.09986, units='unitless'
        )
        self.prob.model.set_input_defaults(Aircraft.Fuselage.DELTA_DIAMETER, 4.5, units='ft')
        self.prob.model.set_input_defaults(
            Aircraft.Fuselage.PILOT_COMPARTMENT_LENGTH, 9.5, units='ft'
        )
        self.prob.model.set_input_defaults(Aircraft.Fuselage.NOSE_FINENESS, 1, units='unitless')
        self.prob.model.set_input_defaults(Aircraft.Fuselage.TAIL_FINENESS, 3, units='unitless')
        self.prob.model.set_input_defaults(
            Aircraft.Fuselage.WETTED_AREA_SCALER, 1, units='unitless'
        )
        self.prob.model.set_input_defaults(
            Aircraft.Wing.THICKNESS_TO_CHORD_TIP, 0.1, units='unitless'
        )
        self.prob.model.set_input_defaults(
            Aircraft.HorizontalTail.MOMENT_RATIO, val=0.2307, units='unitless'
        )
        self.prob.model.set_input_defaults(
            Aircraft.VerticalTail.MOMENT_RATIO, 2.1621, units='unitless'
        )
        self.prob.model.set_input_defaults(
            Aircraft.HorizontalTail.ASPECT_RATIO, val=4.75, units='unitless'
        )
        self.prob.model.set_input_defaults(Aircraft.Engine.REFERENCE_DIAMETER, 7.36, units='ft')
        # self.prob.model.set_input_defaults(
        #     Aircraft.Engine.REFERENCE_SLS_THRUST, 28620.0, units='lbf'
        # )
        self.prob.model.set_input_defaults(Aircraft.Engine.SCALE_FACTOR, 0.594, units='unitless')
        self.prob.model.set_input_defaults(
            Aircraft.Nacelle.CORE_DIAMETER_RATIO, 1.2095, units='unitless'
        )
        self.prob.model.set_input_defaults(Aircraft.Nacelle.FINENESS, 1.715, units='unitless')
        self.prob.model.set_input_defaults(Aircraft.Wing.FOLDED_SPAN, 118, units='ft')

        self.prob.model.set_input_defaults(
            Aircraft.Design.MAX_STRUCTURAL_SPEED, val=402.5, units='mi/h'
        )
        self.prob.model.set_input_defaults(Aircraft.CrewPayload.CARGO_MASS, val=0, units='lbm')
        self.prob.model.set_input_defaults(
            Aircraft.CrewPayload.Design.MAX_CARGO_MASS, val=15970.0, units='lbm'
        )
        self.prob.model.set_input_defaults(Aircraft.VerticalTail.SWEEP, val=0, units='deg')
        self.prob.model.set_input_defaults(
            Aircraft.HorizontalTail.MASS_COEFFICIENT, val=0.232, units='unitless'
        )
        self.prob.model.set_input_defaults(
            Aircraft.LandingGear.TAIL_HOOK_MASS_SCALER, val=1, units='unitless'
        )
        self.prob.model.set_input_defaults(
            Aircraft.VerticalTail.MASS_COEFFICIENT, val=0.289, units='unitless'
        )
        self.prob.model.set_input_defaults(
            Aircraft.HorizontalTail.THICKNESS_TO_CHORD, val=0.12, units='unitless'
        )
        self.prob.model.set_input_defaults(
            Aircraft.VerticalTail.THICKNESS_TO_CHORD, val=0.12, units='unitless'
        )
        self.prob.model.set_input_defaults(
            Aircraft.Wing.HIGH_LIFT_MASS_COEFFICIENT, val=1.9, units='unitless'
        )  # Based onlarge single aisle 1for updated flaps mass model
        self.prob.model.set_input_defaults(
            Mission.Landing.LIFT_COEFFICIENT_MAX, val=2.817, units='unitless'
        )  # Based on large single aisle 1 for updated flaps mass model
        self.prob.model.set_input_defaults(
            Aircraft.Wing.SURFACE_CONTROL_MASS_COEFFICIENT, val=0.95, units='unitless'
        )
        self.prob.model.set_input_defaults(
            Aircraft.Design.COCKPIT_CONTROL_MASS_COEFFICIENT, val=16.5, units='unitless'
        )
        self.prob.model.set_input_defaults(
            Aircraft.Controls.STABILITY_AUGMENTATION_SYSTEM_MASS, val=0, units='lbm'
        )  # note: not actually defined in program, likely an error
        self.prob.model.set_input_defaults(
            Aircraft.Controls.COCKPIT_CONTROL_MASS_SCALER, val=1, units='unitless'
        )
        self.prob.model.set_input_defaults(
            Aircraft.Wing.SURFACE_CONTROL_MASS_SCALER, val=1, units='unitless'
        )
        self.prob.model.set_input_defaults(
            Aircraft.Controls.STABILITY_AUGMENTATION_SYSTEM_MASS_SCALER, val=1, units='unitless'
        )
        self.prob.model.set_input_defaults(
            Aircraft.Controls.TOTAL_MASS, val=0, units='lbm'
        )  # note: not actually defined in program, likely an error
        self.prob.model.set_input_defaults(
            Aircraft.LandingGear.MASS_COEFFICIENT, val=0.04, units='unitless'
        )
        self.prob.model.set_input_defaults(
            Aircraft.LandingGear.MAIN_GEAR_MASS_COEFFICIENT, val=0.85, units='unitless'
        )
        self.prob.model.set_input_defaults(
            Aircraft.Nacelle.CLEARANCE_RATIO, val=0.2, units='unitless'
        )
        self.prob.model.set_input_defaults(
            Aircraft.Engine.MASS_SPECIFIC, val=0.2355, units='lbm/lbf'
        )
        self.prob.model.set_input_defaults(Aircraft.Nacelle.MASS_SPECIFIC, val=3, units='lbm/ft**2')
        self.prob.model.set_input_defaults(Aircraft.Engine.PYLON_FACTOR, val=1.25, units='unitless')
        self.prob.model.set_input_defaults(Aircraft.Engine.MASS_SCALER, val=1, units='unitless')
        self.prob.model.set_input_defaults(
            Aircraft.Propulsion.MISC_MASS_SCALER, val=1, units='unitless'
        )
        self.prob.model.set_input_defaults(
            Aircraft.LandingGear.MAIN_GEAR_LOCATION, val=0.15, units='unitless'
        )

        self.prob.model.set_input_defaults(Aircraft.APU.MASS, val=1014.0, units='lbm')
        self.prob.model.set_input_defaults(
            Aircraft.Instruments.MASS_COEFFICIENT, val=0.0736, units='unitless'
        )
        self.prob.model.set_input_defaults(
            Aircraft.Hydraulics.FLIGHT_CONTROL_MASS_COEFFICIENT, val=0.085, units='unitless'
        )
        self.prob.model.set_input_defaults(
            Aircraft.Hydraulics.GEAR_MASS_COEFFICIENT, val=0.105, units='unitless'
        )
        self.prob.model.set_input_defaults(Aircraft.Avionics.MASS, val=1504.0, units='lbm')
        self.prob.model.set_input_defaults(
            Aircraft.AirConditioning.MASS_COEFFICIENT, val=1.65, units='unitless'
        )
        self.prob.model.set_input_defaults(Aircraft.AntiIcing.MASS, val=126.0, units='lbm')
        self.prob.model.set_input_defaults(Aircraft.Furnishings.MASS, val=9114.0, units='lbm')
        self.prob.model.set_input_defaults(
            Aircraft.CrewPayload.PASSENGER_SERVICE_MASS_PER_PASSENGER, val=5.0, units='lbm'
        )
        self.prob.model.set_input_defaults(
            Aircraft.CrewPayload.WATER_MASS_PER_OCCUPANT, val=3.0, units='lbm'
        )
        self.prob.model.set_input_defaults(
            Aircraft.Design.EMERGENCY_EQUIPMENT_MASS, val=0.0, units='lbm'
        )
        self.prob.model.set_input_defaults(
            Aircraft.CrewPayload.CATERING_ITEMS_MASS_PER_PASSENGER, val=10.0, units='lbm'
        )
        self.prob.model.set_input_defaults(
            Aircraft.Fuel.UNUSABLE_FUEL_MASS_COEFFICIENT, val=12.0, units='unitless'
        )

        self.prob.model.set_input_defaults(Aircraft.Wing.MASS_COEFFICIENT, val=85, units='unitless')
        self.prob.model.set_input_defaults(
            Aircraft.Wing.FOLD_MASS_COEFFICIENT, val=0.2, units='unitless'
        )

        self.prob.model.set_input_defaults(
            Aircraft.Fuselage.MASS_COEFFICIENT, val=128, units='unitless'
        )
        self.prob.model.set_input_defaults('fuel_mass.fuselage.pylon_len', val=0, units='ft')
        self.prob.model.set_input_defaults(
            Aircraft.Wing.FOLD_MASS_COEFFICIENT, val=0.2, units='unitless'
        )

        self.prob.model.set_input_defaults(
            Aircraft.Fuselage.MASS_COEFFICIENT, val=128, units='unitless'
        )
        self.prob.model.set_input_defaults('fuel_mass.fuselage.pylon_len', val=0, units='ft')
        self.prob.model.set_input_defaults(
            'fuel_mass.fuselage.MAT', val=0, units='lbm'
        )  # note: not actually defined in program, likely an error
        self.prob.model.set_input_defaults(Aircraft.Wing.MASS_SCALER, val=1, units='unitless')
        self.prob.model.set_input_defaults(
            Aircraft.HorizontalTail.MASS_SCALER, val=1, units='unitless'
        )
        self.prob.model.set_input_defaults(
            Aircraft.VerticalTail.MASS_SCALER, val=1, units='unitless'
        )
        self.prob.model.set_input_defaults(Aircraft.Fuselage.MASS_SCALER, val=1, units='unitless')
        self.prob.model.set_input_defaults(
            Aircraft.LandingGear.TOTAL_MASS_SCALER, val=1, units='unitless'
        )
        self.prob.model.set_input_defaults(Aircraft.Engine.POD_MASS_SCALER, val=1, units='unitless')
        self.prob.model.set_input_defaults(
            Aircraft.Design.STRUCTURAL_MASS_INCREMENT, val=0, units='lbm'
        )
        self.prob.model.set_input_defaults(
            Aircraft.Fuel.FUEL_SYSTEM_MASS_SCALER, val=1, units='unitless'
        )
        self.prob.model.set_input_defaults(
            Aircraft.Fuel.FUEL_SYSTEM_MASS_COEFFICIENT, val=0.041, units='unitless'
        )
        self.prob.model.set_input_defaults(Aircraft.Fuel.DENSITY, val=6.687, units='lbm/galUS')
        self.prob.model.set_input_defaults(Aircraft.Fuel.FUEL_MARGIN, val=10.0, units='unitless')

        self.prob.model.set_input_defaults(Aircraft.Wing.SPAN, val=0.0, units='ft')
        self.prob.model.set_input_defaults(Mission.Design.MACH, val=0.8, units='unitless')
        self.prob.model.set_input_defaults(Aircraft.Wing.SLAT_CHORD_RATIO, val=0.15)
        self.prob.model.set_input_defaults(Aircraft.Wing.FLAP_CHORD_RATIO, val=0.3)
        self.prob.model.set_input_defaults(Aircraft.Wing.SLAT_SPAN_RATIO, val=0.9)
        self.prob.model.set_input_defaults(Aircraft.Furnishings.MASS_SCALER, 40.0, units='unitless')
        self.prob.model.set_input_defaults(Aircraft.Fuselage.CABIN_AREA, val=1069.0, units='ft**2')

        setup_model_options(self.prob, options)

        self.prob.setup(check=False, force_alloc_complex=True)

    def test_case1(self):
        self.prob.run_model()

        tol = 5e-4
        # size values:
        assert_near_equal(self.prob['size.fuselage.cabin_height'], 13.1, tol)
        assert_near_equal(self.prob['size.fuselage.cabin_len'], 61.6, tol)
        assert_near_equal(self.prob['size.fuselage.nose_height'], 8.6, tol)

        assert_near_equal(self.prob[Aircraft.Wing.CENTER_CHORD], 16.91, tol)
        assert_near_equal(self.prob[Aircraft.Wing.ROOT_CHORD], 16.01, tol)
        assert_near_equal(
            self.prob[Aircraft.Wing.THICKNESS_TO_CHORD_UNWEIGHTED], 0.1132, tol
        )  # slightly different from GASP value, likely a rounding error

        assert_near_equal(
            self.prob[Aircraft.HorizontalTail.AVERAGE_CHORD],
            9.6498,
            tol,
            # note: value came from running the GASP code on my own and printing it out (GASP output calculates this differently)
        )
        assert_near_equal(
            self.prob[Aircraft.VerticalTail.AVERAGE_CHORD],
            13.4662,
            tol,
            # note: value came from running the GASP code on my own and printing it out (GASP output calculates this differently)
        )
        assert_near_equal(self.prob[Aircraft.Nacelle.AVG_LENGTH], 11.77, tol)

        # fixed mass values:
        assert_near_equal(
            self.prob[Aircraft.LandingGear.MAIN_GEAR_MASS],
            5219.3076,
            tol,
            # self.prob['fixed_mass.main_gear_mass'], 5219.3076, tol
        )  # note: value came from running the GASP code on my own and printing it out

        assert_near_equal(self.prob[Aircraft.Propulsion.TOTAL_ENGINE_MASS], 8007, tol)
        assert_near_equal(self.prob[Aircraft.Engine.ADDITIONAL_MASS], 1321 / 2, tol)

        # wing values:
        assert_near_equal(
            self.prob['wing_mass.isolated_wing_mass'], 13993, tol
        )  # calculated as difference between wing mass and fold mass, not an actual GASP variable

        # fuel values:
        assert_near_equal(
<<<<<<< HEAD
            self.prob['fuel_mass.fuel_and_oem.OEM_wingfuel_mass'], 63296.9, tol
=======
            self.prob['fuel_mass.fuel_and_oem.OEM_wingfuel_mass'], 63122.20489199, tol
>>>>>>> 119975f3
        )  # modified from GASP value to account for updated crew mass. GASP value is 62427.2

        assert_near_equal(
            self.prob['fuel_mass.fus_mass_full'], 99380.387, tol
        )  # note: value came from running the GASP code on my own and printing it out
        assert_near_equal(
<<<<<<< HEAD
            self.prob[Aircraft.Fuel.FUEL_SYSTEM_MASS], 1465.61, tol
=======
            self.prob[Aircraft.Fuel.FUEL_SYSTEM_MASS], 1457.73144048, tol
>>>>>>> 119975f3
        )  # modified from GASP value to account for updated crew mass. GASP value is 1426

        assert_near_equal(self.prob[Aircraft.Design.STRUCTURE_MASS], 45370.902, tol)
        assert_near_equal(self.prob[Aircraft.Fuselage.MASS], 18858.356, tol)

        assert_near_equal(
<<<<<<< HEAD
            self.prob[Mission.Design.FUEL_MASS_REQUIRED], 32496.9, tol
        )  # modified from GASP value to account for updated crew mass. GASP value is 31627.2
        assert_near_equal(
            self.prob[Aircraft.Propulsion.MASS], 10793.77, tol
        )  # modified from GASP value to account for updated crew mass. GASP value is 10755.0
        assert_near_equal(
            self.prob[Mission.Design.FUEL_MASS], 32496.9, tol
        )  # modified from GASP value to account for updated crew mass. GASP value is 31627.0
        assert_near_equal(
            self.prob['fuel_mass.fuel_mass_min'], 16526.9, tol
        )  # modified from GASP value to account for updated crew mass. GASP value is 15657.2
        assert_near_equal(
            self.prob[Aircraft.Fuel.WING_VOLUME_DESIGN], 714.61, tol
        )  # modified from GASP value to account for updated crew mass. GASP value is 695.5
        assert_near_equal(
            self.prob['fuel_mass.fuel_and_oem.OEM_fuel_vol'], 1265.38, tol
        )  # modified from GASP value to account for updated crew mass. GASP value is 1248.0
        assert_near_equal(
            self.prob[Aircraft.Design.OPERATING_MASS], 82091.1, tol
=======
            self.prob[Mission.Design.FUEL_MASS_REQUIRED], 32322.20489199, tol
        )  # modified from GASP value to account for updated crew mass. GASP value is 31627.2
        assert_near_equal(
            self.prob[Aircraft.Propulsion.MASS], 10785.88644048, tol
        )  # modified from GASP value to account for updated crew mass. GASP value is 10755.0
        assert_near_equal(
            self.prob[Mission.Design.FUEL_MASS], 32322.20489185, tol
        )  # modified from GASP value to account for updated crew mass. GASP value is 31627.0
        assert_near_equal(
            self.prob['fuel_mass.fuel_mass_min'], 16352.20489199, tol
        )  # modified from GASP value to account for updated crew mass. GASP value is 15657.2
        assert_near_equal(
            self.prob[Aircraft.Fuel.WING_VOLUME_DESIGN], 710.77229745, tol
        )  # modified from GASP value to account for updated crew mass. GASP value is 695.5
        assert_near_equal(
            self.prob['fuel_mass.fuel_and_oem.OEM_fuel_vol'], 1261.88270827, tol
        )  # modified from GASP value to account for updated crew mass. GASP value is 1248.0
        assert_near_equal(
            self.prob[Aircraft.Design.OPERATING_MASS], 82265.79510801, tol
>>>>>>> 119975f3
        )  # modified from GASP value to account for updated crew mass. GASP value is 82961.0
        assert_near_equal(
            self.prob['fuel_mass.fuel_and_oem.payload_mass_max_fuel'], 30800.0039, tol
        )  # note: value came from running the GASP code on my own and printing it out
        assert_near_equal(self.prob['fuel_mass.fuel_and_oem.volume_wingfuel_mass'], 33892.8, tol)
        assert_near_equal(self.prob['fuel_mass.max_wingfuel_mass'], 33892.8, tol)
        assert_near_equal(self.prob[Aircraft.Fuel.AUXILIARY_FUEL_CAPACITY], 0, tol)
        assert_near_equal(
<<<<<<< HEAD
            self.prob['fuel_mass.body_tank.extra_fuel_volume'], 37.06, 0.005
        )  # note: higher tol because slightly different from GASP value, likely numerical issues,  #modified from GASP value to account for updated crew mass. GASP value is 17.9
        assert_near_equal(
            self.prob['fuel_mass.body_tank.max_extra_fuel_mass'], 1853.82, 0.003
=======
            self.prob['fuel_mass.body_tank.extra_fuel_volume'], 33.21832644, tol
        )  # note: higher tol because slightly different from GASP value, likely numerical issues,  #modified from GASP value to account for updated crew mass. GASP value is 17.9
        assert_near_equal(
            self.prob['fuel_mass.body_tank.max_extra_fuel_mass'], 1661.65523441, tol
>>>>>>> 119975f3
        )  # note: higher tol because slightly different from GASP value, likely numerical issues,  #modified from GASP value to account for updated crew mass. GASP value is 897.2
        assert_near_equal(self.prob[Aircraft.Fuel.WING_VOLUME_STRUCTURAL_MAX], 677.554, tol)
        assert_near_equal(self.prob[Aircraft.Fuel.WING_VOLUME_GEOMETRIC_MAX], 677.554, tol)

        partial_data = self.prob.check_partials(out_stream=None, method='cs')
        assert_check_partials(partial_data, atol=3e-9, rtol=6e-11)


class MassSummationTestCase8(unittest.TestCase):
    """
    This is the Trans-sonic Truss-Braced Wing V3.6 test case
    All values are from V3.6 output, hand calculated from the output, or were printed out after running the code manually.
    Values not directly from the output are labeled as such.
    """

    def setUp(self):
        options = get_option_defaults()
        options.set_val(Aircraft.Wing.HAS_FOLD, val=True, units='unitless')
        options.set_val(Aircraft.Wing.HAS_STRUT, val=True, units='unitless')
        options.set_val(Aircraft.Electrical.HAS_HYBRID_SYSTEM, val=False, units='unitless')
        options.set_val(Aircraft.CrewPayload.Design.NUM_PASSENGERS, val=154, units='unitless')
        options.set_val(Aircraft.CrewPayload.NUM_PASSENGERS, val=154, units='unitless')
        options.set_val(Mission.Design.CRUISE_ALTITUDE, val=43000, units='ft')
        options.set_val(Aircraft.Wing.CHOOSE_FOLD_LOCATION, val=False, units='unitless')
        options.set_val(
            Aircraft.Wing.FOLD_DIMENSIONAL_LOCATION_SPECIFIED, val=True, units='unitless'
        )
        options.set_val(Aircraft.Strut.DIMENSIONAL_LOCATION_SPECIFIED, val=True, units='unitless')
        options.set_val(Aircraft.LandingGear.FIXED_GEAR, val=False, units='unitless')
        options.set_val(Aircraft.Design.SMOOTH_MASS_DISCONTINUITIES, val=True, units='unitless')
        options.set_val(Aircraft.CrewPayload.PASSENGER_MASS_WITH_BAGS, val=200, units='lbm')
        options.set_val(Aircraft.Fuselage.NUM_SEATS_ABREAST, 6)
        options.set_val(Aircraft.Fuselage.AISLE_WIDTH, 24, units='inch')
        options.set_val(Aircraft.Fuselage.NUM_AISLES, 1)
        options.set_val(Aircraft.Fuselage.SEAT_PITCH, 44.2, units='inch')
        options.set_val(Aircraft.Fuselage.SEAT_WIDTH, 20.2, units='inch')
        options.set_val(Aircraft.Engine.ADDITIONAL_MASS_FRACTION, 0.163, units='unitless')

        self.prob = om.Problem()
        self.prob.model.add_subsystem(
            'size',
            SizeGroup(),
            promotes_inputs=['aircraft:*', 'mission:*'],
            promotes_outputs=[
                'aircraft:*',
            ],
        )
        self.prob.model.add_subsystem(
            'GASP_mass',
            MassPremission(),
            promotes=['*'],
        )

        self.prob.model.set_input_defaults(
            Aircraft.HorizontalTail.TAPER_RATIO, val=0.352, units='unitless'
        )
        self.prob.model.set_input_defaults(
            Aircraft.HorizontalTail.MOMENT_RATIO, val=0.13067, units='unitless'
        )
        self.prob.model.set_input_defaults(
            Aircraft.HorizontalTail.ASPECT_RATIO, val=4.025, units='unitless'
        )
        self.prob.model.set_input_defaults(
            Aircraft.VerticalTail.MOMENT_RATIO, 3.0496, units='unitless'
        )
        self.prob.model.set_input_defaults(
            Aircraft.VerticalTail.TAPER_RATIO, val=0.801, units='unitless'
        )
        self.prob.model.set_input_defaults(Aircraft.Engine.REFERENCE_DIAMETER, 7.642, units='ft')
        # self.prob.model.set_input_defaults(
        #     Aircraft.Engine.REFERENCE_SLS_THRUST, 28620.0, units='lbf'
        # )
        self.prob.model.set_input_defaults(Aircraft.Engine.SCALE_FACTOR, 1.35255, units='unitless')
        self.prob.model.set_input_defaults(
            Aircraft.Nacelle.CORE_DIAMETER_RATIO, 1.2095, units='unitless'
        )
        self.prob.model.set_input_defaults(Aircraft.Nacelle.FINENESS, 1.660, units='unitless')
        self.prob.model.set_input_defaults(Aircraft.Fuselage.DELTA_DIAMETER, 4.5, units='ft')
        self.prob.model.set_input_defaults(Aircraft.Fuselage.NOSE_FINENESS, 1, units='unitless')
        self.prob.model.set_input_defaults(
            Aircraft.Fuselage.PILOT_COMPARTMENT_LENGTH, 6.85, units='ft'
        )
        self.prob.model.set_input_defaults(Aircraft.Fuselage.TAIL_FINENESS, 1.18, units='unitless')
        self.prob.model.set_input_defaults(
            Aircraft.Fuselage.WETTED_AREA_SCALER, 1.0, units='unitless'
        )
        self.prob.model.set_input_defaults(Aircraft.Wing.LOADING, val=87.5, units='lbf/ft**2')
        self.prob.model.set_input_defaults(
            Aircraft.Wing.THICKNESS_TO_CHORD_TIP, 0.1, units='unitless'
        )
        self.prob.model.set_input_defaults(
            Aircraft.Design.MAX_STRUCTURAL_SPEED, val=402.5, units='mi/h'
        )

        self.prob.model.set_input_defaults(Aircraft.APU.MASS, val=1014.0, units='lbm')
        self.prob.model.set_input_defaults(
            Aircraft.Instruments.MASS_COEFFICIENT, val=0.0736, units='unitless'
        )
        self.prob.model.set_input_defaults(
            Aircraft.Hydraulics.FLIGHT_CONTROL_MASS_COEFFICIENT, val=0.085, units='unitless'
        )
        self.prob.model.set_input_defaults(
            Aircraft.Hydraulics.GEAR_MASS_COEFFICIENT, val=0.105, units='unitless'
        )
        self.prob.model.set_input_defaults(Aircraft.Avionics.MASS, val=1504.0, units='lbm')
        self.prob.model.set_input_defaults(
            Aircraft.AirConditioning.MASS_COEFFICIENT, val=1.65, units='unitless'
        )
        self.prob.model.set_input_defaults(Aircraft.AntiIcing.MASS, val=126.0, units='lbm')
        self.prob.model.set_input_defaults(Aircraft.Furnishings.MASS, val=9114.0, units='lbm')
        self.prob.model.set_input_defaults(
            Aircraft.CrewPayload.PASSENGER_SERVICE_MASS_PER_PASSENGER, val=5.0, units='lbm'
        )
        self.prob.model.set_input_defaults(
            Aircraft.CrewPayload.WATER_MASS_PER_OCCUPANT, val=3.0, units='lbm'
        )
        self.prob.model.set_input_defaults(
            Aircraft.Design.EMERGENCY_EQUIPMENT_MASS, val=0.0, units='lbm'
        )
        self.prob.model.set_input_defaults(
            Aircraft.CrewPayload.CATERING_ITEMS_MASS_PER_PASSENGER, val=10.0, units='lbm'
        )
        self.prob.model.set_input_defaults(
            Aircraft.Fuel.UNUSABLE_FUEL_MASS_COEFFICIENT, val=12.0, units='unitless'
        )

        self.prob.model.set_input_defaults(
            Aircraft.Fuselage.PRESSURE_DIFFERENTIAL, val=7.5, units='psi'
        )
        self.prob.model.set_input_defaults(
            Aircraft.Engine.SCALED_SLS_THRUST, val=21160.0, units='lbf'
        )
        self.prob.model.set_input_defaults(Aircraft.Engine.SCALE_FACTOR, 0.73934, units='unitless')
        self.prob.model.set_input_defaults(
            Aircraft.Fuel.WING_FUEL_FRACTION, 0.5625, units='unitless'
        )
        self.prob.model.set_input_defaults(Aircraft.Wing.SWEEP, val=22.47, units='deg')
        self.prob.model.set_input_defaults(
            Aircraft.Wing.VERTICAL_MOUNT_LOCATION, val=0.1, units='unitless'
        )
        self.prob.model.set_input_defaults(Aircraft.Wing.ASPECT_RATIO, val=19.565, units='unitless')
        self.prob.model.set_input_defaults(Aircraft.Strut.ATTACHMENT_LOCATION, val=118, units='ft')
        self.prob.model.set_input_defaults(Aircraft.CrewPayload.CARGO_MASS, val=0, units='lbm')
        self.prob.model.set_input_defaults(
            Aircraft.CrewPayload.Design.MAX_CARGO_MASS, val=15970.0, units='lbm'
        )
        self.prob.model.set_input_defaults(
            Aircraft.Engine.MASS_SPECIFIC, val=0.2470, units='lbm/lbf'
        )
        self.prob.model.set_input_defaults(
            Aircraft.Nacelle.MASS_SPECIFIC, val=2.5, units='lbm/ft**2'
        )
        self.prob.model.set_input_defaults(Aircraft.Engine.PYLON_FACTOR, val=1.25, units='unitless')
        self.prob.model.set_input_defaults(Aircraft.Engine.MASS_SCALER, val=1, units='unitless')
        self.prob.model.set_input_defaults(
            Aircraft.Propulsion.MISC_MASS_SCALER, val=1, units='unitless'
        )
        self.prob.model.set_input_defaults(
            Aircraft.Engine.WING_LOCATIONS, val=0.2143, units='unitless'
        )
        self.prob.model.set_input_defaults(
            Aircraft.LandingGear.MAIN_GEAR_LOCATION, val=0, units='unitless'
        )
        self.prob.model.set_input_defaults(
            Aircraft.VerticalTail.ASPECT_RATIO, val=0.825, units='unitless'
        )
        self.prob.model.set_input_defaults(
            Aircraft.VerticalTail.SWEEP, val=0, units='deg'
        )  # not in file
        self.prob.model.set_input_defaults(
            Aircraft.HorizontalTail.MASS_COEFFICIENT, val=0.2076, units='unitless'
        )
        self.prob.model.set_input_defaults(
            Aircraft.LandingGear.TAIL_HOOK_MASS_SCALER, val=1, units='unitless'
        )
        self.prob.model.set_input_defaults(
            Aircraft.VerticalTail.MASS_COEFFICIENT, val=0.2587, units='unitless'
        )
        self.prob.model.set_input_defaults(
            Aircraft.HorizontalTail.THICKNESS_TO_CHORD, val=0.11, units='unitless'
        )
        self.prob.model.set_input_defaults(
            Aircraft.HorizontalTail.VERTICAL_TAIL_FRACTION, val=1, units='unitless'
        )
        self.prob.model.set_input_defaults(
            Aircraft.VerticalTail.THICKNESS_TO_CHORD, val=0.1, units='unitless'
        )
        self.prob.model.set_input_defaults(
            Aircraft.Wing.HIGH_LIFT_MASS_COEFFICIENT, val=1.9, units='unitless'
        )  # Based onlarge single aisle 1for updated flaps mass model
        self.prob.model.set_input_defaults(
            Mission.Landing.LIFT_COEFFICIENT_MAX, val=2.817, units='unitless'
        )  # Based on large single aisle 1 for updated flaps mass model
        self.prob.model.set_input_defaults(
            Aircraft.Wing.SURFACE_CONTROL_MASS_COEFFICIENT, val=0.5936, units='unitless'
        )
        self.prob.model.set_input_defaults(
            Aircraft.Design.COCKPIT_CONTROL_MASS_COEFFICIENT, val=30, units='unitless'
        )
        self.prob.model.set_input_defaults(
            Aircraft.Controls.STABILITY_AUGMENTATION_SYSTEM_MASS, val=0, units='lbm'
        )  # not in file
        self.prob.model.set_input_defaults(
            Aircraft.Controls.COCKPIT_CONTROL_MASS_SCALER, val=1, units='unitless'
        )
        self.prob.model.set_input_defaults(
            Aircraft.Wing.SURFACE_CONTROL_MASS_SCALER, val=1, units='unitless'
        )
        self.prob.model.set_input_defaults(
            Aircraft.Controls.STABILITY_AUGMENTATION_SYSTEM_MASS_SCALER, val=1, units='unitless'
        )
        self.prob.model.set_input_defaults(
            Aircraft.Controls.TOTAL_MASS, val=0, units='lbm'
        )  # not in file
        self.prob.model.set_input_defaults(
            Aircraft.LandingGear.MASS_COEFFICIENT, val=0.03390, units='unitless'
        )
        self.prob.model.set_input_defaults(
            Aircraft.LandingGear.MAIN_GEAR_MASS_COEFFICIENT, val=0.85, units='unitless'
        )
        self.prob.model.set_input_defaults(Aircraft.Fuel.DENSITY, val=6.687, units='lbm/galUS')
        self.prob.model.set_input_defaults(Aircraft.Fuel.FUEL_MARGIN, val=10.0, units='unitless')
        self.prob.model.set_input_defaults(
            Aircraft.Fuel.FUEL_SYSTEM_MASS_COEFFICIENT, val=0.060, units='unitless'
        )
        self.prob.model.set_input_defaults(
            Aircraft.Fuselage.MASS_COEFFICIENT, val=89.66, units='unitless'
        )
        self.prob.model.set_input_defaults('fuel_mass.fuselage.pylon_len', val=0, units='ft')
        self.prob.model.set_input_defaults(Aircraft.Fuel.FUEL_MARGIN, val=10.0, units='unitless')
        self.prob.model.set_input_defaults(
            Aircraft.Fuel.FUEL_SYSTEM_MASS_COEFFICIENT, val=0.060, units='unitless'
        )
        self.prob.model.set_input_defaults(
            Aircraft.Fuselage.MASS_COEFFICIENT, val=89.66, units='unitless'
        )
        self.prob.model.set_input_defaults('fuel_mass.fuselage.pylon_len', val=0, units='ft')
        self.prob.model.set_input_defaults(
            'fuel_mass.fuselage.MAT', val=0, units='lbm'
        )  # not in file
        self.prob.model.set_input_defaults(Aircraft.Wing.MASS_SCALER, val=1, units='unitless')
        self.prob.model.set_input_defaults(
            Aircraft.HorizontalTail.MASS_SCALER, val=1, units='unitless'
        )
        self.prob.model.set_input_defaults(
            Aircraft.VerticalTail.MASS_SCALER, val=1, units='unitless'
        )
        self.prob.model.set_input_defaults(Aircraft.Fuselage.MASS_SCALER, val=1, units='unitless')
        self.prob.model.set_input_defaults(
            Aircraft.LandingGear.TOTAL_MASS_SCALER, val=1, units='unitless'
        )
        self.prob.model.set_input_defaults(Aircraft.Engine.POD_MASS_SCALER, val=1, units='unitless')
        self.prob.model.set_input_defaults(
            Aircraft.Design.STRUCTURAL_MASS_INCREMENT, val=0, units='lbm'
        )
        self.prob.model.set_input_defaults(
            Aircraft.Fuel.FUEL_SYSTEM_MASS_SCALER, val=1, units='unitless'
        )
        self.prob.model.set_input_defaults(Mission.Design.GROSS_MASS, val=143100.0, units='lbm')
        self.prob.model.set_input_defaults(
            Aircraft.Wing.MASS_COEFFICIENT, val=78.94, units='unitless'
        )
        self.prob.model.set_input_defaults(Aircraft.Wing.TAPER_RATIO, val=0.346, units='unitless')
        self.prob.model.set_input_defaults(
            Aircraft.Wing.THICKNESS_TO_CHORD_ROOT, val=0.11, units='unitless'
        )

        self.prob.model.set_input_defaults(
            Aircraft.HorizontalTail.VOLUME_COEFFICIENT, val=1.43, units='unitless'
        )
        self.prob.model.set_input_defaults(
            Aircraft.VerticalTail.VOLUME_COEFFICIENT, 0.066, units='unitless'
        )
        self.prob.model.set_input_defaults(
            Aircraft.Wing.FOLD_MASS_COEFFICIENT, val=0.2, units='unitless'
        )
        # self.prob.model.set_input_defaults(
        #     Aircraft.Strut.AREA, 523.337, units='ft**2'
        # )  # had to calculate by hand
        self.prob.model.set_input_defaults(Aircraft.Strut.MASS_COEFFICIENT, 0.238, units='unitless')

        self.prob.model.set_input_defaults(Aircraft.Wing.SPAN, val=0.0, units='ft')
        self.prob.model.set_input_defaults(Mission.Design.MACH, val=0.8, units='unitless')
        self.prob.model.set_input_defaults(Aircraft.Wing.SLAT_CHORD_RATIO, val=0.15)
        self.prob.model.set_input_defaults(Aircraft.Wing.FLAP_CHORD_RATIO, val=0.3)
        self.prob.model.set_input_defaults(Aircraft.Wing.SLAT_SPAN_RATIO, val=0.9)
        self.prob.model.set_input_defaults(Aircraft.Furnishings.MASS_SCALER, 40.0, units='unitless')
        self.prob.model.set_input_defaults(Aircraft.Fuselage.CABIN_AREA, val=1069.0, units='ft**2')

        setup_model_options(self.prob, options)

        self.prob.setup(check=False, force_alloc_complex=True)

    def test_case1(self):
        self.prob.run_model()

        tol = 5e-4
        # size values:
        assert_near_equal(self.prob['size.fuselage.cabin_height'], 13.1, tol)
        assert_near_equal(self.prob['size.fuselage.cabin_len'], 93.9, tol)
        assert_near_equal(self.prob['size.fuselage.nose_height'], 8.6, tol)

        assert_near_equal(self.prob[Aircraft.Wing.CENTER_CHORD], 13.59, tol)
        assert_near_equal(self.prob[Aircraft.Wing.ROOT_CHORD], 13.15, tol)
        assert_near_equal(
            self.prob[Aircraft.Wing.THICKNESS_TO_CHORD_UNWEIGHTED], 0.1068, tol
        )  # note:precision came from running code on my own and printing it out

        assert_near_equal(
            self.prob[Aircraft.HorizontalTail.AVERAGE_CHORD], 9.381, tol
        )  # note, printed out manually because calculated differently in output subroutine
        assert_near_equal(
            self.prob[Aircraft.VerticalTail.AVERAGE_CHORD], 20.056, tol
        )  # note, printed out manually because calculated differently in output subroutine
        assert_near_equal(self.prob[Aircraft.Nacelle.AVG_LENGTH], 13.19, tol)

        # fixed mass values:
        assert_near_equal(
            self.prob[Aircraft.LandingGear.MAIN_GEAR_MASS],
            4123.4,
            tol,
            # self.prob['fixed_mass.main_gear_mass'], 4123.4, tol
        )  # note:printed out from GASP code

        assert_near_equal(self.prob[Aircraft.Propulsion.TOTAL_ENGINE_MASS], 10453.0, tol)
        assert_near_equal(self.prob[Aircraft.Engine.ADDITIONAL_MASS], 1704.0 / 2, tol)

        # wing values:
        assert_near_equal(self.prob['wing_mass.isolated_wing_mass'], 14040, tol)
        assert_near_equal(self.prob[Aircraft.Wing.MASS], 18031, tol)

        # fuel values:
        assert_near_equal(
<<<<<<< HEAD
            self.prob['fuel_mass.fuel_and_oem.OEM_wingfuel_mass'], 60258.82, tol
=======
            self.prob['fuel_mass.fuel_and_oem.OEM_wingfuel_mass'], 59780.52528506, tol
>>>>>>> 119975f3
        )  # modified from GASP value to account for updated crew mass. GASP value is 59372.3

        assert_near_equal(
            self.prob['fuel_mass.fus_mass_full'], 97651.376, tol
        )  # note:printed out from GASP code
        assert_near_equal(
<<<<<<< HEAD
            self.prob[Aircraft.Fuel.FUEL_SYSTEM_MASS], 1944.28, tol
=======
            self.prob[Aircraft.Fuel.FUEL_SYSTEM_MASS], 1912.71466876, tol
>>>>>>> 119975f3
        )  # modified from GASP value to account for updated crew mass. GASP value is 1886.0

        assert_near_equal(self.prob[Aircraft.Design.STRUCTURE_MASS], 43655.977, tol)
        assert_near_equal(self.prob[Aircraft.Fuselage.MASS], 14654.517, tol)

        assert_near_equal(
<<<<<<< HEAD
            self.prob[Mission.Design.FUEL_MASS_REQUIRED], 29458.82, tol
        )  # modified from GASP value to account for updated crew mass. GASP value is 28572.3
        assert_near_equal(
            self.prob[Aircraft.Propulsion.MASS], 14101.17, tol
        )  # modified from GASP value to account for updated crew mass. GASP value is 14043.0
        assert_near_equal(
            self.prob[Mission.Design.FUEL_MASS], 29458.82, tol
        )  # modified from GASP value to account for updated crew mass. GASP value is 28572.0
        assert_near_equal(
            self.prob['fuel_mass.fuel_mass_min'], 13488.82, tol
        )  # modified from GASP value to account for updated crew mass. GASP value is 12602.3
        assert_near_equal(
            self.prob[Aircraft.Fuel.WING_VOLUME_DESIGN], 647.81, tol
        )  # modified from GASP value to account for updated crew mass. GASP value is 628.3
        assert_near_equal(
            self.prob['fuel_mass.fuel_and_oem.OEM_fuel_vol'], 1204.64, tol
        )  # modified from GASP value to account for updated crew mass. GASP value is 1186.9
        assert_near_equal(
            self.prob[Aircraft.Design.OPERATING_MASS], 82841.18, tol
=======
            self.prob[Mission.Design.FUEL_MASS_REQUIRED], 28980.52528506, tol
        )  # modified from GASP value to account for updated crew mass. GASP value is 28572.3
        assert_near_equal(
            self.prob[Aircraft.Propulsion.MASS], 14069.60018876, tol
        )  # modified from GASP value to account for updated crew mass. GASP value is 14043.0
        assert_near_equal(
            self.prob[Mission.Design.FUEL_MASS], 28980.52528501, tol
        )  # modified from GASP value to account for updated crew mass. GASP value is 28572.0
        assert_near_equal(
            self.prob['fuel_mass.fuel_mass_min'], 13010.52528506, tol
        )  # modified from GASP value to account for updated crew mass. GASP value is 12602.3
        assert_near_equal(
            self.prob[Aircraft.Fuel.WING_VOLUME_DESIGN], 637.28803796, tol
        )  # modified from GASP value to account for updated crew mass. GASP value is 628.3
        assert_near_equal(
            self.prob['fuel_mass.fuel_and_oem.OEM_fuel_vol'], 1195.07883601, tol
        )  # modified from GASP value to account for updated crew mass. GASP value is 1186.9
        assert_near_equal(
            self.prob[Aircraft.Design.OPERATING_MASS], 83319.47471494, tol
>>>>>>> 119975f3
        )  # modified from GASP value to account for updated crew mass. GASP value is 83728.0
        assert_near_equal(
            self.prob['fuel_mass.fuel_and_oem.payload_mass_max_fuel'], 30800.0, tol
        )  # note:printed out from GASP code
        assert_near_equal(self.prob['fuel_mass.fuel_and_oem.volume_wingfuel_mass'], 31051.6, tol)
        assert_near_equal(self.prob['fuel_mass.max_wingfuel_mass'], 31051.6, tol)
        assert_near_equal(self.prob[Aircraft.Fuel.AUXILIARY_FUEL_CAPACITY], 0, tol)
        # TODO: extra_fuel_volume < 0. need investigate
        assert_near_equal(
<<<<<<< HEAD
            self.prob['fuel_mass.body_tank.extra_fuel_volume'], 27.05, 0.009
        )  # note: higher tol because slightly different from GASP value, likely numerical issues, printed out from the GASP code,  #modified from GASP value to account for updated crew mass. GASP value is 7.5568
        assert_near_equal(
            self.prob['fuel_mass.body_tank.max_extra_fuel_mass'], 1353.13, 0.009
        )  # note: higher tol because slightly different from GASP value, likely numerical issues, printed out from the GASP code,  #modified from GASP value to account for updated crew mass. GASP value is 378.0062
=======
            self.prob['fuel_mass.body_tank.extra_fuel_volume'], 16.53287329, tol
        )  # note: printed out from the GASP code,  #modified from GASP value to account for updated crew mass. GASP value is 7.5568
        # TODO: extra_fuel_volume < 0. need investigate
        assert_near_equal(
            self.prob['fuel_mass.body_tank.max_extra_fuel_mass'], 827.01142371, tol
        )  # note: printed out from the GASP code,  #modified from GASP value to account for updated crew mass. GASP value is 378.0062
>>>>>>> 119975f3

        partial_data = self.prob.check_partials(out_stream=None, method='cs')
        assert_check_partials(partial_data, atol=3e-9, rtol=6e-11)


class MassSummationTestCase9(unittest.TestCase):
    """
    This is the electrified Trans-sonic Truss-Braced Wing V3.6 test case
    All values are from V3.6 output, hand calculated from the output, or were printed out after running the code manually.
    Values not directly from the output are labeled as such.
    """

    def setUp(self):
        options = get_option_defaults()
        options.set_val(Aircraft.Wing.HAS_FOLD, val=True, units='unitless')
        options.set_val(Aircraft.Wing.HAS_STRUT, val=True, units='unitless')
        options.set_val(Aircraft.CrewPayload.Design.NUM_PASSENGERS, val=154, units='unitless')
        options.set_val(Aircraft.CrewPayload.NUM_PASSENGERS, val=154, units='unitless')
        options.set_val(Mission.Design.CRUISE_ALTITUDE, val=43000, units='ft')
        options.set_val(Aircraft.Wing.CHOOSE_FOLD_LOCATION, val=False, units='unitless')
        options.set_val(
            Aircraft.Wing.FOLD_DIMENSIONAL_LOCATION_SPECIFIED, val=True, units='unitless'
        )
        options.set_val(Aircraft.Strut.DIMENSIONAL_LOCATION_SPECIFIED, val=True, units='unitless')
        options.set_val(Aircraft.LandingGear.FIXED_GEAR, val=False, units='unitless')
        options.set_val(Aircraft.Design.SMOOTH_MASS_DISCONTINUITIES, val=True, units='unitless')
        options.set_val(Aircraft.CrewPayload.PASSENGER_MASS_WITH_BAGS, val=200, units='lbm')
        options.set_val(Aircraft.Fuselage.NUM_SEATS_ABREAST, 6)
        options.set_val(Aircraft.Fuselage.AISLE_WIDTH, 24, units='inch')
        options.set_val(Aircraft.Fuselage.NUM_AISLES, 1)
        options.set_val(Aircraft.Fuselage.SEAT_PITCH, 44.2, units='inch')
        options.set_val(Aircraft.Fuselage.SEAT_WIDTH, 20.2, units='inch')
        options.set_val(Aircraft.Engine.ADDITIONAL_MASS_FRACTION, 0.163, units='unitless')

        self.prob = om.Problem()
        self.prob.model.add_subsystem(
            'size',
            SizeGroup(),
            promotes_inputs=['aircraft:*', 'mission:*'],
            promotes_outputs=[
                'aircraft:*',
            ],
        )
        self.prob.model.add_subsystem(
            'GASP_mass',
            MassPremission(),
            promotes=['*'],
        )

        self.prob.model.set_input_defaults(
            Aircraft.HorizontalTail.TAPER_RATIO, val=0.352, units='unitless'
        )
        self.prob.model.set_input_defaults(
            Aircraft.HorizontalTail.MOMENT_RATIO, val=0.13067, units='unitless'
        )
        self.prob.model.set_input_defaults(
            Aircraft.HorizontalTail.ASPECT_RATIO, val=4.025, units='unitless'
        )
        self.prob.model.set_input_defaults(
            Aircraft.VerticalTail.MOMENT_RATIO, 3.0496, units='unitless'
        )
        self.prob.model.set_input_defaults(
            Aircraft.VerticalTail.TAPER_RATIO, val=0.801, units='unitless'
        )
        self.prob.model.set_input_defaults(Aircraft.Engine.REFERENCE_DIAMETER, 8.425, units='ft')
        # self.prob.model.set_input_defaults(
        #     Aircraft.Engine.REFERENCE_SLS_THRUST, 28620, units='lbf'
        # )
        self.prob.model.set_input_defaults(Aircraft.Engine.SCALE_FACTOR, 0.73934, units='unitless')
        self.prob.model.set_input_defaults(
            Aircraft.Nacelle.CORE_DIAMETER_RATIO, 1.2095, units='unitless'
        )
        self.prob.model.set_input_defaults(Aircraft.Nacelle.FINENESS, 1.569, units='unitless')
        self.prob.model.set_input_defaults(Aircraft.Fuselage.DELTA_DIAMETER, 4.5, units='ft')
        self.prob.model.set_input_defaults(Aircraft.Fuselage.NOSE_FINENESS, 1, units='unitless')
        self.prob.model.set_input_defaults(
            Aircraft.Fuselage.PILOT_COMPARTMENT_LENGTH, 6.85, units='ft'
        )
        self.prob.model.set_input_defaults(Aircraft.Fuselage.TAIL_FINENESS, 1.18, units='unitless')
        self.prob.model.set_input_defaults(
            Aircraft.Fuselage.WETTED_AREA_SCALER, 1, units='unitless'
        )
        self.prob.model.set_input_defaults(Aircraft.Wing.LOADING, val=96.10, units='lbf/ft**2')
        self.prob.model.set_input_defaults(
            Aircraft.Wing.THICKNESS_TO_CHORD_TIP, 0.1, units='unitless'
        )
        self.prob.model.set_input_defaults(
            Aircraft.Design.MAX_STRUCTURAL_SPEED, val=402.5, units='mi/h'
        )

        self.prob.model.set_input_defaults(Aircraft.APU.MASS, val=1014.0, units='lbm')
        self.prob.model.set_input_defaults(
            Aircraft.Instruments.MASS_COEFFICIENT, val=0.0736, units='unitless'
        )
        self.prob.model.set_input_defaults(
            Aircraft.Hydraulics.FLIGHT_CONTROL_MASS_COEFFICIENT, val=0.085, units='unitless'
        )
        self.prob.model.set_input_defaults(
            Aircraft.Hydraulics.GEAR_MASS_COEFFICIENT, val=0.105, units='unitless'
        )
        self.prob.model.set_input_defaults(Aircraft.Avionics.MASS, val=1504.0, units='lbm')
        self.prob.model.set_input_defaults(
            Aircraft.AirConditioning.MASS_COEFFICIENT, val=1.65, units='unitless'
        )
        self.prob.model.set_input_defaults(Aircraft.AntiIcing.MASS, val=126.0, units='lbm')
        self.prob.model.set_input_defaults(Aircraft.Furnishings.MASS, val=9114.0, units='lbm')
        self.prob.model.set_input_defaults(
            Aircraft.CrewPayload.PASSENGER_SERVICE_MASS_PER_PASSENGER, val=5.0, units='lbm'
        )
        self.prob.model.set_input_defaults(
            Aircraft.CrewPayload.WATER_MASS_PER_OCCUPANT, val=3.0, units='lbm'
        )
        self.prob.model.set_input_defaults(
            Aircraft.Design.EMERGENCY_EQUIPMENT_MASS, val=0.0, units='lbm'
        )
        self.prob.model.set_input_defaults(
            Aircraft.CrewPayload.CATERING_ITEMS_MASS_PER_PASSENGER, val=10.0, units='lbm'
        )
        self.prob.model.set_input_defaults(
            Aircraft.Fuel.UNUSABLE_FUEL_MASS_COEFFICIENT, val=12.0, units='unitless'
        )

        self.prob.model.set_input_defaults(
            Aircraft.Fuselage.PRESSURE_DIFFERENTIAL, val=7.5, units='psi'
        )
        self.prob.model.set_input_defaults(
            Aircraft.Engine.SCALED_SLS_THRUST, val=23750.0, units='lbf'
        )
        self.prob.model.set_input_defaults(Aircraft.Engine.SCALE_FACTOR, 0.82984, units='unitless')
        self.prob.model.set_input_defaults(
            Aircraft.Fuel.WING_FUEL_FRACTION, 0.5936, units='unitless'
        )
        self.prob.model.set_input_defaults(Aircraft.Wing.SWEEP, val=22.47, units='deg')
        self.prob.model.set_input_defaults(
            Aircraft.Wing.VERTICAL_MOUNT_LOCATION, val=0.1, units='unitless'
        )
        self.prob.model.set_input_defaults(Aircraft.Wing.ASPECT_RATIO, val=19.565, units='unitless')
        self.prob.model.set_input_defaults(
            Aircraft.Strut.ATTACHMENT_LOCATION, val=118.0, units='ft'
        )
        self.prob.model.set_input_defaults(Aircraft.CrewPayload.CARGO_MASS, val=0, units='lbm')
        self.prob.model.set_input_defaults(
            Aircraft.CrewPayload.Design.MAX_CARGO_MASS, val=15970.0, units='lbm'
        )
        self.prob.model.set_input_defaults(
            Aircraft.Engine.MASS_SPECIFIC, val=0.2744, units='lbm/lbf'
        )
        self.prob.model.set_input_defaults(
            Aircraft.Nacelle.MASS_SPECIFIC, val=2.5, units='lbm/ft**2'
        )
        self.prob.model.set_input_defaults(Aircraft.Engine.PYLON_FACTOR, val=1.25, units='unitless')
        self.prob.model.set_input_defaults(Aircraft.Engine.MASS_SCALER, val=1, units='unitless')
        self.prob.model.set_input_defaults(
            Aircraft.Propulsion.MISC_MASS_SCALER, val=1, units='unitless'
        )
        self.prob.model.set_input_defaults(
            Aircraft.Engine.WING_LOCATIONS, val=0.2143, units='unitless'
        )
        self.prob.model.set_input_defaults(
            Aircraft.LandingGear.MAIN_GEAR_LOCATION, val=0, units='unitless'
        )
        self.prob.model.set_input_defaults(
            Aircraft.VerticalTail.ASPECT_RATIO, val=0.825, units='unitless'
        )
        self.prob.model.set_input_defaults(Aircraft.VerticalTail.SWEEP, val=0, units='deg')
        self.prob.model.set_input_defaults(
            Aircraft.HorizontalTail.MASS_COEFFICIENT, val=0.2076, units='unitless'
        )
        self.prob.model.set_input_defaults(
            Aircraft.LandingGear.TAIL_HOOK_MASS_SCALER, val=1, units='unitless'
        )
        self.prob.model.set_input_defaults(
            Aircraft.VerticalTail.MASS_COEFFICIENT, val=0.2587, units='unitless'
        )
        self.prob.model.set_input_defaults(
            Aircraft.HorizontalTail.THICKNESS_TO_CHORD, val=0.11, units='unitless'
        )
        self.prob.model.set_input_defaults(
            Aircraft.HorizontalTail.VERTICAL_TAIL_FRACTION, val=1, units='unitless'
        )
        self.prob.model.set_input_defaults(
            Aircraft.VerticalTail.THICKNESS_TO_CHORD, val=0.1, units='unitless'
        )
        self.prob.model.set_input_defaults(
            Aircraft.Wing.HIGH_LIFT_MASS_COEFFICIENT, val=1.9, units='unitless'
        )  # Based onlarge single aisle 1for updated flaps mass model
        self.prob.model.set_input_defaults(
            Mission.Landing.LIFT_COEFFICIENT_MAX, val=2.817, units='unitless'
        )  # Based on large single aisle 1 for updated flaps mass model
        self.prob.model.set_input_defaults(
            Aircraft.Wing.SURFACE_CONTROL_MASS_COEFFICIENT, val=0.5936, units='unitless'
        )
        self.prob.model.set_input_defaults(
            Aircraft.Design.COCKPIT_CONTROL_MASS_COEFFICIENT, val=30.0, units='unitless'
        )
        self.prob.model.set_input_defaults(
            Aircraft.Controls.STABILITY_AUGMENTATION_SYSTEM_MASS, val=1, units='lbm'
        )
        self.prob.model.set_input_defaults(
            Aircraft.Controls.COCKPIT_CONTROL_MASS_SCALER, val=1, units='unitless'
        )
        self.prob.model.set_input_defaults(
            Aircraft.Wing.SURFACE_CONTROL_MASS_SCALER, val=1, units='unitless'
        )
        self.prob.model.set_input_defaults(
            Aircraft.Controls.STABILITY_AUGMENTATION_SYSTEM_MASS_SCALER, val=1, units='unitless'
        )
        self.prob.model.set_input_defaults(Aircraft.Controls.TOTAL_MASS, val=0, units='lbm')
        self.prob.model.set_input_defaults(
            Aircraft.LandingGear.MASS_COEFFICIENT, val=0.03390, units='unitless'
        )
        self.prob.model.set_input_defaults(
            Aircraft.LandingGear.MAIN_GEAR_MASS_COEFFICIENT, val=0.85, units='unitless'
        )
        self.prob.model.set_input_defaults(Aircraft.Fuel.DENSITY, val=6.687, units='lbm/galUS')
        self.prob.model.set_input_defaults(Aircraft.Fuel.FUEL_MARGIN, val=0.0, units='unitless')
        self.prob.model.set_input_defaults(
            Aircraft.Fuel.FUEL_SYSTEM_MASS_COEFFICIENT, val=0.060, units='unitless'
        )
        self.prob.model.set_input_defaults(
            Aircraft.Fuselage.MASS_COEFFICIENT, val=96.94, units='unitless'
        )
        self.prob.model.set_input_defaults('fuel_mass.fuselage.pylon_len', val=0, units='ft')
        self.prob.model.set_input_defaults('fuel_mass.fuselage.MAT', val=0, units='lbm')
        self.prob.model.set_input_defaults(Aircraft.Wing.MASS_SCALER, val=1, units='unitless')
        self.prob.model.set_input_defaults(
            Aircraft.HorizontalTail.MASS_SCALER, val=1, units='unitless'
        )
        self.prob.model.set_input_defaults(
            Aircraft.VerticalTail.MASS_SCALER, val=1, units='unitless'
        )
        self.prob.model.set_input_defaults(Aircraft.Fuselage.MASS_SCALER, val=1, units='unitless')
        self.prob.model.set_input_defaults(
            Aircraft.Fuselage.MASS_COEFFICIENT, val=96.94, units='unitless'
        )
        self.prob.model.set_input_defaults('fuel_mass.fuselage.pylon_len', val=0, units='ft')
        self.prob.model.set_input_defaults('fuel_mass.fuselage.MAT', val=0, units='lbm')
        self.prob.model.set_input_defaults(
            Aircraft.HorizontalTail.MASS_SCALER, val=1, units='unitless'
        )
        self.prob.model.set_input_defaults(
            Aircraft.VerticalTail.MASS_SCALER, val=1, units='unitless'
        )
        self.prob.model.set_input_defaults(Aircraft.Fuselage.MASS_SCALER, val=1, units='unitless')
        self.prob.model.set_input_defaults(
            Aircraft.LandingGear.TOTAL_MASS_SCALER, val=1, units='unitless'
        )
        self.prob.model.set_input_defaults(Aircraft.Engine.POD_MASS_SCALER, val=1, units='unitless')
        self.prob.model.set_input_defaults(Aircraft.Engine.POD_MASS_SCALER, val=1, units='unitless')
        self.prob.model.set_input_defaults(
            Aircraft.Design.STRUCTURAL_MASS_INCREMENT, val=0, units='lbm'
        )
        self.prob.model.set_input_defaults(
            Aircraft.Fuel.FUEL_SYSTEM_MASS_SCALER, val=1, units='unitless'
        )
        self.prob.model.set_input_defaults(Mission.Design.GROSS_MASS, val=166100.0, units='lbm')
        self.prob.model.set_input_defaults(
            Aircraft.Wing.MASS_COEFFICIENT, val=78.94, units='unitless'
        )
        self.prob.model.set_input_defaults(Aircraft.Wing.TAPER_RATIO, val=0.346, units='unitless')
        self.prob.model.set_input_defaults(
            Aircraft.Wing.THICKNESS_TO_CHORD_ROOT, val=0.11, units='unitless'
        )

        self.prob.model.set_input_defaults(
            Aircraft.HorizontalTail.VOLUME_COEFFICIENT, val=1.43, units='unitless'
        )
        self.prob.model.set_input_defaults(
            Aircraft.VerticalTail.VOLUME_COEFFICIENT, 0.066, units='unitless'
        )
        self.prob.model.set_input_defaults(
            Aircraft.Wing.FOLD_MASS_COEFFICIENT, val=0.2, units='unitless'
        )
        # self.prob.model.set_input_defaults(
        #     Aircraft.Strut.AREA, 553.1, units='ft**2'
        # )
        self.prob.model.set_input_defaults(Aircraft.Strut.MASS_COEFFICIENT, 0.238, units='unitless')
        self.prob.model.set_input_defaults('fixed_mass.augmentation.motor_power', 830, units='kW')
        self.prob.model.set_input_defaults('fixed_mass.augmentation.motor_voltage', 850, units='V')
        self.prob.model.set_input_defaults(
            'fixed_mass.augmentation.max_amp_per_wire', 260, units='A'
        )
        self.prob.model.set_input_defaults(
            'fixed_mass.augmentation.safety_factor', 1, units='unitless'
        )  # (not in this GASP code)
        self.prob.model.set_input_defaults(
            'fixed_mass.augmentation.wire_area', 0.0015, units='ft**2'
        )
        self.prob.model.set_input_defaults(
            'fixed_mass.augmentation.rho_wire', 565, units='lbm/ft**3'
        )
        self.prob.model.set_input_defaults(
            'fixed_mass.augmentation.battery_energy', 6077, units='MJ'
        )
        self.prob.model.set_input_defaults(
            'fixed_mass.augmentation.motor_eff', 0.98, units='unitless'
        )
        self.prob.model.set_input_defaults(
            'fixed_mass.augmentation.inverter_eff', 0.99, units='unitless'
        )
        self.prob.model.set_input_defaults(
            'fixed_mass.augmentation.transmission_eff', 0.975, units='unitless'
        )
        self.prob.model.set_input_defaults(
            'fixed_mass.augmentation.battery_eff', 0.975, units='unitless'
        )
        self.prob.model.set_input_defaults(
            'fixed_mass.augmentation.rho_battery', 0.5, units='kW*h/kg'
        )
        self.prob.model.set_input_defaults(
            'fixed_mass.augmentation.motor_spec_mass', 4, units='hp/lbm'
        )
        self.prob.model.set_input_defaults(
            'fixed_mass.augmentation.inverter_spec_mass', 12, units='kW/kg'
        )
        self.prob.model.set_input_defaults(
            'fixed_mass.augmentation.TMS_spec_mass', 0.125, units='lbm/kW'
        )

        self.prob.model.set_input_defaults(Aircraft.Wing.SPAN, val=0.0, units='ft')
        self.prob.model.set_input_defaults(Mission.Design.MACH, val=0.8, units='unitless')
        self.prob.model.set_input_defaults(Aircraft.Wing.SLAT_CHORD_RATIO, val=0.15)
        self.prob.model.set_input_defaults(Aircraft.Wing.FLAP_CHORD_RATIO, val=0.3)
        self.prob.model.set_input_defaults(Aircraft.Wing.SLAT_SPAN_RATIO, val=0.9)
        self.prob.model.set_input_defaults(Aircraft.Furnishings.MASS_SCALER, 40.0, units='unitless')
        self.prob.model.set_input_defaults(Aircraft.Fuselage.CABIN_AREA, val=1069.0, units='ft**2')

        setup_model_options(self.prob, options)

        self.prob.setup(check=False, force_alloc_complex=True)

    def test_case1(self):
        self.prob.run_model()

        tol = 5e-4
        # size values:
        assert_near_equal(self.prob['size.fuselage.cabin_height'], 13.1, tol)
        assert_near_equal(self.prob['size.fuselage.cabin_len'], 93.9, tol)
        assert_near_equal(self.prob['size.fuselage.nose_height'], 8.6, tol)

        assert_near_equal(self.prob[Aircraft.Wing.CENTER_CHORD], 13.97, tol)
        assert_near_equal(self.prob[Aircraft.Wing.ROOT_CHORD], 13.53, tol)
        assert_near_equal(
            self.prob[Aircraft.Wing.THICKNESS_TO_CHORD_UNWEIGHTED], 0.1068, tol
        )  # (printed out from GASP code to get better precision)

        assert_near_equal(
            self.prob[Aircraft.HorizontalTail.AVERAGE_CHORD], 9.644, tol
        )  # (printed out from GASP code)
        assert_near_equal(
            self.prob[Aircraft.VerticalTail.AVERAGE_CHORD], 20.618, tol
        )  # (printed out from GASP code)
        assert_near_equal(self.prob[Aircraft.Nacelle.AVG_LENGTH], 14.56, tol)

        # fixed mass values:
        assert_near_equal(
            self.prob[Aircraft.LandingGear.MAIN_GEAR_MASS], 4786.2, tol
        )  # (printed out from GASP code)

        assert_near_equal(self.prob[Aircraft.Propulsion.TOTAL_ENGINE_MASS], 13034.0, tol)
        assert_near_equal(self.prob[Aircraft.Engine.ADDITIONAL_MASS], 2124.5 / 2, tol)

        # wing values:
        assert_near_equal(self.prob['wing_mass.isolated_wing_mass'], 15895, tol)
        assert_near_equal(self.prob[Aircraft.Wing.MASS], 20461.7, tol)

        # fuel values:
        assert_near_equal(
<<<<<<< HEAD
            self.prob['fuel_mass.fuel_and_oem.OEM_wingfuel_mass'], 64430.44, tol
        )  # modified from GASP value to account for updated crew mass. GASP value is 63707.6

        assert_near_equal(
            self.prob['fuel_mass.fus_mass_full'], 109028.53, tol
        )  # (printed out from GASP code),  #modified from GASP value to account for updated crew mass. GASP value is 108754.4
        assert_near_equal(
            self.prob[Aircraft.Fuel.FUEL_SYSTEM_MASS], 2017.83, 0.00055
=======
            self.prob['fuel_mass.fuel_and_oem.OEM_wingfuel_mass'], 63921.50874092, tol
        )  # modified from GASP value to account for updated crew mass. GASP value is 63707.6

        assert_near_equal(
            self.prob['fuel_mass.fus_mass_full'], 109537.46058162, tol
        )  # (printed out from GASP code),  #modified from GASP value to account for updated crew mass. GASP value is 108754.4
        assert_near_equal(
            self.prob[Aircraft.Fuel.FUEL_SYSTEM_MASS], 1987.29052446, 0.00055
>>>>>>> 119975f3
        )  # slightly above tol, due to non-integer number of wires,  #modified from GASP value to account for updated crew mass. GASP value is 1974.5

        assert_near_equal(self.prob[Aircraft.Design.STRUCTURE_MASS], 49609.317, tol)
        assert_near_equal(
<<<<<<< HEAD
            self.prob[Aircraft.Fuselage.MASS], 16323.24, tol
        )  # modified from GASP value to account for updated crew mass. GASP value is 16436.0

        assert_near_equal(
            self.prob[Mission.Design.FUEL_MASS_REQUIRED], 33630.44, 0.00058
=======
            self.prob[Aircraft.Fuselage.MASS], 16350.28996446, tol
        )  # modified from GASP value to account for updated crew mass. GASP value is 16436.0

        assert_near_equal(
            self.prob[Mission.Design.FUEL_MASS_REQUIRED], 33121.50874092, 0.00058
>>>>>>> 119975f3
        )  # slightly above tol, due to non-integer number of wires,  #modified from GASP value to account for updated crew mass. GASP value is 32907.6
        assert_near_equal(
            self.prob[Aircraft.Propulsion.MASS], 26534.716, 0.00054
        )  # slightly above tol, due to non-integer number of wires,  #modified from GASP value to account for updated crew mass. GASP value is 26527.0
        assert_near_equal(
<<<<<<< HEAD
            self.prob[Mission.Design.FUEL_MASS], 33630.44, 0.00056
        )  # slightly above tol, due to non-integer number of wires,  #modified from GASP value to account for updated crew mass. GASP value is 32908
        assert_near_equal(
            self.prob['fuel_mass.fuel_mass_min'], 17660.44, 0.0012
        )  # slightly above tol, due to non-integer number of wires,  #modified from GASP value to account for updated crew mass. GASP value is 16937.6
        assert_near_equal(
            self.prob[Aircraft.Fuel.WING_VOLUME_DESIGN], 672.31, 0.00051
        )  # slightly above tol, due to non-integer number of wires,  #modified from GASP value to account for updated crew mass. GASP value is 657.9
        assert_near_equal(
            self.prob['fuel_mass.fuel_and_oem.OEM_fuel_vol'], 1288.04, tol
        )  # modified from GASP value to account for updated crew mass. GASP value is 1273.6
        assert_near_equal(
            self.prob[Aircraft.Design.OPERATING_MASS], 101669.56, tol
=======
            self.prob[Mission.Design.FUEL_MASS], 33121.50874092, 0.00056
        )  # slightly above tol, due to non-integer number of wires,  #modified from GASP value to account for updated crew mass. GASP value is 32908
        assert_near_equal(
            self.prob['fuel_mass.fuel_mass_min'], 17151.50874092, 0.0012
        )  # slightly above tol, due to non-integer number of wires,  #modified from GASP value to account for updated crew mass. GASP value is 16937.6
        assert_near_equal(
            self.prob[Aircraft.Fuel.WING_VOLUME_DESIGN], 662.13560226, 0.00051
        )  # slightly above tol, due to non-integer number of wires,  #modified from GASP value to account for updated crew mass. GASP value is 657.9
        assert_near_equal(
            self.prob['fuel_mass.fuel_and_oem.OEM_fuel_vol'], 1277.86167649, tol
        )  # modified from GASP value to account for updated crew mass. GASP value is 1273.6
        assert_near_equal(
            self.prob[Aircraft.Design.OPERATING_MASS], 102178.49125908, tol
>>>>>>> 119975f3
        )  # modified from GASP value to account for updated crew mass. GASP value is 102392.0
        assert_near_equal(
            self.prob['fuel_mass.fuel_and_oem.payload_mass_max_fuel'], 30800.0, tol
        )  # (printed out from GASP code)
        assert_near_equal(self.prob['fuel_mass.fuel_and_oem.volume_wingfuel_mass'], 35042.1, tol)
        assert_near_equal(self.prob['fuel_mass.max_wingfuel_mass'], 35042.1, tol)
        assert_near_equal(self.prob[Aircraft.Fuel.AUXILIARY_FUEL_CAPACITY], 0, tol)
        assert_near_equal(self.prob['fuel_mass.body_tank.extra_fuel_volume'], 0.69314718, tol)
        assert_near_equal(self.prob['fuel_mass.body_tank.max_extra_fuel_mass'], 34.67277748, tol)

        assert_near_equal(self.prob[Aircraft.Electrical.HYBRID_CABLE_LENGTH], 65.6, tol)
        assert_near_equal(
            self.prob['fixed_mass.aug_mass'], 9394.3, 0.0017
        )  # slightly above tol, due to non-integer number of wires

        partial_data = self.prob.check_partials(out_stream=None, method='cs')
        assert_check_partials(partial_data, atol=3e-9, rtol=6e-11)


@use_tempdirs
class BWBMassSummationTestCase(unittest.TestCase):
    """
    GASP BWB model
    """

    def setUp(self):
        options = get_option_defaults()
        # options from SizeGroup
        options.set_val(Aircraft.Design.TYPE, val='BWB', units='unitless')
        options.set_val(Aircraft.Design.COMPUTE_HTAIL_VOLUME_COEFF, val=False, units='unitless')
        options.set_val(Aircraft.Design.COMPUTE_VTAIL_VOLUME_COEFF, val=False, units='unitless')
        options.set_val(Aircraft.Wing.HAS_STRUT, val=False, units='unitless')
        options.set_val(Aircraft.Wing.HAS_FOLD, val=True, units='unitless')
        options.set_val(Aircraft.Wing.CHOOSE_FOLD_LOCATION, val=True, units='unitless')
        options.set_val(
            Aircraft.Wing.FOLD_DIMENSIONAL_LOCATION_SPECIFIED, val=True, units='unitless'
        )
        options.set_val(Aircraft.Electrical.HAS_HYBRID_SYSTEM, val=False, units='unitless')
        options.set_val(Aircraft.CrewPayload.Design.NUM_PASSENGERS, val=150, units='unitless')
        options.set_val(Aircraft.CrewPayload.NUM_PASSENGERS, val=150, units='unitless')
        options.set_val(Aircraft.Fuselage.AISLE_WIDTH, 22, units='inch')
        options.set_val(Aircraft.Fuselage.NUM_AISLES, 3)
        options.set_val(Aircraft.Fuselage.NUM_SEATS_ABREAST, 18)
        options.set_val(Aircraft.Fuselage.SEAT_PITCH, 32, units='inch')
        options.set_val(Aircraft.Fuselage.SEAT_WIDTH, 21, units='inch')
        options.set_val(Aircraft.CrewPayload.Design.NUM_FIRST_CLASS, 11)
        # options from MassPremission
        options.set_val(Mission.Design.CRUISE_ALTITUDE, val=41000, units='ft')
        options.set_val(Aircraft.LandingGear.FIXED_GEAR, val=False, units='unitless')
        options.set_val(Aircraft.Design.SMOOTH_MASS_DISCONTINUITIES, val=False, units='unitless')
        options.set_val(Aircraft.CrewPayload.PASSENGER_MASS_WITH_BAGS, val=225, units='lbm')
        options.set_val(Aircraft.Engine.ADDITIONAL_MASS_FRACTION, 0.04373, units='unitless')
        options.set_val(Aircraft.Engine.NUM_FUSELAGE_ENGINES, 2, units='unitless')
        options.set_val(Aircraft.CrewPayload.ULD_MASS_PER_PASSENGER, 0.0667, units='lbm')

        prob = self.prob = om.Problem()
        prob.model.add_subsystem(
            'size',
            SizeGroup(),
            promotes_inputs=['aircraft:*', 'mission:*'],
            promotes_outputs=[
                'aircraft:*',
            ],
        )
        prob.model.add_subsystem(
            'GASP_mass',
            MassPremission(),
            promotes=['*'],
        )

        # inputs from SizeGroup
        prob.model.set_input_defaults(Aircraft.Wing.ASPECT_RATIO, 10.0, units='unitless')
        prob.model.set_input_defaults(Aircraft.Wing.TAPER_RATIO, 0.27444, units='unitless')
        prob.model.set_input_defaults(Aircraft.Wing.SWEEP, 30.0, units='deg')
        prob.model.set_input_defaults(
            Aircraft.Wing.THICKNESS_TO_CHORD_ROOT, 0.165, units='unitless'
        )
        prob.model.set_input_defaults(Mission.Design.GROSS_MASS, 150000, units='lbm')
        prob.model.set_input_defaults(Aircraft.Wing.LOADING, 70.0, units='lbf/ft**2')
        prob.model.set_input_defaults(Aircraft.VerticalTail.ASPECT_RATIO, 1.705, units='unitless')
        prob.model.set_input_defaults(Aircraft.HorizontalTail.TAPER_RATIO, 0.366, units='unitless')
        prob.model.set_input_defaults(Aircraft.VerticalTail.TAPER_RATIO, 0.366, units='unitless')
        prob.model.set_input_defaults(Aircraft.Engine.SCALE_FACTOR, 1.028233)  # engine
        prob.model.set_input_defaults(Aircraft.Fuel.WING_FUEL_FRACTION, 0.45, units='unitless')

        prob.model.set_input_defaults(
            Aircraft.HorizontalTail.VOLUME_COEFFICIENT, 0.000001, units='unitless'
        )
        prob.model.set_input_defaults(
            Aircraft.VerticalTail.VOLUME_COEFFICIENT, 0.015, units='unitless'
        )
        prob.model.set_input_defaults(Aircraft.Fuselage.DELTA_DIAMETER, 5.0, units='ft')
        prob.model.set_input_defaults(Aircraft.Fuselage.PILOT_COMPARTMENT_LENGTH, 7.5, units='ft')
        prob.model.set_input_defaults(Aircraft.Fuselage.NOSE_FINENESS, 0.6, units='unitless')
        prob.model.set_input_defaults(Aircraft.Fuselage.TAIL_FINENESS, 1.75, units='unitless')
        prob.model.set_input_defaults(Aircraft.Wing.THICKNESS_TO_CHORD_TIP, 0.1, units='unitless')
        prob.model.set_input_defaults(
            Aircraft.HorizontalTail.MOMENT_RATIO, 0.5463, units='unitless'
        )
        prob.model.set_input_defaults(Aircraft.VerticalTail.MOMENT_RATIO, 5.2615, units='unitless')
        prob.model.set_input_defaults(Aircraft.HorizontalTail.ASPECT_RATIO, 1.705, units='unitless')
        prob.model.set_input_defaults(Aircraft.Engine.REFERENCE_DIAMETER, 5.8, units='ft')
        prob.model.set_input_defaults(
            Aircraft.Nacelle.CORE_DIAMETER_RATIO, 1.2205, units='unitless'
        )
        prob.model.set_input_defaults(Aircraft.Nacelle.FINENESS, 1.3588, units='unitless')
        prob.model.set_input_defaults(
            Aircraft.LandingGear.MAIN_GEAR_LOCATION, 0.0, units='unitless'
        )
        prob.model.set_input_defaults(Aircraft.Wing.FOLDED_SPAN, 118, units='ft')
        prob.model.set_input_defaults(Aircraft.Wing.VERTICAL_MOUNT_LOCATION, 0.5, units='unitless')
        prob.model.set_input_defaults(
            Aircraft.Fuselage.HEIGHT_TO_WIDTH_RATIO, 0.2597, units='unitless'
        )
        prob.model.set_input_defaults(Aircraft.Fuselage.WETTED_AREA_SCALER, 1.0, units='unitless')
        prob.model.set_input_defaults(Aircraft.BWB.PASSENGER_LEADING_EDGE_SWEEP, 65.0, units='deg')
        prob.model.set_input_defaults(
            Aircraft.Fuselage.PRESSURIZED_WIDTH_ADDITIONAL, 0.0, units='ft'
        )
        prob.model.set_input_defaults(
            Aircraft.Nacelle.PERCENT_DIAM_BURIED_IN_FUSELAGE, 0.0, units='unitless'
        )

        # inputs from MassPremission
        self.prob.model.set_input_defaults(
            Aircraft.HorizontalTail.ROOT_CHORD, val=0.03836448, units='ft'
        )
        prob.model.set_input_defaults(
            Aircraft.Hydraulics.FLIGHT_CONTROL_MASS_COEFFICIENT, 0.107, units='unitless'
        )
        prob.model.set_input_defaults(
            Aircraft.Hydraulics.GEAR_MASS_COEFFICIENT, 0.135, units='unitless'
        )
        prob.model.set_input_defaults(Aircraft.Avionics.MASS, 1504.0, units='lbm')
        prob.model.set_input_defaults(
            Aircraft.AirConditioning.MASS_COEFFICIENT, 1.155, units='unitless'
        )
        prob.model.set_input_defaults(Aircraft.AntiIcing.MASS, 236.0, units='lbm')
        prob.model.set_input_defaults(Aircraft.Furnishings.MASS, 9114.0, units='lbm')
        prob.model.set_input_defaults(
            Aircraft.CrewPayload.PASSENGER_SERVICE_MASS_PER_PASSENGER, 6.0, units='lbm'
        )
        prob.model.set_input_defaults(
            Aircraft.CrewPayload.WATER_MASS_PER_OCCUPANT, 3.0, units='lbm'
        )
        prob.model.set_input_defaults(Aircraft.Design.EMERGENCY_EQUIPMENT_MASS, 100.0, units='lbm')
        prob.model.set_input_defaults(
            Aircraft.CrewPayload.CATERING_ITEMS_MASS_PER_PASSENGER, 5.0, units='lbm'
        )
        prob.model.set_input_defaults(
            Aircraft.Fuel.UNUSABLE_FUEL_MASS_COEFFICIENT, 12.0, units='unitless'
        )
        prob.model.set_input_defaults(Aircraft.Fuselage.PRESSURE_DIFFERENTIAL, 7.5, units='psi')
        prob.model.set_input_defaults(Aircraft.Engine.SCALED_SLS_THRUST, 19580.1602, units='lbf')
        prob.model.set_input_defaults(Aircraft.CrewPayload.CARGO_MASS, 0, units='lbm')
        prob.model.set_input_defaults(
            Aircraft.CrewPayload.Design.MAX_CARGO_MASS, 15000.0, units='lbm'
        )
        prob.model.set_input_defaults(Aircraft.Engine.MASS_SPECIFIC, 0.178884, units='lbm/lbf')
        prob.model.set_input_defaults(Aircraft.Nacelle.MASS_SPECIFIC, 2.5, units='lbm/ft**2')
        prob.model.set_input_defaults(Aircraft.Engine.PYLON_FACTOR, 1.25, units='unitless')
        prob.model.set_input_defaults(Aircraft.Engine.MASS_SCALER, 1.0, units='unitless')
        prob.model.set_input_defaults(Aircraft.Propulsion.MISC_MASS_SCALER, 1.0, units='unitless')
        prob.model.set_input_defaults(Aircraft.Engine.WING_LOCATIONS, 0.0, units='unitless')
        prob.model.set_input_defaults(Aircraft.LandingGear.MAIN_GEAR_LOCATION, 0, units='unitless')
        prob.model.set_input_defaults(Aircraft.VerticalTail.ASPECT_RATIO, 1.705, units='unitless')
        prob.model.set_input_defaults(Aircraft.VerticalTail.SWEEP, 0, units='deg')
        prob.model.set_input_defaults(
            Aircraft.HorizontalTail.MASS_COEFFICIENT, 0.124, units='unitless'
        )
        prob.model.set_input_defaults(
            Aircraft.LandingGear.TAIL_HOOK_MASS_SCALER, 1, units='unitless'
        )
        prob.model.set_input_defaults(
            Aircraft.VerticalTail.MASS_COEFFICIENT, 0.119, units='unitless'
        )
        prob.model.set_input_defaults(
            Aircraft.HorizontalTail.THICKNESS_TO_CHORD, 0.1, units='unitless'
        )
        prob.model.set_input_defaults(
            Aircraft.HorizontalTail.VERTICAL_TAIL_FRACTION, 0, units='unitless'
        )
        prob.model.set_input_defaults(
            Aircraft.VerticalTail.THICKNESS_TO_CHORD, 0.1, units='unitless'
        )
        prob.model.set_input_defaults(
            Aircraft.Wing.HIGH_LIFT_MASS_COEFFICIENT, 1.0, units='unitless'
        )
        prob.model.set_input_defaults(
            Mission.Landing.LIFT_COEFFICIENT_MAX, 1.94034, units='unitless'
        )  # 1.94034 is taken from .out file. In GASP, CLMAX is computed for different phases
        prob.model.set_input_defaults(
            Aircraft.Wing.SURFACE_CONTROL_MASS_COEFFICIENT, 0.5, units='unitless'
        )
        prob.model.set_input_defaults(
            Aircraft.Design.COCKPIT_CONTROL_MASS_COEFFICIENT, 16.5, units='unitless'
        )
        prob.model.set_input_defaults(
            Aircraft.Controls.STABILITY_AUGMENTATION_SYSTEM_MASS, 0, units='lbm'
        )
        prob.model.set_input_defaults(
            Aircraft.Controls.COCKPIT_CONTROL_MASS_SCALER, 1, units='unitless'
        )
        prob.model.set_input_defaults(
            Aircraft.Wing.SURFACE_CONTROL_MASS_SCALER, 1, units='unitless'
        )
        prob.model.set_input_defaults(
            Aircraft.Controls.STABILITY_AUGMENTATION_SYSTEM_MASS_SCALER, 1, units='unitless'
        )
        prob.model.set_input_defaults(
            Aircraft.LandingGear.MASS_COEFFICIENT, 0.0520, units='unitless'
        )
        prob.model.set_input_defaults(
            Aircraft.LandingGear.MAIN_GEAR_MASS_COEFFICIENT, 0.85, units='unitless'
        )
        prob.model.set_input_defaults(Aircraft.Fuel.DENSITY, 6.687, units='lbm/galUS')

        prob.model.set_input_defaults(Aircraft.Fuel.FUEL_MARGIN, 10.0, units='unitless')
        prob.model.set_input_defaults(
            Aircraft.Fuel.FUEL_SYSTEM_MASS_COEFFICIENT, 0.035, units='unitless'
        )
        prob.model.set_input_defaults(Aircraft.Fuselage.MASS_COEFFICIENT, 0.889, units='unitless')
        prob.model.set_input_defaults(Aircraft.Wing.MASS_SCALER, 1, units='unitless')
        prob.model.set_input_defaults(Aircraft.HorizontalTail.MASS_SCALER, 1, units='unitless')
        prob.model.set_input_defaults(Aircraft.VerticalTail.MASS_SCALER, 1, units='unitless')
        prob.model.set_input_defaults(Aircraft.Fuselage.MASS_SCALER, 1, units='unitless')
        prob.model.set_input_defaults(Aircraft.LandingGear.TOTAL_MASS_SCALER, 1, units='unitless')
        prob.model.set_input_defaults(Aircraft.Engine.POD_MASS_SCALER, 1, units='unitless')
        prob.model.set_input_defaults(Aircraft.Design.STRUCTURAL_MASS_INCREMENT, 0, units='lbm')
        prob.model.set_input_defaults(Aircraft.Fuel.FUEL_SYSTEM_MASS_SCALER, 1, units='unitless')
        prob.model.set_input_defaults(Aircraft.Wing.MASS_COEFFICIENT, 75.78, units='unitless')
        prob.model.set_input_defaults(Aircraft.Wing.FOLD_MASS_COEFFICIENT, 0.15, units='unitless')
        prob.model.set_input_defaults(Mission.Design.MACH, 0.8, units='unitless')
        prob.model.set_input_defaults(Aircraft.Wing.SLAT_CHORD_RATIO, 0.0001, units='unitless')
        prob.model.set_input_defaults(Aircraft.Wing.FLAP_CHORD_RATIO, 0.2, units='unitless')
        prob.model.set_input_defaults(Aircraft.Furnishings.MASS_SCALER, 40.0, units='unitless')
        prob.model.set_input_defaults(Aircraft.Wing.SLAT_SPAN_RATIO, 0.827296853, units='unitless')
        prob.model.set_input_defaults(Aircraft.Design.MAX_STRUCTURAL_SPEED, 402.5, units='mi/h')
        prob.model.set_input_defaults(Aircraft.Wing.FLAP_SPAN_RATIO, 0.61, units='unitless')
        prob.model.set_input_defaults(Aircraft.Nacelle.CLEARANCE_RATIO, 0.2, units='unitless')

        prob.model.set_input_defaults(Aircraft.APU.MASS, 710.0, units='lbm')
        prob.model.set_input_defaults(
            Aircraft.Instruments.MASS_COEFFICIENT, 0.116, units='unitless'
        )
        prob.model.set_input_defaults(
            Aircraft.Hydraulics.FLIGHT_CONTROL_MASS_COEFFICIENT, 0.107, units='unitless'
        )
        prob.model.set_input_defaults(
            Aircraft.Hydraulics.GEAR_MASS_COEFFICIENT, 0.135, units='unitless'
        )
        prob.model.set_input_defaults(Aircraft.Avionics.MASS, 3225.0, units='lbm')
        prob.model.set_input_defaults(Aircraft.AntiIcing.MASS, 236.0, units='lbm')
        prob.model.set_input_defaults(
            Aircraft.CrewPayload.PASSENGER_SERVICE_MASS_PER_PASSENGER, 6.0, units='lbm'
        )
        prob.model.set_input_defaults(
            Aircraft.CrewPayload.WATER_MASS_PER_OCCUPANT, 3.0, units='lbm'
        )
        prob.model.set_input_defaults(Aircraft.Design.EMERGENCY_EQUIPMENT_MASS, 100.0, units='lbm')
        prob.model.set_input_defaults(
            Aircraft.CrewPayload.CATERING_ITEMS_MASS_PER_PASSENGER, 7.6, units='lbm'
        )
        prob.model.set_input_defaults(
            Aircraft.Fuel.UNUSABLE_FUEL_MASS_COEFFICIENT, 12.0, units='unitless'
        )
        prob.model.set_input_defaults(Mission.Design.GROSS_MASS, 150000, units='lbm')
        prob.model.set_input_defaults(Aircraft.Fuselage.LENGTH, 71.5245514, units='ft')
        prob.model.set_input_defaults(Aircraft.Wing.SPAN, 146.38501, units='ft')
        prob.model.set_input_defaults(Aircraft.Wing.AREA, 2142.85718, units='ft**2')
        prob.model.set_input_defaults(Aircraft.HorizontalTail.AREA, 0.001706279, units='ft**2')
        prob.model.set_input_defaults(Aircraft.VerticalTail.AREA, 169.119629, units='ft**2')
        prob.model.set_input_defaults(
            Aircraft.AirConditioning.MASS_COEFFICIENT, 1.155, units='unitless'
        )
        prob.model.set_input_defaults(Aircraft.Fuselage.PRESSURE_DIFFERENTIAL, 10.0, units='psi')
        prob.model.set_input_defaults(Aircraft.Fuselage.HYDRAULIC_DIAMETER, 19.3650932, units='ft')
        prob.model.set_input_defaults(Aircraft.Fuselage.CABIN_AREA, 1283.5249, units='ft**2')
        prob.model.set_input_defaults(Aircraft.Furnishings.MASS_SCALER, 40.0, units='unitless')
        prob.model.set_input_defaults(
            Aircraft.Electrical.SYSTEM_MASS_PER_PASSENGER, 11.45, units='lbm'
        )

        # inputs to UsefulLoadMass
        prob.model.set_input_defaults(
            Aircraft.CrewPayload.PASSENGER_SERVICE_MASS_PER_PASSENGER, 6.0, units='lbm'
        )
        prob.model.set_input_defaults(
            Aircraft.CrewPayload.WATER_MASS_PER_OCCUPANT, 3.0, units='lbm'
        )
        prob.model.set_input_defaults(Aircraft.Design.EMERGENCY_EQUIPMENT_MASS, 100.0, units='lbm')
        prob.model.set_input_defaults(
            Aircraft.CrewPayload.CATERING_ITEMS_MASS_PER_PASSENGER, 5.0, units='lbm'
        )
        prob.model.set_input_defaults(
            Aircraft.Fuel.UNUSABLE_FUEL_MASS_COEFFICIENT, 12.0, units='unitless'
        )
        prob.model.set_input_defaults(Aircraft.Wing.AREA, 2142.85718, units='ft**2')
        prob.model.set_input_defaults(Aircraft.Engine.SCALED_SLS_THRUST, [19580.1602], units='lbf')
        prob.model.set_input_defaults(Aircraft.Fuel.WING_FUEL_FRACTION, 0.45, units='unitless')
        prob.model.set_input_defaults(Aircraft.Wing.ULTIMATE_LOAD_FACTOR, 3.7734, units='unitless')

        prob.model.set_input_defaults(
            Aircraft.Fuselage.LIFT_COEFFICENT_RATIO_BODY_TO_WING, 0.35, units='unitless'
        )
        prob.model.set_input_defaults(
            Aircraft.Fuselage.WETTED_AREA_RATIO_AFTBODY_TO_TOTAL, 0.2, units='unitless'
        )
        prob.model.set_input_defaults(
            Aircraft.Fuselage.AFTBODY_MASS_PER_UNIT_AREA, 5.0, units='lbm/ft**2'
        )

        setup_model_options(prob, options)

        prob.setup(check=False, force_alloc_complex=True)

    def test_case1(self):
        """
        Testing GASP data case:
        Aircraft.LandingGear.TOTAL_MASS -- WLG = 7800
        Aircraft.LandingGear.MAIN_GEAR_MASS -- WMG = 6630
        Aircraft.Wing.MATERIAL_FACTOR -- SKNO = 1.19461238
        half_sweep -- SWC2 = 0.479839474
        Aircraft.CrewPayload.PASSENGER_PAYLOAD_MASS -- WPL = 33750
        payload_mass_des -- WPLDES = 33750
        payload_mass_max -- WPLMAX = 48750
        Aircraft.HorizontalTail.MASS -- WHT = 1
        Aircraft.VerticalTail.MASS -- WVT = 864
        Aircraft.Wing.HIGH_LIFT_MASS -- WHLDEV = 974.0
        Aircraft.Controls.TOTAL_MASS -- WFC = 2115
        Aircraft.Propulsion.TOTAL_ENGINE_MASS -- WEP = 7005.
        Aircraft.Nacelle.MASS -- WNAC = 514.9
        Aircraft.Propulsion.TOTAL_ENGINE_POD_MASS -- WPES = 2153
        Aircraft.Engine.POSITION_FACTOR -- SKEPOS = 1.05
        Aircraft.CrewPayload.PASSENGER_PAYLOAD_MASS -- WPL = 33750
        Aircraft.Design.FIXED_EQUIPMENT_MASS - WFE = 20876.
        Aircraft.Design.FIXED_USEFUL_LOAD -- WFUL = 5775.
        Aircraft.Wing.MASS -- WW = 7645.
        Aircraft.Strut.MASS -- WSTRUT = 0
        Aircraft.Wing.FOLD_MASS -- WWFOLD = 107.9
        Aircraft.Fuel.FUEL_SYSTEM_MASS -- WFSS = 1281
        fuel_mass.fus_mass_full -- WX = 142354.9
        Aircraft.Fuselage.MASS -- WB = 27160
        Aircraft.Fuel.WING_VOLUME_DESIGN -- FVOLREQ = 731.6
        Aircraft.Design.OPERATING_MASS -- OWE = 82982.
        fuel_mass.fus_mass_full -- WX = 121864
        fuel_mass.fuel_and_oem.OEM_wingfuel_mass -- WFWOWE(WFW_MAX) = 67018.2
        fuel_mass.fuel_and_oem.OEM_fuel_vol -- FVOLW_MAX = 1339.8
        fuel_mass.fuel_and_oem.payload_mass_max_fuel -- WPLMXF = 30423.2
        fuel_mass.max_wingfuel_mass -- WFWMX = 30309.0
        Aircraft.Design.STRUCTURE_MASS -- WST = 45623.
        Mission.Design.FUEL_MASS -- WFADES = 33268.2
        Aircraft.Propulsion.MASS -- WP = 8592.
        Mission.Design.FUEL_MASS_REQUIRED -- WFAREQ = 36595.0
        fuel_mass.fuel_mass_min -- WFAMIN = 18268.2
        fuel_mass.wingfuel_mass_min -- WFWMIN = 11982.2
        Aircraft.Fuel.TOTAL_CAPACITY -- WFAMAX = 33268.2
        """
        prob = self.prob
        prob.run_model()

        tol = 5e-4

        # outputs from SizeGroup
        assert_near_equal(self.prob[Aircraft.Fuselage.AVG_DIAMETER], 38, tol)

        assert_near_equal(self.prob[Aircraft.Fuselage.LENGTH], 71.5245514, tol)
        assert_near_equal(self.prob[Aircraft.Fuselage.WETTED_AREA], 4573.42578, tol)
        assert_near_equal(self.prob[Aircraft.TailBoom.LENGTH], 71.5245514, tol)

        assert_near_equal(self.prob[Aircraft.Wing.AREA], 2142.85714286, tol)
        assert_near_equal(self.prob[Aircraft.Wing.SPAN], 146.38501094, tol)

        assert_near_equal(self.prob[Aircraft.Wing.CENTER_CHORD], 22.97244452, tol)
        assert_near_equal(self.prob[Aircraft.Wing.AVERAGE_CHORD], 16.2200522, tol)
        assert_near_equal(self.prob[Aircraft.Wing.ROOT_CHORD], 20.33371617, tol)
        assert_near_equal(self.prob[Aircraft.Wing.THICKNESS_TO_CHORD_UNWEIGHTED], 0.13596576, tol)

        assert_near_equal(self.prob[Aircraft.HorizontalTail.AREA], 0.00117064, tol)
        assert_near_equal(self.prob[Aircraft.HorizontalTail.SPAN], 0.04467601, tol)
        assert_near_equal(self.prob[Aircraft.HorizontalTail.ROOT_CHORD], 0.03836448, tol)
        assert_near_equal(self.prob[Aircraft.HorizontalTail.AVERAGE_CHORD], 0.02808445, tol)
        assert_near_equal(self.prob[Aircraft.HorizontalTail.MOMENT_ARM], 29.69074172, tol)

        assert_near_equal(self.prob[Aircraft.VerticalTail.AREA], 169.11964286, tol)
        assert_near_equal(self.prob[Aircraft.VerticalTail.SPAN], 16.98084188, tol)
        assert_near_equal(self.prob[Aircraft.VerticalTail.ROOT_CHORD], 14.58190052, tol)
        assert_near_equal(self.prob[Aircraft.VerticalTail.AVERAGE_CHORD], 10.67457744, tol)
        assert_near_equal(self.prob[Aircraft.VerticalTail.MOMENT_ARM], 27.82191598, tol)

        assert_near_equal(self.prob[Aircraft.Nacelle.AVG_DIAMETER], 7.17813375, tol)
        assert_near_equal(self.prob[Aircraft.Nacelle.AVG_LENGTH], 9.75364814, tol)
        assert_near_equal(self.prob[Aircraft.Nacelle.SURFACE_AREA], 219.95229788, tol)

        # outputs from MassPremission
        assert_near_equal(self.prob[Aircraft.LandingGear.TOTAL_MASS], 7800.0, tol)
        assert_near_equal(self.prob[Aircraft.LandingGear.MAIN_GEAR_MASS], 6630.0, tol)
        assert_near_equal(self.prob[Aircraft.Wing.MATERIAL_FACTOR], 1.19461189, tol)
        assert_near_equal(self.prob['c_strut_braced'], 1, tol)
        assert_near_equal(self.prob['c_gear_loc'], 0.95, tol)
        assert_near_equal(self.prob[Aircraft.Engine.POSITION_FACTOR], 1.05, tol)
        assert_near_equal(self.prob['half_sweep'], 0.47984874, tol)  # SWC2 = 0.479839474
        assert_near_equal(self.prob[Aircraft.CrewPayload.PASSENGER_PAYLOAD_MASS], 33750.0, tol)
        assert_near_equal(self.prob['payload_mass_des'], 33750, tol)
        assert_near_equal(self.prob['payload_mass_max'], 48750, tol)
        assert_near_equal(self.prob[Aircraft.HorizontalTail.MASS], 1.02401953, tol)
        assert_near_equal(self.prob[Aircraft.VerticalTail.MASS], 864.17404177, tol)
        assert_near_equal(self.prob[Aircraft.Wing.HIGH_LIFT_MASS], 1068.88854499, tol)
        assert_near_equal(self.prob[Aircraft.Controls.TOTAL_MASS], 2114.98159054, tol)
        assert_near_equal(self.prob[Aircraft.Propulsion.TOTAL_ENGINE_MASS], 7005.15475443, tol)
        assert_near_equal(self.prob[Aircraft.Nacelle.MASS], 549.8807447, tol)
        assert_near_equal(self.prob[Aircraft.Propulsion.TOTAL_ENGINE_POD_MASS], 2230.13208284, tol)
        assert_near_equal(self.prob[Aircraft.Engine.ADDITIONAL_MASS], 153.16770871, tol)
        assert_near_equal(self.prob[Aircraft.Engine.POSITION_FACTOR], 1.05, tol)
        assert_near_equal(self.prob[Aircraft.CrewPayload.PASSENGER_PAYLOAD_MASS], 33750.0, tol)
        assert_near_equal(self.prob[Aircraft.Design.FIXED_EQUIPMENT_MASS], 20876.477, tol)
        assert_near_equal(self.prob[Aircraft.Design.FIXED_USEFUL_LOAD], 5971.79463002, tol)
        assert_near_equal(self.prob[Aircraft.Wing.SURFACE_CONTROL_MASS], 1986.25111783, tol)

        # BWBWingMassGroup
        assert_near_equal(self.prob[Aircraft.Wing.MASS], 7055.94400025, tol)
        assert_near_equal(self.prob[Aircraft.Strut.MASS], 0, tol)
        assert_near_equal(self.prob[Aircraft.Wing.FOLD_MASS], 109.32367334, tol)

        # FuelMassGroup
        # FuelSysAndFullFuselageMass
        assert_near_equal(self.prob[Aircraft.Fuel.FUEL_SYSTEM_MASS], 1292.52934412, tol)
        assert_near_equal(self.prob['fuel_mass.fus_mass_full'], 130992.40631171, tol)
        # BWBFuselageMass
        assert_near_equal(self.prob[Aircraft.Fuselage.MASS], 27159.69841266, tol)
        # StructMass
        assert_near_equal(self.prob[Aircraft.Design.STRUCTURE_MASS], 45110.56068343, tol)
        # FuelMass
        assert_near_equal(self.prob[Mission.Design.FUEL_MASS], 33572.19075647, tol)
        assert_near_equal(self.prob[Aircraft.Propulsion.MASS], 8604.01951597, tol)
        assert_near_equal(self.prob[Mission.Design.FUEL_MASS_REQUIRED], 33572.19075647, tol)
        assert_near_equal(self.prob['fuel_mass.fuel_mass_min'], 18572.19075647, tol)
        # FuelAndOEMOutputs
        assert_near_equal(self.prob['fuel_mass.fuel_and_oem.OEM_wingfuel_mass'], 67322.190756, tol)
        assert_near_equal(self.prob['fuel_mass.fuel_and_oem.OEM_fuel_vol'], 1345.84507217, tol)
        assert_near_equal(self.prob['fuel_mass.fuel_and_oem.payload_mass_max_fuel'], 30486.68, tol)
        assert_near_equal(self.prob['fuel_mass.fuel_and_oem.volume_wingfuel_mass'], 30308.8688, tol)
        assert_near_equal(self.prob['fuel_mass.max_wingfuel_mass'], 30308.86876369, tol)
        assert_near_equal(self.prob[Aircraft.Fuel.WING_VOLUME_DESIGN], 738.25975778, tol)
        assert_near_equal(self.prob[Aircraft.Design.OPERATING_MASS], 82677.80924353, tol)
        # BodyTankCalculations
        assert_near_equal(self.prob[Aircraft.Fuel.AUXILIARY_FUEL_CAPACITY], 3263.32199278, tol)
        assert_near_equal(self.prob[Aircraft.Fuel.TOTAL_CAPACITY], 36835.51274924, tol)
        assert_near_equal(self.prob['fuel_mass.body_tank.extra_fuel_volume'], 132.3519403, tol)
        assert_near_equal(self.prob['fuel_mass.body_tank.max_extra_fuel_mass'], 6620.54106842, tol)
        assert_near_equal(self.prob['fuel_mass.wingfuel_mass_min'], 11951.64968805, tol)


if __name__ == '__main__':
    unittest.main()<|MERGE_RESOLUTION|>--- conflicted
+++ resolved
@@ -99,17 +99,6 @@
         # modified from GASP value to account for updated crew mass. GASP value is
         # 78843.6
         assert_near_equal(
-<<<<<<< HEAD
-            self.prob['total_mass.fuel_mass.fuel_and_oem.OEM_wingfuel_mass'], 78677.24, tol
-        )
-        # modified from GASP value to account for updated crew mass. GASP value is
-        # 102408.05695930264
-        assert_near_equal(self.prob['fuel_mass.fus_mass_full'], 102557.93, tol)
-        # modified from GASP value to account for updated crew mass. GASP value is
-        # 1757
-        assert_near_equal(
-            self.prob[Aircraft.Fuel.FUEL_SYSTEM_MASS], 1749.77, tol
-=======
             self.prob['total_mass.fuel_mass.fuel_and_oem.OEM_wingfuel_mass'], 79500.16001078, tol
         )
         # modified from GASP value to account for updated crew mass. GASP value is
@@ -119,45 +108,21 @@
         # 1757
         assert_near_equal(
             self.prob[Aircraft.Fuel.FUEL_SYSTEM_MASS], 1783.50656044, tol
->>>>>>> 119975f3
         )  # modified from GASP value to account for updated crew mass. GASP value is 1757
         assert_near_equal(self.prob[Aircraft.Design.STRUCTURE_MASS], 50266.438, tol)
         assert_near_equal(
-<<<<<<< HEAD
-            self.prob[Aircraft.Fuselage.MASS], 18677.85, tol
-=======
             self.prob[Aircraft.Fuselage.MASS], 18624.42144949, tol
->>>>>>> 119975f3
         )  # modified from GASP value to account for updated crew mass. GASP value is 18814
 
         # modified from GASP value to account for updated crew mass. GASP value is
         # 42843.6
         assert_near_equal(
-<<<<<<< HEAD
-            self.prob[Mission.Design.FUEL_MASS_REQUIRED], 42677.24, tol
-=======
             self.prob[Mission.Design.FUEL_MASS_REQUIRED], 43500.16001078, tol
->>>>>>> 119975f3
         )  # modified from GASP value to account for updated crew mass. GASP value is 42843.6
         assert_near_equal(
             self.prob[Aircraft.Propulsion.MASS], 16161.21, tol
         )  # modified from GASP value to account for updated crew mass. GASP value is 16127
         assert_near_equal(
-<<<<<<< HEAD
-            self.prob[Mission.Design.FUEL_MASS], 42677.24, tol
-        )  # modified from GASP value to account for updated crew mass. GASP value is 42844.0
-        assert_near_equal(
-            self.prob['fuel_mass.fuel_mass_min'], 32637.24, tol
-        )  # modified from GASP value to account for updated crew mass. GASP value is 32803.6
-        assert_near_equal(
-            self.prob[Aircraft.Fuel.WING_VOLUME_DESIGN], 853.17, tol
-        )  # modified from GASP value to account for updated crew mass. GASP value is 856.4910800459031
-        assert_near_equal(
-            self.prob['fuel_mass.fuel_and_oem.OEM_fuel_vol'], 1572.85, tol
-        )  # modified from GASP value to account for updated crew mass. GASP value is 1576.1710061411081
-        assert_near_equal(
-            self.prob[Aircraft.Design.OPERATING_MASS], 96722.76, tol
-=======
             self.prob[Mission.Design.FUEL_MASS], 43500.16001078, tol
         )  # modified from GASP value to account for updated crew mass. GASP value is 42844.0
         assert_near_equal(
@@ -171,7 +136,6 @@
         )  # modified from GASP value to account for updated crew mass. GASP value is 1576.1710061411081
         assert_near_equal(
             self.prob[Aircraft.Design.OPERATING_MASS], 95899.83998922, tol
->>>>>>> 119975f3
         )  # modified from GASP value to account for updated crew mass. GASP value is 96556.0
         # extra_fuel_mass calculated differently in this version, so test for fuel_mass.fuel_and_oem.payload_mass_max_fuel not included
         assert_near_equal(
@@ -494,65 +458,30 @@
         # modified from GASP value to account for updated crew mass. GASP value is
         # 79147.2
         assert_near_equal(
-<<<<<<< HEAD
-            self.prob['fuel_mass.fuel_and_oem.OEM_wingfuel_mass'], 78833.82, tol
-=======
             self.prob['fuel_mass.fuel_and_oem.OEM_wingfuel_mass'], 79656.75796849, tol
->>>>>>> 119975f3
         )  # modified from GASP value to account for updated crew mass. GASP value is 79147.2
 
         # calculated by hand,  #modified from GASP value to account for updated crew
         # mass. GASP value is 102321.45695930265
-<<<<<<< HEAD
-        assert_near_equal(self.prob['fuel_mass.fus_mass_full'], 102507.77, tol)
-        # modified from GASP value to account for updated crew mass. GASP value is
-        # 1769
-        assert_near_equal(
-            self.prob[Aircraft.Fuel.FUEL_SYSTEM_MASS], 1756.19, tol
-=======
         assert_near_equal(self.prob['fuel_mass.fus_mass_full'], 101684.81858046, tol)
         # modified from GASP value to account for updated crew mass. GASP value is
         # 1769
         assert_near_equal(
             self.prob[Aircraft.Fuel.FUEL_SYSTEM_MASS], 1789.92707671, tol
->>>>>>> 119975f3
         )  # modified from GASP value to account for updated crew mass. GASP value is 1769
 
         assert_near_equal(self.prob[Aircraft.Design.STRUCTURE_MASS], 50132.58, tol)
         assert_near_equal(
-<<<<<<< HEAD
-            self.prob[Aircraft.Fuselage.MASS], 18674.6, tol
-        )  # modified from GASP value to account for updated crew mass. GASP value is 18787
-
-        assert_near_equal(
-            self.prob[Mission.Design.FUEL_MASS_REQUIRED], 42833.82, tol
-=======
             self.prob[Aircraft.Fuselage.MASS], 18621.15351242, tol
         )  # modified from GASP value to account for updated crew mass. GASP value is 18787
 
         assert_near_equal(
             self.prob[Mission.Design.FUEL_MASS_REQUIRED], 43656.75796849, tol
->>>>>>> 119975f3
         )  # modified from GASP value to account for updated crew mass. GASP value is 43147.2
         assert_near_equal(
             self.prob[Aircraft.Propulsion.MASS], 16167.631, tol
         )  # modified from GASP value to account for updated crew mass. GASP value is 16140
         assert_near_equal(
-<<<<<<< HEAD
-            self.prob[Mission.Design.FUEL_MASS], 42833.82, tol
-        )  # modified from GASP value to account for updated crew mass. GASP value is 43147
-        assert_near_equal(
-            self.prob['fuel_mass.fuel_mass_min'], 32793.82, tol
-        )  # modified from GASP value to account for updated crew mass. GASP value is 33107.2
-        assert_near_equal(
-            self.prob[Aircraft.Fuel.WING_VOLUME_DESIGN], 856.3, tol
-        )  # calculated by hand,  #modified from GASP value to account for updated crew mass. GASP value is 862.5603807559726
-        assert_near_equal(
-            self.prob['fuel_mass.fuel_and_oem.OEM_fuel_vol'], 1575.98, tol
-        )  # calculated by hand,  #modified from GASP value to account for updated crew mass. GASP value is 1582.2403068511774
-        assert_near_equal(
-            self.prob[Aircraft.Design.OPERATING_MASS], 96566.18, tol
-=======
             self.prob[Mission.Design.FUEL_MASS], 43656.75796849, tol
         )  # modified from GASP value to account for updated crew mass. GASP value is 43147
         assert_near_equal(
@@ -566,7 +495,6 @@
         )  # calculated by hand,  #modified from GASP value to account for updated crew mass. GASP value is 1582.2403068511774
         assert_near_equal(
             self.prob[Aircraft.Design.OPERATING_MASS], 95743.24203151, tol
->>>>>>> 119975f3
         )  # modified from GASP value to account for updated crew mass. GASP value is 96253.0
         # extra_fuel_mass calculated differently in this version, so fuel_mass.fuel_and_oem.payload_mass_max_fuel test not included
         assert_near_equal(self.prob['fuel_mass.fuel_and_oem.volume_wingfuel_mass'], 55725.1, tol)
@@ -883,17 +811,6 @@
 
         # fuel values:
         assert_near_equal(
-<<<<<<< HEAD
-            self.prob['fuel_mass.fuel_and_oem.OEM_wingfuel_mass'], 78833.82, tol
-        )  # modified from GASP value to account for updated crew mass. GASP value is 79147.2
-
-        assert_near_equal(
-            self.prob['fuel_mass.fus_mass_full'], 102507.76, tol
-        )  # calculated by hand,  #modified from GASP value to account for updated crew mass. GASP value is 102321.45695930265
-        assert_near_equal(
-            self.prob[Aircraft.Fuel.FUEL_SYSTEM_MASS], 1756.19, tol
-        )  # modified from GASP value to account for updated crew mass. GASP value is 102321.45695930265
-=======
             self.prob['fuel_mass.fuel_and_oem.OEM_wingfuel_mass'], 79656.75796849, tol
         )  # modified from GASP value to account for updated crew mass. GASP value is 79147.2
 
@@ -903,43 +820,19 @@
         assert_near_equal(
             self.prob[Aircraft.Fuel.FUEL_SYSTEM_MASS], 1789.92707671, tol
         )  # modified from GASP value to account for updated crew mass. GASP value is 102321.45695930265 (is it correct?)
->>>>>>> 119975f3
 
         assert_near_equal(self.prob[Aircraft.Design.STRUCTURE_MASS], 50132.58, tol)
         assert_near_equal(
-<<<<<<< HEAD
-            self.prob[Aircraft.Fuselage.MASS], 18674.6, tol
-        )  # modified from GASP value to account for updated crew mass. GASP value is 18787
-
-        assert_near_equal(
-            self.prob[Mission.Design.FUEL_MASS_REQUIRED], 42833.82, tol
-=======
             self.prob[Aircraft.Fuselage.MASS], 18621.15351242, tol
         )  # modified from GASP value to account for updated crew mass. GASP value is 18787
 
         assert_near_equal(
             self.prob[Mission.Design.FUEL_MASS_REQUIRED], 43656.75796849, tol
->>>>>>> 119975f3
         )  # modified from GASP value to account for updated crew mass. GASP value is 43147.2
         assert_near_equal(
             self.prob[Aircraft.Propulsion.MASS], 16167.631, tol
         )  # modified from GASP value to account for updated crew mass. GASP value is 16140
         assert_near_equal(
-<<<<<<< HEAD
-            self.prob[Mission.Design.FUEL_MASS], 42833.82, tol
-        )  # modified from GASP value to account for updated crew mass. GASP value is 43147
-        assert_near_equal(
-            self.prob['fuel_mass.fuel_mass_min'], 32793.82, tol
-        )  # modified from GASP value to account for updated crew mass. GASP value is 33107.2
-        assert_near_equal(
-            self.prob[Aircraft.Fuel.WING_VOLUME_DESIGN], 856.3, tol
-        )  # modified from GASP value to account for updated crew mass. GASP value is 862.6
-        assert_near_equal(
-            self.prob['fuel_mass.fuel_and_oem.OEM_fuel_vol'], 1575.98, tol
-        )  # modified from GASP value to account for updated crew mass. GASP value is 1582.2
-        assert_near_equal(
-            self.prob[Aircraft.Design.OPERATING_MASS], 96566.18, tol
-=======
             self.prob[Mission.Design.FUEL_MASS], 43656.75796849, tol
         )  # modified from GASP value to account for updated crew mass. GASP value is 43147
         assert_near_equal(
@@ -953,7 +846,6 @@
         )  # modified from GASP value to account for updated crew mass. GASP value is 1582.2
         assert_near_equal(
             self.prob[Aircraft.Design.OPERATING_MASS], 95743.24203151, tol
->>>>>>> 119975f3
         )  # modified from GASP value to account for updated crew mass. GASP value is 96253.0
         assert_near_equal(
             self.prob['fuel_mass.fuel_and_oem.payload_mass_max_fuel'], 36000, tol
@@ -1272,7 +1164,6 @@
 
         # fuel values:
         assert_near_equal(
-<<<<<<< HEAD
             self.prob['fuel_mass.fuel_and_oem.OEM_wingfuel_mass'], 78654.68, tol
         )  # modified from GASP value to account for updated crew mass. GASP value is 78966.7
 
@@ -1281,7 +1172,6 @@
         )  # calculated by hand,  #modified from GASP value to account for updated crew mass. GASP value is 102501.95695930265
         assert_near_equal(
             self.prob[Aircraft.Fuel.FUEL_SYSTEM_MASS], 1923.73, tol
-=======
             self.prob['fuel_mass.fuel_and_oem.OEM_wingfuel_mass'], 79474.11569854, tol
         )  # modified from GASP value to account for updated crew mass. GASP value is 78966.7
 
@@ -1290,44 +1180,20 @@
         )  # calculated by hand,  #modified from GASP value to account for updated crew mass. GASP value is 102501.95695930265
         assert_near_equal(
             self.prob[Aircraft.Fuel.FUEL_SYSTEM_MASS], 1960.682618, tol
->>>>>>> 119975f3
         )  # modified from GASP value to account for updated crew mass. GASP value is 1938
 
         assert_near_equal(self.prob[Aircraft.Design.STRUCTURE_MASS], 50144.527, tol)
         assert_near_equal(
-<<<<<<< HEAD
-            self.prob[Aircraft.Fuselage.MASS], 18686.2, tol
-        )  # modified from GASP value to account for updated crew mass. GASP value is 18799
-
-        assert_near_equal(
-            self.prob[Mission.Design.FUEL_MASS_REQUIRED], 42654.68, tol
-=======
             self.prob[Aircraft.Fuselage.MASS], 18633.04024108, tol
         )  # modified from GASP value to account for updated crew mass. GASP value is 18799
 
         assert_near_equal(
             self.prob[Mission.Design.FUEL_MASS_REQUIRED], 43474.11569854, tol
->>>>>>> 119975f3
         )  # modified from GASP value to account for updated crew mass. GASP value is 42966.7
         assert_near_equal(
             self.prob[Aircraft.Propulsion.MASS], 16339.047, tol
         )  # modified from GASP value to account for updated crew mass. GASP value is 16309
         assert_near_equal(
-<<<<<<< HEAD
-            self.prob[Mission.Design.FUEL_MASS], 42654.68, tol
-        )  # modified from GASP value to account for updated crew mass. GASP value is 42967
-        assert_near_equal(
-            self.prob['fuel_mass.fuel_mass_min'], 32614.68, tol
-        )  # modified from GASP value to account for updated crew mass. GASP value is 32926.7
-        assert_near_equal(
-            self.prob[Aircraft.Fuel.WING_VOLUME_DESIGN], 937.99, tol
-        )  # modified from GASP value to account for updated crew mass. GASP value is 944.8
-        assert_near_equal(
-            self.prob['fuel_mass.fuel_and_oem.OEM_fuel_vol'], 1572.39, tol
-        )  # modified from GASP value to account for updated crew mass. GASP value is 1578.6
-        assert_near_equal(
-            self.prob[Aircraft.Design.OPERATING_MASS], 96745.32, tol
-=======
             self.prob[Mission.Design.FUEL_MASS], 43474.11569854, tol
         )  # modified from GASP value to account for updated crew mass. GASP value is 42967
         assert_near_equal(
@@ -1341,7 +1207,6 @@
         )  # modified from GASP value to account for updated crew mass. GASP value is 1578.6
         assert_near_equal(
             self.prob[Aircraft.Design.OPERATING_MASS], 95925.88430146, tol
->>>>>>> 119975f3
         )  # modified from GASP value to account for updated crew mass. GASP value is 96433.0
         assert_near_equal(
             self.prob['fuel_mass.fuel_and_oem.payload_mass_max_fuel'], 36000, tol
@@ -1663,56 +1528,26 @@
 
         # fuel values:
         assert_near_equal(
-<<<<<<< HEAD
-            self.prob['fuel_mass.fuel_and_oem.OEM_wingfuel_mass'], 80314.34, tol
-=======
             self.prob['fuel_mass.fuel_and_oem.OEM_wingfuel_mass'], 81085.9308234, tol
->>>>>>> 119975f3
         )  # modified from GASP value to account for updated crew mass. GASP value is 81424.8
 
         assert_near_equal(
-<<<<<<< HEAD
-            self.prob[Aircraft.Fuel.FUEL_SYSTEM_MASS], 1816.89, tol
-=======
             self.prob['fuel_mass.fus_mass_full'], 102510.642, tol
         )  # calculated by hand
         assert_near_equal(
             self.prob[Aircraft.Fuel.FUEL_SYSTEM_MASS], 1848.52316376, tol
->>>>>>> 119975f3
         )  # modified from GASP value to account for updated crew mass. GASP value is 1862
 
         assert_near_equal(self.prob[Aircraft.Design.STRUCTURE_MASS], 48940.74, tol)
         assert_near_equal(self.prob[Aircraft.Fuselage.MASS], 18674.791, tol)
 
         assert_near_equal(
-<<<<<<< HEAD
-            self.prob[Mission.Design.FUEL_MASS_REQUIRED], 44314.34, tol
-=======
             self.prob[Mission.Design.FUEL_MASS_REQUIRED], 45085.9308234, tol
->>>>>>> 119975f3
         )  # modified from GASP value to account for updated crew mass. GASP value is 45424.8
         assert_near_equal(
             self.prob[Aircraft.Propulsion.MASS], 16225.793, tol
         )  # modified from GASP value to account for updated crew mass. GASP value is 16233
         assert_near_equal(
-<<<<<<< HEAD
-            self.prob[Mission.Design.FUEL_MASS], 44314.33822806, tol
-        )  # modified from GASP value to account for updated crew mass. GASP value is 45425
-        assert_near_equal(
-            self.prob['fuel_mass.fuel_mass_min'], 34274.34, tol
-        )  # modified from GASP value to account for updated crew mass. GASP value is 35384.8
-        assert_near_equal(
-            self.prob[Aircraft.Fuel.WING_VOLUME_DESIGN], 885.89, tol
-        )  # modified from GASP value to account for updated crew mass. GASP value is 908.1
-        assert_near_equal(
-            self.prob['fuel_mass.fuel_and_oem.OEM_fuel_vol'], 1605.57, tol
-        )  # modified from GASP value to account for updated crew mass. GASP value is 1627.8
-        assert_near_equal(
-            self.prob[Aircraft.Design.OPERATING_MASS], 95085.66, tol
-        )  # modified from GASP value to account for updated crew mass. GASP value is 93975
-        assert_near_equal(
-            self.prob['fuel_mass.fuel_and_oem.payload_mass_max_fuel'], 35537.8, tol
-=======
             self.prob[Mission.Design.FUEL_MASS], 45085.9308234, tol
         )  # modified from GASP value to account for updated crew mass. GASP value is 45425
         assert_near_equal(
@@ -1729,20 +1564,10 @@
         )  # modified from GASP value to account for updated crew mass. GASP value is 93975
         assert_near_equal(
             self.prob['fuel_mass.fuel_and_oem.payload_mass_max_fuel'], 34766.20684105, tol
->>>>>>> 119975f3
         )  # note: value came from running the GASP code on my own and printing it out,  #modified from GASP value to account for updated crew mass. GASP value is 34427.4
         assert_near_equal(self.prob['fuel_mass.fuel_and_oem.volume_wingfuel_mass'], 43852.1, tol)
         assert_near_equal(self.prob['fuel_mass.max_wingfuel_mass'], 43852.1, tol)
         assert_near_equal(
-<<<<<<< HEAD
-            self.prob[Aircraft.Fuel.AUXILIARY_FUEL_CAPACITY], 462.2, tol
-        )  # modified from GASP value to account for updated crew mass. GASP value is 1572.6
-        assert_near_equal(
-            self.prob['fuel_mass.body_tank.extra_fuel_volume'], 9.24, tol
-        )  # slightly different from GASP value, likely a rounding error,  #modified from GASP value to account for updated crew mass. GASP value is 31.43
-        assert_near_equal(
-            self.prob['fuel_mass.body_tank.max_extra_fuel_mass'], 462.2, tol
-=======
             self.prob[Aircraft.Fuel.AUXILIARY_FUEL_CAPACITY], 1233.79315895, tol
         )  # modified from GASP value to account for updated crew mass. GASP value is 1572.6
         assert_near_equal(
@@ -1750,7 +1575,6 @@
         )  # slightly different from GASP value, likely a rounding error,  #modified from GASP value to account for updated crew mass. GASP value is 31.43
         assert_near_equal(
             self.prob['fuel_mass.body_tank.max_extra_fuel_mass'], 1233.79315895, tol
->>>>>>> 119975f3
         )  # modified from GASP value to account for updated crew mass. GASP value is 1572.6
 
         partial_data = self.prob.check_partials(out_stream=None, method='cs')
@@ -2058,56 +1882,26 @@
 
         # fuel values:
         assert_near_equal(
-<<<<<<< HEAD
-            self.prob['fuel_mass.fuel_and_oem.OEM_wingfuel_mass'], 79872.21, tol
-=======
             self.prob['fuel_mass.fuel_and_oem.OEM_wingfuel_mass'], 80636.1673241, tol
->>>>>>> 119975f3
         )  # modified from GASP value to account for updated crew mass. GASP value is 80982.7
 
         assert_near_equal(
-<<<<<<< HEAD
-            self.prob[Aircraft.Fuel.FUEL_SYSTEM_MASS], 1978.64, tol
-=======
             self.prob['fuel_mass.fus_mass_full'], 106989.952, tol
         )  # calculated by hand
         assert_near_equal(
             self.prob[Aircraft.Fuel.FUEL_SYSTEM_MASS], 2013.09114511, tol
->>>>>>> 119975f3
         )  # modified from GASP value to account for updated crew mass. GASP value is 2029
 
         assert_near_equal(self.prob[Aircraft.Design.STRUCTURE_MASS], 49209.648, tol)
         assert_near_equal(self.prob[Aircraft.Fuselage.MASS], 18960.975, tol)
 
         assert_near_equal(
-<<<<<<< HEAD
-            self.prob[Mission.Design.FUEL_MASS_REQUIRED], 43872.21, tol
-=======
             self.prob[Mission.Design.FUEL_MASS_REQUIRED], 44636.1673241, tol
->>>>>>> 119975f3
         )  # modified from GASP value to account for updated crew mass. GASP value is 44982.7
         assert_near_equal(
             self.prob[Aircraft.Propulsion.MASS], 16390.94, tol
         )  # modified from GASP value to account for updated crew mass. GASP value is 16399
         assert_near_equal(
-<<<<<<< HEAD
-            self.prob[Mission.Design.FUEL_MASS], 43872.21, tol
-        )  # modified from GASP value to account for updated crew mass. GASP value is 44982.7
-        assert_near_equal(
-            self.prob['fuel_mass.fuel_mass_min'], 33832.21, tol
-        )  # modified from GASP value to account for updated crew mass. GASP value is 34942.7
-        assert_near_equal(
-            self.prob[Aircraft.Fuel.WING_VOLUME_DESIGN], 964.76, tol
-        )  # modified from GASP value to account for updated crew mass. GASP value is 989.2
-        assert_near_equal(
-            self.prob['fuel_mass.fuel_and_oem.OEM_fuel_vol'], 1596.73, tol
-        )  # modified from GASP value to account for updated crew mass. GASP value is 1618.9
-        assert_near_equal(
-            self.prob[Aircraft.Design.OPERATING_MASS], 95527.79, tol
-        )  # modified from GASP value to account for updated crew mass. GASP value is 94417
-        assert_near_equal(
-            self.prob['fuel_mass.fuel_and_oem.payload_mass_max_fuel'], 35979.93, tol
-=======
             self.prob[Mission.Design.FUEL_MASS], 44636.16732294, tol
         )  # modified from GASP value to account for updated crew mass. GASP value is 44982.7
         assert_near_equal(
@@ -2124,20 +1918,10 @@
         )  # modified from GASP value to account for updated crew mass. GASP value is 94417
         assert_near_equal(
             self.prob['fuel_mass.fuel_and_oem.payload_mass_max_fuel'], 35215.97039402, tol
->>>>>>> 119975f3
         )  # note: value came from running the GASP code on my own and printing it out,  #modified from GASP value to account for updated crew mass. GASP value is 34879.2
         assert_near_equal(self.prob['fuel_mass.fuel_and_oem.volume_wingfuel_mass'], 43852.1, tol)
         assert_near_equal(self.prob['fuel_mass.max_wingfuel_mass'], 43852.1, tol)
         assert_near_equal(
-<<<<<<< HEAD
-            self.prob[Aircraft.Fuel.AUXILIARY_FUEL_CAPACITY], 20.072, tol
-        )  # modified from GASP value to account for updated crew mass. GASP value is 1120.9
-        assert_near_equal(
-            self.prob['fuel_mass.body_tank.extra_fuel_volume'], 88.11, tol
-        )  # modified from GASP value to account for updated crew mass. GASP value is 112.3
-        assert_near_equal(
-            self.prob['fuel_mass.body_tank.max_extra_fuel_mass'], 4407.29, tol
-=======
             self.prob[Aircraft.Fuel.AUXILIARY_FUEL_CAPACITY], 784.02965965, tol
         )  # modified from GASP value to account for updated crew mass. GASP value is 1120.9
         assert_near_equal(
@@ -2145,7 +1929,6 @@
         )  # modified from GASP value to account for updated crew mass. GASP value is 112.3
         assert_near_equal(
             self.prob['fuel_mass.body_tank.max_extra_fuel_mass'], 5247.64639206, tol
->>>>>>> 119975f3
         )  # modified from GASP value to account for updated crew mass. GASP value is 5618.2
 
         partial_data = self.prob.check_partials(out_stream=None, method='cs')
@@ -2472,49 +2255,20 @@
 
         # fuel values:
         assert_near_equal(
-<<<<<<< HEAD
-            self.prob['fuel_mass.fuel_and_oem.OEM_wingfuel_mass'], 63296.9, tol
-=======
             self.prob['fuel_mass.fuel_and_oem.OEM_wingfuel_mass'], 63122.20489199, tol
->>>>>>> 119975f3
         )  # modified from GASP value to account for updated crew mass. GASP value is 62427.2
 
         assert_near_equal(
             self.prob['fuel_mass.fus_mass_full'], 99380.387, tol
         )  # note: value came from running the GASP code on my own and printing it out
         assert_near_equal(
-<<<<<<< HEAD
-            self.prob[Aircraft.Fuel.FUEL_SYSTEM_MASS], 1465.61, tol
-=======
             self.prob[Aircraft.Fuel.FUEL_SYSTEM_MASS], 1457.73144048, tol
->>>>>>> 119975f3
         )  # modified from GASP value to account for updated crew mass. GASP value is 1426
 
         assert_near_equal(self.prob[Aircraft.Design.STRUCTURE_MASS], 45370.902, tol)
         assert_near_equal(self.prob[Aircraft.Fuselage.MASS], 18858.356, tol)
 
         assert_near_equal(
-<<<<<<< HEAD
-            self.prob[Mission.Design.FUEL_MASS_REQUIRED], 32496.9, tol
-        )  # modified from GASP value to account for updated crew mass. GASP value is 31627.2
-        assert_near_equal(
-            self.prob[Aircraft.Propulsion.MASS], 10793.77, tol
-        )  # modified from GASP value to account for updated crew mass. GASP value is 10755.0
-        assert_near_equal(
-            self.prob[Mission.Design.FUEL_MASS], 32496.9, tol
-        )  # modified from GASP value to account for updated crew mass. GASP value is 31627.0
-        assert_near_equal(
-            self.prob['fuel_mass.fuel_mass_min'], 16526.9, tol
-        )  # modified from GASP value to account for updated crew mass. GASP value is 15657.2
-        assert_near_equal(
-            self.prob[Aircraft.Fuel.WING_VOLUME_DESIGN], 714.61, tol
-        )  # modified from GASP value to account for updated crew mass. GASP value is 695.5
-        assert_near_equal(
-            self.prob['fuel_mass.fuel_and_oem.OEM_fuel_vol'], 1265.38, tol
-        )  # modified from GASP value to account for updated crew mass. GASP value is 1248.0
-        assert_near_equal(
-            self.prob[Aircraft.Design.OPERATING_MASS], 82091.1, tol
-=======
             self.prob[Mission.Design.FUEL_MASS_REQUIRED], 32322.20489199, tol
         )  # modified from GASP value to account for updated crew mass. GASP value is 31627.2
         assert_near_equal(
@@ -2534,7 +2288,6 @@
         )  # modified from GASP value to account for updated crew mass. GASP value is 1248.0
         assert_near_equal(
             self.prob[Aircraft.Design.OPERATING_MASS], 82265.79510801, tol
->>>>>>> 119975f3
         )  # modified from GASP value to account for updated crew mass. GASP value is 82961.0
         assert_near_equal(
             self.prob['fuel_mass.fuel_and_oem.payload_mass_max_fuel'], 30800.0039, tol
@@ -2543,17 +2296,10 @@
         assert_near_equal(self.prob['fuel_mass.max_wingfuel_mass'], 33892.8, tol)
         assert_near_equal(self.prob[Aircraft.Fuel.AUXILIARY_FUEL_CAPACITY], 0, tol)
         assert_near_equal(
-<<<<<<< HEAD
-            self.prob['fuel_mass.body_tank.extra_fuel_volume'], 37.06, 0.005
-        )  # note: higher tol because slightly different from GASP value, likely numerical issues,  #modified from GASP value to account for updated crew mass. GASP value is 17.9
-        assert_near_equal(
-            self.prob['fuel_mass.body_tank.max_extra_fuel_mass'], 1853.82, 0.003
-=======
             self.prob['fuel_mass.body_tank.extra_fuel_volume'], 33.21832644, tol
         )  # note: higher tol because slightly different from GASP value, likely numerical issues,  #modified from GASP value to account for updated crew mass. GASP value is 17.9
         assert_near_equal(
             self.prob['fuel_mass.body_tank.max_extra_fuel_mass'], 1661.65523441, tol
->>>>>>> 119975f3
         )  # note: higher tol because slightly different from GASP value, likely numerical issues,  #modified from GASP value to account for updated crew mass. GASP value is 897.2
         assert_near_equal(self.prob[Aircraft.Fuel.WING_VOLUME_STRUCTURAL_MAX], 677.554, tol)
         assert_near_equal(self.prob[Aircraft.Fuel.WING_VOLUME_GEOMETRIC_MAX], 677.554, tol)
@@ -2887,49 +2633,20 @@
 
         # fuel values:
         assert_near_equal(
-<<<<<<< HEAD
-            self.prob['fuel_mass.fuel_and_oem.OEM_wingfuel_mass'], 60258.82, tol
-=======
             self.prob['fuel_mass.fuel_and_oem.OEM_wingfuel_mass'], 59780.52528506, tol
->>>>>>> 119975f3
         )  # modified from GASP value to account for updated crew mass. GASP value is 59372.3
 
         assert_near_equal(
             self.prob['fuel_mass.fus_mass_full'], 97651.376, tol
         )  # note:printed out from GASP code
         assert_near_equal(
-<<<<<<< HEAD
-            self.prob[Aircraft.Fuel.FUEL_SYSTEM_MASS], 1944.28, tol
-=======
             self.prob[Aircraft.Fuel.FUEL_SYSTEM_MASS], 1912.71466876, tol
->>>>>>> 119975f3
         )  # modified from GASP value to account for updated crew mass. GASP value is 1886.0
 
         assert_near_equal(self.prob[Aircraft.Design.STRUCTURE_MASS], 43655.977, tol)
         assert_near_equal(self.prob[Aircraft.Fuselage.MASS], 14654.517, tol)
 
         assert_near_equal(
-<<<<<<< HEAD
-            self.prob[Mission.Design.FUEL_MASS_REQUIRED], 29458.82, tol
-        )  # modified from GASP value to account for updated crew mass. GASP value is 28572.3
-        assert_near_equal(
-            self.prob[Aircraft.Propulsion.MASS], 14101.17, tol
-        )  # modified from GASP value to account for updated crew mass. GASP value is 14043.0
-        assert_near_equal(
-            self.prob[Mission.Design.FUEL_MASS], 29458.82, tol
-        )  # modified from GASP value to account for updated crew mass. GASP value is 28572.0
-        assert_near_equal(
-            self.prob['fuel_mass.fuel_mass_min'], 13488.82, tol
-        )  # modified from GASP value to account for updated crew mass. GASP value is 12602.3
-        assert_near_equal(
-            self.prob[Aircraft.Fuel.WING_VOLUME_DESIGN], 647.81, tol
-        )  # modified from GASP value to account for updated crew mass. GASP value is 628.3
-        assert_near_equal(
-            self.prob['fuel_mass.fuel_and_oem.OEM_fuel_vol'], 1204.64, tol
-        )  # modified from GASP value to account for updated crew mass. GASP value is 1186.9
-        assert_near_equal(
-            self.prob[Aircraft.Design.OPERATING_MASS], 82841.18, tol
-=======
             self.prob[Mission.Design.FUEL_MASS_REQUIRED], 28980.52528506, tol
         )  # modified from GASP value to account for updated crew mass. GASP value is 28572.3
         assert_near_equal(
@@ -2949,7 +2666,6 @@
         )  # modified from GASP value to account for updated crew mass. GASP value is 1186.9
         assert_near_equal(
             self.prob[Aircraft.Design.OPERATING_MASS], 83319.47471494, tol
->>>>>>> 119975f3
         )  # modified from GASP value to account for updated crew mass. GASP value is 83728.0
         assert_near_equal(
             self.prob['fuel_mass.fuel_and_oem.payload_mass_max_fuel'], 30800.0, tol
@@ -2959,20 +2675,12 @@
         assert_near_equal(self.prob[Aircraft.Fuel.AUXILIARY_FUEL_CAPACITY], 0, tol)
         # TODO: extra_fuel_volume < 0. need investigate
         assert_near_equal(
-<<<<<<< HEAD
-            self.prob['fuel_mass.body_tank.extra_fuel_volume'], 27.05, 0.009
-        )  # note: higher tol because slightly different from GASP value, likely numerical issues, printed out from the GASP code,  #modified from GASP value to account for updated crew mass. GASP value is 7.5568
-        assert_near_equal(
-            self.prob['fuel_mass.body_tank.max_extra_fuel_mass'], 1353.13, 0.009
-        )  # note: higher tol because slightly different from GASP value, likely numerical issues, printed out from the GASP code,  #modified from GASP value to account for updated crew mass. GASP value is 378.0062
-=======
             self.prob['fuel_mass.body_tank.extra_fuel_volume'], 16.53287329, tol
         )  # note: printed out from the GASP code,  #modified from GASP value to account for updated crew mass. GASP value is 7.5568
         # TODO: extra_fuel_volume < 0. need investigate
         assert_near_equal(
             self.prob['fuel_mass.body_tank.max_extra_fuel_mass'], 827.01142371, tol
         )  # note: printed out from the GASP code,  #modified from GASP value to account for updated crew mass. GASP value is 378.0062
->>>>>>> 119975f3
 
         partial_data = self.prob.check_partials(out_stream=None, method='cs')
         assert_check_partials(partial_data, atol=3e-9, rtol=6e-11)
@@ -3341,16 +3049,6 @@
 
         # fuel values:
         assert_near_equal(
-<<<<<<< HEAD
-            self.prob['fuel_mass.fuel_and_oem.OEM_wingfuel_mass'], 64430.44, tol
-        )  # modified from GASP value to account for updated crew mass. GASP value is 63707.6
-
-        assert_near_equal(
-            self.prob['fuel_mass.fus_mass_full'], 109028.53, tol
-        )  # (printed out from GASP code),  #modified from GASP value to account for updated crew mass. GASP value is 108754.4
-        assert_near_equal(
-            self.prob[Aircraft.Fuel.FUEL_SYSTEM_MASS], 2017.83, 0.00055
-=======
             self.prob['fuel_mass.fuel_and_oem.OEM_wingfuel_mass'], 63921.50874092, tol
         )  # modified from GASP value to account for updated crew mass. GASP value is 63707.6
 
@@ -3359,44 +3057,20 @@
         )  # (printed out from GASP code),  #modified from GASP value to account for updated crew mass. GASP value is 108754.4
         assert_near_equal(
             self.prob[Aircraft.Fuel.FUEL_SYSTEM_MASS], 1987.29052446, 0.00055
->>>>>>> 119975f3
         )  # slightly above tol, due to non-integer number of wires,  #modified from GASP value to account for updated crew mass. GASP value is 1974.5
 
         assert_near_equal(self.prob[Aircraft.Design.STRUCTURE_MASS], 49609.317, tol)
         assert_near_equal(
-<<<<<<< HEAD
-            self.prob[Aircraft.Fuselage.MASS], 16323.24, tol
-        )  # modified from GASP value to account for updated crew mass. GASP value is 16436.0
-
-        assert_near_equal(
-            self.prob[Mission.Design.FUEL_MASS_REQUIRED], 33630.44, 0.00058
-=======
             self.prob[Aircraft.Fuselage.MASS], 16350.28996446, tol
         )  # modified from GASP value to account for updated crew mass. GASP value is 16436.0
 
         assert_near_equal(
             self.prob[Mission.Design.FUEL_MASS_REQUIRED], 33121.50874092, 0.00058
->>>>>>> 119975f3
         )  # slightly above tol, due to non-integer number of wires,  #modified from GASP value to account for updated crew mass. GASP value is 32907.6
         assert_near_equal(
             self.prob[Aircraft.Propulsion.MASS], 26534.716, 0.00054
         )  # slightly above tol, due to non-integer number of wires,  #modified from GASP value to account for updated crew mass. GASP value is 26527.0
         assert_near_equal(
-<<<<<<< HEAD
-            self.prob[Mission.Design.FUEL_MASS], 33630.44, 0.00056
-        )  # slightly above tol, due to non-integer number of wires,  #modified from GASP value to account for updated crew mass. GASP value is 32908
-        assert_near_equal(
-            self.prob['fuel_mass.fuel_mass_min'], 17660.44, 0.0012
-        )  # slightly above tol, due to non-integer number of wires,  #modified from GASP value to account for updated crew mass. GASP value is 16937.6
-        assert_near_equal(
-            self.prob[Aircraft.Fuel.WING_VOLUME_DESIGN], 672.31, 0.00051
-        )  # slightly above tol, due to non-integer number of wires,  #modified from GASP value to account for updated crew mass. GASP value is 657.9
-        assert_near_equal(
-            self.prob['fuel_mass.fuel_and_oem.OEM_fuel_vol'], 1288.04, tol
-        )  # modified from GASP value to account for updated crew mass. GASP value is 1273.6
-        assert_near_equal(
-            self.prob[Aircraft.Design.OPERATING_MASS], 101669.56, tol
-=======
             self.prob[Mission.Design.FUEL_MASS], 33121.50874092, 0.00056
         )  # slightly above tol, due to non-integer number of wires,  #modified from GASP value to account for updated crew mass. GASP value is 32908
         assert_near_equal(
@@ -3410,7 +3084,6 @@
         )  # modified from GASP value to account for updated crew mass. GASP value is 1273.6
         assert_near_equal(
             self.prob[Aircraft.Design.OPERATING_MASS], 102178.49125908, tol
->>>>>>> 119975f3
         )  # modified from GASP value to account for updated crew mass. GASP value is 102392.0
         assert_near_equal(
             self.prob['fuel_mass.fuel_and_oem.payload_mass_max_fuel'], 30800.0, tol
