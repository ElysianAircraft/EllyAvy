import openmdao.api as om

from aviary.constants import GRAV_ENGLISH_LBM
from aviary.variable_info.functions import add_aviary_input, add_aviary_output
from aviary.variable_info.variables import Aircraft, Mission


class HorizontalTailMass(om.ExplicitComponent):
    '''
    Calculates the mass of the horizontal tail. The methodology is based on the FLOPS weight
    equations, modified to output mass instead of weight.
    '''

    def setup(self):
<<<<<<< HEAD
        add_aviary_input(self, Aircraft.HorizontalTail.AREA, val=0.0)

        add_aviary_input(self, Aircraft.HorizontalTail.TAPER_RATIO)
=======
        add_aviary_input(self, Aircraft.HorizontalTail.AREA)
        add_aviary_input(self, Aircraft.HorizontalTail.TAPER_RATIO, val=0.352)
        add_aviary_input(self, Mission.Design.GROSS_MASS)
        add_aviary_input(self, Aircraft.HorizontalTail.MASS_SCALER)
>>>>>>> 28457a94

        add_aviary_output(self, Aircraft.HorizontalTail.MASS)

    def setup_partials(self):
        self.declare_partials("*", "*")

    def compute(self, inputs, outputs):
        area = inputs[Aircraft.HorizontalTail.AREA]
        gross_weight = inputs[Mission.Design.GROSS_MASS] * GRAV_ENGLISH_LBM
        scaler = inputs[Aircraft.HorizontalTail.MASS_SCALER]
        taper_ratio = inputs[Aircraft.HorizontalTail.TAPER_RATIO]

        outputs[Aircraft.HorizontalTail.MASS] = scaler * 0.530 * \
            area * gross_weight ** 0.20 * \
            (taper_ratio + 0.50) / GRAV_ENGLISH_LBM

    def compute_partials(self, inputs, J):
        area = inputs[Aircraft.HorizontalTail.AREA]
        gross_weight = inputs[Mission.Design.GROSS_MASS] * GRAV_ENGLISH_LBM
        scaler = inputs[Aircraft.HorizontalTail.MASS_SCALER]
        taper_ratio = inputs[Aircraft.HorizontalTail.TAPER_RATIO]

        gross_weight_exp = gross_weight ** 0.20

        J[Aircraft.HorizontalTail.MASS, Aircraft.HorizontalTail.AREA] = scaler * \
            0.530 * gross_weight_exp * (taper_ratio + 0.50) / GRAV_ENGLISH_LBM

        J[Aircraft.HorizontalTail.MASS, Aircraft.HorizontalTail.MASS_SCALER] = \
            0.530 * area * gross_weight_exp * \
            (taper_ratio + 0.50) / GRAV_ENGLISH_LBM

        J[Aircraft.HorizontalTail.MASS, Mission.Design.GROSS_MASS] = \
            scaler * 0.106 * area * gross_weight ** -0.8 * (taper_ratio + 0.50)

        J[Aircraft.HorizontalTail.MASS, Aircraft.HorizontalTail.TAPER_RATIO] = \
            scaler * 0.530 * area * gross_weight_exp / GRAV_ENGLISH_LBM


class AltHorizontalTailMass(om.ExplicitComponent):
    '''
    Calculates the mass of the horizontal tail using the alternate method.
    The methodology is based on the FLOPS weight equations, modified to
    output mass instead of weight.
    '''

    def setup(self):
        add_aviary_input(self, Aircraft.HorizontalTail.AREA)
        add_aviary_input(self, Aircraft.HorizontalTail.MASS_SCALER)

        add_aviary_output(self, Aircraft.HorizontalTail.MASS)

    def setup_partials(self):
        self.declare_partials("*", "*")

    def compute(self, inputs, outputs):
        area = inputs[Aircraft.HorizontalTail.AREA]
        scaler = inputs[Aircraft.HorizontalTail.MASS_SCALER]

        outputs[Aircraft.HorizontalTail.MASS] = scaler * \
            5.4 * area / GRAV_ENGLISH_LBM

    def compute_partials(self, inputs, J):
        area = inputs[Aircraft.HorizontalTail.AREA]
        scaler = inputs[Aircraft.HorizontalTail.MASS_SCALER]

        J[Aircraft.HorizontalTail.MASS, Aircraft.HorizontalTail.AREA] = (
            5.4 * scaler / GRAV_ENGLISH_LBM
        )

        J[Aircraft.HorizontalTail.MASS, Aircraft.HorizontalTail.MASS_SCALER] = (
            5.4 * area / GRAV_ENGLISH_LBM
        )<|MERGE_RESOLUTION|>--- conflicted
+++ resolved
@@ -12,16 +12,10 @@
     '''
 
     def setup(self):
-<<<<<<< HEAD
-        add_aviary_input(self, Aircraft.HorizontalTail.AREA, val=0.0)
-
+        add_aviary_input(self, Aircraft.HorizontalTail.AREA)
         add_aviary_input(self, Aircraft.HorizontalTail.TAPER_RATIO)
-=======
-        add_aviary_input(self, Aircraft.HorizontalTail.AREA)
-        add_aviary_input(self, Aircraft.HorizontalTail.TAPER_RATIO, val=0.352)
         add_aviary_input(self, Mission.Design.GROSS_MASS)
         add_aviary_input(self, Aircraft.HorizontalTail.MASS_SCALER)
->>>>>>> 28457a94
 
         add_aviary_output(self, Aircraft.HorizontalTail.MASS)
 
