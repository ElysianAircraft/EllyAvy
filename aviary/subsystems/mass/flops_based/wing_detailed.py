--- conflicted
+++ resolved
@@ -216,28 +216,6 @@
                 loc = np.where(integration_stations < eng_loc)[0]
                 eel[loc] = 1.0
 
-<<<<<<< HEAD
-            eel = np.zeros(len(dy) + 1, dtype=chord.dtype)
-            # BUG this is broken for wing engine locations of zero or above last integration station point (around 0.9-0.95)
-            
-            if num_wing_engines > 0:
-                loc = np.where(integration_stations < engine_locations[idx:idx2][0])[0]
-                eel[loc] = 1.0
-
-                delme = dy * eel[1:]
-
-                delme[loc[-1]] = engine_locations[idx:idx2][0] - \
-                    integration_stations[loc[-1]]
-            else:
-                loc = np.where(integration_stations < engine_locations[idx:idx2])[0]
-                eel[loc] = 1.0
-
-                delme = dy * eel[1:]
-
-                delme[loc] = engine_locations[idx:idx2] - \
-                    integration_stations[loc]
-
-=======
                 delme = dy * eel[1:]
 
                 if num_wing_engines>0:
@@ -249,7 +227,6 @@
 
                 eem = delme * csw
                 eem = np.cumsum(eem[::-1])[::-1]
->>>>>>> e1688899
 
                 ea = eem * csw / (chord_int_stations[:-1] * tc_int_stations[:-1])
 
