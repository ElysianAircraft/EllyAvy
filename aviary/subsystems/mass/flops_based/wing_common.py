import numpy as np
import openmdao.api as om

from aviary.constants import GRAV_ENGLISH_LBM
from aviary.utils.aviary_values import AviaryValues
from aviary.variable_info.functions import add_aviary_input, add_aviary_output
from aviary.variable_info.variables import Aircraft, Mission


class WingBendingMass(om.ExplicitComponent):
    '''
    Calculates the mass of wing bending material. The methodology is
    based on the FLOPS weight equations, modified to output mass instead of weight.
    '''

    def initialize(self):
        self.options.declare(
            'aviary_options', types=AviaryValues,
            desc='collection of Aircraft/Mission specific options')

    def setup(self):
<<<<<<< HEAD
        add_aviary_input(self, Mission.Design.GROSS_MASS)
        add_aviary_input(self, Aircraft.Wing.AEROELASTIC_TAILORING_FACTOR)
        add_aviary_input(self, Aircraft.Wing.BENDING_FACTOR)
        add_aviary_input(self, Aircraft.Wing.BENDING_MASS_SCALER)
        add_aviary_input(self, Aircraft.Wing.COMPOSITE_FRACTION)
        add_aviary_input(self, Aircraft.Wing.ENG_POD_INERTIA_FACTOR)
        add_aviary_input(self, Aircraft.Wing.LOAD_FRACTION)
        add_aviary_input(self, Aircraft.Wing.MISC_MASS)
        add_aviary_input(self, Aircraft.Wing.MISC_MASS_SCALER)
        add_aviary_input(self, Aircraft.Wing.SHEAR_CONTROL_MASS)
        add_aviary_input(self, Aircraft.Wing.SHEAR_CONTROL_MASS_SCALER)
        add_aviary_input(self, Aircraft.Wing.SPAN)
        add_aviary_input(self, Aircraft.Wing.SWEEP)
        add_aviary_input(self, Aircraft.Wing.ULTIMATE_LOAD_FACTOR)
        add_aviary_input(self, Aircraft.Wing.VAR_SWEEP_MASS_PENALTY)

        add_aviary_output(self, Aircraft.Wing.BENDING_MASS)
=======
        add_aviary_input(self, Mission.Design.GROSS_MASS, val=0.0)
        add_aviary_input(self, Aircraft.Wing.AEROELASTIC_TAILORING_FACTOR, val=0.0)
        add_aviary_input(self, Aircraft.Wing.BENDING_MATERIAL_FACTOR, val=0.0)
        add_aviary_input(self, Aircraft.Wing.BENDING_MATERIAL_MASS_SCALER, val=1.0)
        add_aviary_input(self, Aircraft.Wing.COMPOSITE_FRACTION, val=0.0)
        add_aviary_input(self, Aircraft.Wing.ENG_POD_INERTIA_FACTOR, val=0.0)
        add_aviary_input(self, Aircraft.Wing.LOAD_FRACTION, val=0.0)
        add_aviary_input(self, Aircraft.Wing.MISC_MASS, val=0.0)
        add_aviary_input(self, Aircraft.Wing.MISC_MASS_SCALER, val=1.0)
        add_aviary_input(self, Aircraft.Wing.SHEAR_CONTROL_MASS, val=0.0)
        add_aviary_input(self, Aircraft.Wing.SHEAR_CONTROL_MASS_SCALER, val=1.0)
        add_aviary_input(self, Aircraft.Wing.SPAN, val=0.0)
        add_aviary_input(self, Aircraft.Wing.SWEEP, val=0.0)
        add_aviary_input(self, Aircraft.Wing.ULTIMATE_LOAD_FACTOR, val=3.75)
        add_aviary_input(self, Aircraft.Wing.VAR_SWEEP_MASS_PENALTY, val=0.0)

        add_aviary_output(self, Aircraft.Wing.BENDING_MATERIAL_MASS, val=0.0)
>>>>>>> 98cda9aa

        self.A1 = 8.80
        self.A2 = 6.25

    def setup_partials(self):
        self.declare_partials("*", "*")

    def compute(self, inputs, outputs):
        bt = inputs[Aircraft.Wing.BENDING_MATERIAL_FACTOR]
        ulf = inputs[Aircraft.Wing.ULTIMATE_LOAD_FACTOR]
        span = inputs[Aircraft.Wing.SPAN]
        comp_frac = inputs[Aircraft.Wing.COMPOSITE_FRACTION]
        faert = inputs[Aircraft.Wing.AEROELASTIC_TAILORING_FACTOR]
        varswp = inputs[Aircraft.Wing.VAR_SWEEP_MASS_PENALTY]
        pctl = inputs[Aircraft.Wing.LOAD_FRACTION]
        sweep = inputs[Aircraft.Wing.SWEEP]
        gross_weight = inputs[Mission.Design.GROSS_MASS] * GRAV_ENGLISH_LBM
        CAYE = inputs[Aircraft.Wing.ENG_POD_INERTIA_FACTOR]
        scaler = inputs[Aircraft.Wing.BENDING_MATERIAL_MASS_SCALER]

        num_fuse = self.options['aviary_options'].get_val(
            Aircraft.Fuselage.NUM_FUSELAGES)

        # Note: Calculation requires weights prior to being scaled, so we need to divide
        # by the scale factor.
        W2 = inputs[Aircraft.Wing.SHEAR_CONTROL_MASS] / \
            inputs[Aircraft.Wing.SHEAR_CONTROL_MASS_SCALER] * GRAV_ENGLISH_LBM
        W3 = inputs[Aircraft.Wing.MISC_MASS] / \
            inputs[Aircraft.Wing.MISC_MASS_SCALER] * GRAV_ENGLISH_LBM

        vfact = 1.0 + varswp * (0.96 / np.cos(np.pi / 180. * sweep) - 1.0)
        cayf = 0.5 if num_fuse > 1 else 1.0

        W1NIR = self.A1 * bt * (1.0 + (self.A2 / span)**0.5) * ulf * span * \
            (1.0 - 0.4 * comp_frac) * (1.0 - 0.1 * faert) * cayf * vfact * pctl * 1.0e-6

        outputs[Aircraft.Wing.BENDING_MATERIAL_MASS] = (
            ((gross_weight * CAYE * W1NIR + W2 + W3) / (1.0 + W1NIR) - W2 - W3)
            * scaler
            / GRAV_ENGLISH_LBM
        )

    def compute_partials(self, inputs, J):
        bt = inputs[Aircraft.Wing.BENDING_MATERIAL_FACTOR]
        ulf = inputs[Aircraft.Wing.ULTIMATE_LOAD_FACTOR]
        span = inputs[Aircraft.Wing.SPAN]
        comp_frac = inputs[Aircraft.Wing.COMPOSITE_FRACTION]
        faert = inputs[Aircraft.Wing.AEROELASTIC_TAILORING_FACTOR]
        varswp = inputs[Aircraft.Wing.VAR_SWEEP_MASS_PENALTY]
        pctl = inputs[Aircraft.Wing.LOAD_FRACTION]
        sweep = inputs[Aircraft.Wing.SWEEP]
        gross_weight = inputs[Mission.Design.GROSS_MASS] * GRAV_ENGLISH_LBM
        CAYE = inputs[Aircraft.Wing.ENG_POD_INERTIA_FACTOR]
        W2 = inputs[Aircraft.Wing.SHEAR_CONTROL_MASS] * GRAV_ENGLISH_LBM
        W3 = inputs[Aircraft.Wing.MISC_MASS] * GRAV_ENGLISH_LBM
        W2scale = inputs[Aircraft.Wing.SHEAR_CONTROL_MASS_SCALER]
        W3scale = inputs[Aircraft.Wing.MISC_MASS_SCALER]
        scaler = inputs[Aircraft.Wing.BENDING_MATERIAL_MASS_SCALER]

        num_fuse = self.options['aviary_options'].get_val(
            Aircraft.Fuselage.NUM_FUSELAGES)

        deg2rad = np.pi / 180.
        term = 0.96 / np.cos(deg2rad * sweep)
        vfact = 1.0 + varswp * (term - 1.0)
        dvfact_varswp = (term - 1.0)
        dvfact_sweep = varswp * deg2rad * term * np.tan(deg2rad * sweep)
        cayf = 0.5 if num_fuse > 1 else 1.0

        fact0 = (self.A2 / span)**0.5
        fact1 = 1.0 + fact0
        fact2 = 1.0 - 0.4 * comp_frac
        fact3 = 1.0 - 0.1 * faert
        W1NIR = (
            self.A1 * bt * fact1 * ulf * span * fact2 * fact3 * cayf * vfact * pctl
            * 1.0e-6)
        dW1NIR_bt = \
            self.A1 * fact1 * ulf * span * fact2 * fact3 * cayf * vfact * pctl * 1.0e-6
        dW1NIR_ulf = \
            self.A1 * bt * fact1 * span * fact2 * fact3 * cayf * vfact * pctl * 1.0e-6
        dW1NIR_pctl = \
            self.A1 * bt * fact1 * ulf * span * fact2 * fact3 * cayf * vfact * 1.0e-6
        dW1NIR_cayf = \
            self.A1 * bt * fact1 * ulf * span * fact2 * fact3 * vfact * pctl * 1.0e-6
        dW1NIR_compfrac = -self.A1 * bt * fact1 * ulf * \
            span * 0.4 * fact3 * cayf * vfact * pctl * 1.0e-6
        dW1NIR_faert = -self.A1 * bt * fact1 * ulf * \
            span * fact2 * 0.1 * cayf * vfact * pctl * 1.0e-6
        dW1NIR_varswp = self.A1 * bt * fact1 * ulf * span * \
            fact2 * fact3 * cayf * dvfact_varswp * pctl * 1.0e-6
        dW1NIR_sweep = self.A1 * bt * fact1 * ulf * span * \
            fact2 * fact3 * cayf * dvfact_sweep * pctl * 1.0e-6

        dfact1_span = -0.5 * self.A2 / (fact0 * span * span)
        dW1NIR_span = self.A1 * bt * \
            (dfact1_span * span + fact1) * ulf * \
            fact2 * fact3 * cayf * vfact * pctl * 1.0e-6

        fact1 = gross_weight * CAYE * W1NIR + W2/W2scale + W3/W3scale
        fact2 = 1.0 / (1.0 + W1NIR)
        dbend_w1nir = scaler * (gross_weight * CAYE * fact2 - fact1 * fact2**2)

        J[Aircraft.Wing.BENDING_MATERIAL_MASS, Mission.Design.GROSS_MASS] = (
            CAYE * W1NIR * fact2 * scaler
        )

        J[Aircraft.Wing.BENDING_MATERIAL_MASS, Aircraft.Wing.ENG_POD_INERTIA_FACTOR] = (
            gross_weight * W1NIR * fact2 * scaler / GRAV_ENGLISH_LBM
        )

        J[Aircraft.Wing.BENDING_MATERIAL_MASS, Aircraft.Wing.SHEAR_CONTROL_MASS] = (
            (fact2 - 1.0) * scaler / W2scale
        )

        J[
            Aircraft.Wing.BENDING_MATERIAL_MASS, Aircraft.Wing.SHEAR_CONTROL_MASS_SCALER
        ] = (-(fact2 - 1.0) * scaler * W2 / W2scale**2 / GRAV_ENGLISH_LBM)

        J[Aircraft.Wing.BENDING_MATERIAL_MASS, Aircraft.Wing.MISC_MASS] = (
            (fact2 - 1.0) * scaler / W3scale
        )

        J[Aircraft.Wing.BENDING_MATERIAL_MASS, Aircraft.Wing.MISC_MASS_SCALER] = (
            -(fact2 - 1.0) * scaler * W3 / W3scale**2 / GRAV_ENGLISH_LBM
        )

        J[
            Aircraft.Wing.BENDING_MATERIAL_MASS,
            Aircraft.Wing.BENDING_MATERIAL_MASS_SCALER,
        ] = (fact1 * fact2 - W2 / W2scale - W3 / W3scale) / GRAV_ENGLISH_LBM

        J[
            Aircraft.Wing.BENDING_MATERIAL_MASS, Aircraft.Wing.BENDING_MATERIAL_FACTOR
        ] = (dbend_w1nir * dW1NIR_bt / GRAV_ENGLISH_LBM)

        J[Aircraft.Wing.BENDING_MATERIAL_MASS, Aircraft.Wing.ULTIMATE_LOAD_FACTOR] = (
            dbend_w1nir * dW1NIR_ulf / GRAV_ENGLISH_LBM
        )

        J[Aircraft.Wing.BENDING_MATERIAL_MASS, Aircraft.Wing.LOAD_FRACTION] = (
            dbend_w1nir * dW1NIR_pctl / GRAV_ENGLISH_LBM
        )

        J[Aircraft.Wing.BENDING_MATERIAL_MASS, Aircraft.Wing.COMPOSITE_FRACTION] = (
            dbend_w1nir * dW1NIR_compfrac / GRAV_ENGLISH_LBM
        )

        J[
            Aircraft.Wing.BENDING_MATERIAL_MASS,
            Aircraft.Wing.AEROELASTIC_TAILORING_FACTOR,
        ] = (
            dbend_w1nir * dW1NIR_faert / GRAV_ENGLISH_LBM
        )

        J[Aircraft.Wing.BENDING_MATERIAL_MASS, Aircraft.Wing.VAR_SWEEP_MASS_PENALTY] = (
            dbend_w1nir * dW1NIR_varswp / GRAV_ENGLISH_LBM
        )

        J[Aircraft.Wing.BENDING_MATERIAL_MASS, Aircraft.Wing.SWEEP] = (
            dbend_w1nir * dW1NIR_sweep / GRAV_ENGLISH_LBM
        )

        J[Aircraft.Wing.BENDING_MATERIAL_MASS, Aircraft.Wing.SPAN] = (
            dbend_w1nir * dW1NIR_span / GRAV_ENGLISH_LBM
        )


class WingShearControlMass(om.ExplicitComponent):
    '''
    Calculates the mass of wing shear control material. The methodology is
    based on the FLOPS weight equations, modified to output mass instead of weight.
    '''

    def initialize(self):
        self.options.declare(
            'aviary_options', types=AviaryValues,
            desc='collection of Aircraft/Mission specific options')

        self.options.declare(
            'aircraft_type',
            default='Transport',
            values=['Transport', 'HWB', 'GA'],
            desc='Aircfaft type: Tranpsport, HWB, or GA')

    def setup(self):
        add_aviary_input(self, Aircraft.Wing.COMPOSITE_FRACTION)
        add_aviary_input(self, Aircraft.Wing.CONTROL_SURFACE_AREA)
        add_aviary_input(self, Mission.Design.GROSS_MASS)
        add_aviary_input(self, Aircraft.Wing.SHEAR_CONTROL_MASS_SCALER)

        add_aviary_output(self, Aircraft.Wing.SHEAR_CONTROL_MASS)

        if (
            (self.options['aircraft_type'] == 'Transport')
            or (self.options['aircraft_type'] == 'HWB')
        ):
            self.A3 = 0.68
            self.A4 = 0.34
            self.A5 = 0.60
        elif self.options['aircraft_type'] == 'GA':
            self.A3 = 0.25
            self.A4 = 0.50
            self.A5 = 0.50

    def setup_partials(self):
        self.declare_partials("*", "*")

    def compute(self, inputs, outputs):
        comp_frac = inputs[Aircraft.Wing.COMPOSITE_FRACTION]
        gross_weight = inputs[Mission.Design.GROSS_MASS] * GRAV_ENGLISH_LBM
        ctrl_area = inputs[Aircraft.Wing.CONTROL_SURFACE_AREA]
        scaler = inputs[Aircraft.Wing.SHEAR_CONTROL_MASS_SCALER]

        outputs[Aircraft.Wing.SHEAR_CONTROL_MASS] = \
            self.A3 * (1.0 - 0.17 * comp_frac) * ctrl_area ** self.A4 * \
            gross_weight ** self.A5 * scaler / GRAV_ENGLISH_LBM

    def compute_partials(self, inputs, J):
        comp_frac = inputs[Aircraft.Wing.COMPOSITE_FRACTION]
        gross_weight = inputs[Mission.Design.GROSS_MASS] * GRAV_ENGLISH_LBM
        ctrl_area = inputs[Aircraft.Wing.CONTROL_SURFACE_AREA]
        scaler = inputs[Aircraft.Wing.SHEAR_CONTROL_MASS_SCALER]

        comp_frac_term = self.A3 * (1.0 - 0.17 * comp_frac)

        J[Aircraft.Wing.SHEAR_CONTROL_MASS, Aircraft.Wing.COMPOSITE_FRACTION] = \
            -0.17 * self.A3 * ctrl_area ** self.A4 * \
            gross_weight ** self.A5 * scaler / GRAV_ENGLISH_LBM

        J[Aircraft.Wing.SHEAR_CONTROL_MASS, Aircraft.Wing.CONTROL_SURFACE_AREA] = \
            comp_frac_term * self.A4 * \
            ctrl_area ** (self.A4-1.0) * gross_weight ** self.A5 * \
            scaler / GRAV_ENGLISH_LBM

        J[Aircraft.Wing.SHEAR_CONTROL_MASS, Mission.Design.GROSS_MASS] = \
            comp_frac_term * ctrl_area ** self.A4 * self.A5 * \
            gross_weight ** (self.A5-1.0) * scaler

        J[
            Aircraft.Wing.SHEAR_CONTROL_MASS,
            Aircraft.Wing.SHEAR_CONTROL_MASS_SCALER] = \
            self.A3 * (1.0 - 0.17 * comp_frac) * \
            ctrl_area ** self.A4 * gross_weight ** self.A5 / GRAV_ENGLISH_LBM


class WingMiscMass(om.ExplicitComponent):
    '''
    Calculates the mass of wing miscellaneous material. The methodology is
    based on the FLOPS weight equations, modified to output mass instead of weight.
    '''

    def initialize(self):
        self.options.declare(
            'aviary_options', types=AviaryValues,
            desc='collection of Aircraft/Mission specific options')

        self.options.declare(
            'aircraft_type',
            default='Transport',
            values=['Transport', 'HWB', 'GA'],
            desc='Aircfaft type: Tranpsport, HWB, or GA')

    def setup(self):
        add_aviary_input(self, Aircraft.Wing.COMPOSITE_FRACTION)
        add_aviary_input(self, Aircraft.Wing.AREA)
        add_aviary_input(self, Aircraft.Wing.MISC_MASS_SCALER)

        add_aviary_output(self, Aircraft.Wing.MISC_MASS)

        if (
            (self.options['aircraft_type'] == 'Transport')
            or (self.options['aircraft_type'] == 'HWB')
        ):
            self.A6 = 0.035
            self.A7 = 1.50
        elif self.options['aircraft_type'] == 'GA':
            self.A6 = 0.16
            self.A7 = 1.2

    def setup_partials(self):
        self.declare_partials("*", "*")

    def compute(self, inputs, outputs):
        comp_frac = inputs[Aircraft.Wing.COMPOSITE_FRACTION]
        area = inputs[Aircraft.Wing.AREA]
        scaler = inputs[Aircraft.Wing.MISC_MASS_SCALER]

        outputs[Aircraft.Wing.MISC_MASS] = self.A6 * \
            (1.0 - 0.3 * comp_frac) * area ** self.A7 * \
            scaler / GRAV_ENGLISH_LBM

    def compute_partials(self, inputs, J):
        comp_frac = inputs[Aircraft.Wing.COMPOSITE_FRACTION]
        area = inputs[Aircraft.Wing.AREA]
        scaler = inputs[Aircraft.Wing.MISC_MASS_SCALER]

        J[Aircraft.Wing.MISC_MASS, Aircraft.Wing.COMPOSITE_FRACTION] = - \
            0.3 * self.A6 * area ** self.A7 * scaler / GRAV_ENGLISH_LBM
        J[Aircraft.Wing.MISC_MASS, Aircraft.Wing.AREA] = self.A6 * \
            (1.0 - 0.3 * comp_frac) * self.A7 * \
            area ** (self.A7-1) * scaler / GRAV_ENGLISH_LBM
        J[Aircraft.Wing.MISC_MASS, Aircraft.Wing.MISC_MASS_SCALER] = self.A6 * \
            (1.0 - 0.3 * comp_frac) * area ** self.A7 / GRAV_ENGLISH_LBM


class WingTotalMass(om.ExplicitComponent):
    """
    Computation of wing mass using FLOPS-based detailed wing mass equations.
    """

    def initialize(self):
        self.options.declare(
            'aviary_options', types=AviaryValues,
            desc='collection of Aircraft/Mission specific options')

    def setup(self):
<<<<<<< HEAD
        add_aviary_input(self, Aircraft.Wing.BENDING_MASS)
        add_aviary_input(self, Aircraft.Wing.SHEAR_CONTROL_MASS)
        add_aviary_input(self, Aircraft.Wing.MISC_MASS)
        add_aviary_input(self, Aircraft.Wing.BWB_AFTBODY_MASS)
        add_aviary_input(self, Aircraft.Wing.MASS_SCALER)
=======
        add_aviary_input(self, Aircraft.Wing.BENDING_MATERIAL_MASS, val=0.0)

        add_aviary_input(self, Aircraft.Wing.SHEAR_CONTROL_MASS, val=0.0)

        add_aviary_input(self, Aircraft.Wing.MISC_MASS, val=0.0)

        add_aviary_input(self, Aircraft.Wing.BWB_AFTBODY_MASS, val=0.0)

        add_aviary_input(self, Aircraft.Wing.MASS_SCALER, val=1.0)
>>>>>>> 98cda9aa

        add_aviary_output(self, Aircraft.Wing.MASS)

    def setup_partials(self):
        self.declare_partials("*", "*")

    def compute(self, inputs, outputs):
        m1 = inputs[Aircraft.Wing.BENDING_MATERIAL_MASS]
        m2 = inputs[Aircraft.Wing.SHEAR_CONTROL_MASS]
        m3 = inputs[Aircraft.Wing.MISC_MASS]
        m4 = inputs[Aircraft.Wing.BWB_AFTBODY_MASS]
        m_scaler = inputs[Aircraft.Wing.MASS_SCALER]

        outputs[Aircraft.Wing.MASS] = (m1 + m2 + m3 + m4) * m_scaler

    def compute_partials(self, inputs, J):
        m1 = inputs[Aircraft.Wing.BENDING_MATERIAL_MASS]
        m2 = inputs[Aircraft.Wing.SHEAR_CONTROL_MASS]
        m3 = inputs[Aircraft.Wing.MISC_MASS]
        m4 = inputs[Aircraft.Wing.BWB_AFTBODY_MASS]
        m_scaler = inputs[Aircraft.Wing.MASS_SCALER]

        J[Aircraft.Wing.MASS, Aircraft.Wing.BENDING_MATERIAL_MASS] = m_scaler
        J[Aircraft.Wing.MASS, Aircraft.Wing.SHEAR_CONTROL_MASS] = m_scaler
        J[Aircraft.Wing.MASS, Aircraft.Wing.MISC_MASS] = m_scaler
        J[Aircraft.Wing.MASS, Aircraft.Wing.BWB_AFTBODY_MASS] = m_scaler
        J[Aircraft.Wing.MASS, Aircraft.Wing.MASS_SCALER] = m1 + m2 + m3 + m4<|MERGE_RESOLUTION|>--- conflicted
+++ resolved
@@ -19,11 +19,10 @@
             desc='collection of Aircraft/Mission specific options')
 
     def setup(self):
-<<<<<<< HEAD
         add_aviary_input(self, Mission.Design.GROSS_MASS)
         add_aviary_input(self, Aircraft.Wing.AEROELASTIC_TAILORING_FACTOR)
-        add_aviary_input(self, Aircraft.Wing.BENDING_FACTOR)
-        add_aviary_input(self, Aircraft.Wing.BENDING_MASS_SCALER)
+        add_aviary_input(self, Aircraft.Wing.BENDING_MATERIAL_FACTOR)
+        add_aviary_input(self, Aircraft.Wing.BENDING_MATERIAL_MASS_SCALER)
         add_aviary_input(self, Aircraft.Wing.COMPOSITE_FRACTION)
         add_aviary_input(self, Aircraft.Wing.ENG_POD_INERTIA_FACTOR)
         add_aviary_input(self, Aircraft.Wing.LOAD_FRACTION)
@@ -36,26 +35,7 @@
         add_aviary_input(self, Aircraft.Wing.ULTIMATE_LOAD_FACTOR)
         add_aviary_input(self, Aircraft.Wing.VAR_SWEEP_MASS_PENALTY)
 
-        add_aviary_output(self, Aircraft.Wing.BENDING_MASS)
-=======
-        add_aviary_input(self, Mission.Design.GROSS_MASS, val=0.0)
-        add_aviary_input(self, Aircraft.Wing.AEROELASTIC_TAILORING_FACTOR, val=0.0)
-        add_aviary_input(self, Aircraft.Wing.BENDING_MATERIAL_FACTOR, val=0.0)
-        add_aviary_input(self, Aircraft.Wing.BENDING_MATERIAL_MASS_SCALER, val=1.0)
-        add_aviary_input(self, Aircraft.Wing.COMPOSITE_FRACTION, val=0.0)
-        add_aviary_input(self, Aircraft.Wing.ENG_POD_INERTIA_FACTOR, val=0.0)
-        add_aviary_input(self, Aircraft.Wing.LOAD_FRACTION, val=0.0)
-        add_aviary_input(self, Aircraft.Wing.MISC_MASS, val=0.0)
-        add_aviary_input(self, Aircraft.Wing.MISC_MASS_SCALER, val=1.0)
-        add_aviary_input(self, Aircraft.Wing.SHEAR_CONTROL_MASS, val=0.0)
-        add_aviary_input(self, Aircraft.Wing.SHEAR_CONTROL_MASS_SCALER, val=1.0)
-        add_aviary_input(self, Aircraft.Wing.SPAN, val=0.0)
-        add_aviary_input(self, Aircraft.Wing.SWEEP, val=0.0)
-        add_aviary_input(self, Aircraft.Wing.ULTIMATE_LOAD_FACTOR, val=3.75)
-        add_aviary_input(self, Aircraft.Wing.VAR_SWEEP_MASS_PENALTY, val=0.0)
-
-        add_aviary_output(self, Aircraft.Wing.BENDING_MATERIAL_MASS, val=0.0)
->>>>>>> 98cda9aa
+        add_aviary_output(self, Aircraft.Wing.BENDING_MATERIAL_MASS)
 
         self.A1 = 8.80
         self.A2 = 6.25
@@ -372,23 +352,11 @@
             desc='collection of Aircraft/Mission specific options')
 
     def setup(self):
-<<<<<<< HEAD
-        add_aviary_input(self, Aircraft.Wing.BENDING_MASS)
+        add_aviary_input(self, Aircraft.Wing.BENDING_MATERIAL_MASS)
         add_aviary_input(self, Aircraft.Wing.SHEAR_CONTROL_MASS)
         add_aviary_input(self, Aircraft.Wing.MISC_MASS)
         add_aviary_input(self, Aircraft.Wing.BWB_AFTBODY_MASS)
         add_aviary_input(self, Aircraft.Wing.MASS_SCALER)
-=======
-        add_aviary_input(self, Aircraft.Wing.BENDING_MATERIAL_MASS, val=0.0)
-
-        add_aviary_input(self, Aircraft.Wing.SHEAR_CONTROL_MASS, val=0.0)
-
-        add_aviary_input(self, Aircraft.Wing.MISC_MASS, val=0.0)
-
-        add_aviary_input(self, Aircraft.Wing.BWB_AFTBODY_MASS, val=0.0)
-
-        add_aviary_input(self, Aircraft.Wing.MASS_SCALER, val=1.0)
->>>>>>> 98cda9aa
 
         add_aviary_output(self, Aircraft.Wing.MASS)
 
