--- conflicted
+++ resolved
@@ -282,39 +282,6 @@
             scale_factor = engine_scale_factor
             deriv_factor = 1.0
 
-<<<<<<< HEAD
-=======
-        # J[Dynamic.THRUST, 'thrust_net_unscaled'] = np.tile(
-        #     scale_factor, nn)
-        # J[Dynamic.THRUST, Aircraft.Engine.SCALE_FACTOR] = np.ravel(
-        #     unscaled_net_thrust * deriv_factor)
-
-        # J[Dynamic.THRUST_MAX, 'thrust_net_max_unscaled'] = np.tile(
-        #     scale_factor, nn)
-        # J[Dynamic.THRUST_MAX, Aircraft.Engine.SCALE_FACTOR] = np.ravel(
-        #     unscaled_max_thrust * deriv_factor)
-
-        # J[Dynamic.FUEL_FLOW_RATE_NEGATIVE, 'fuel_flow_rate_unscaled'] = -np.ravel(
-        #     fuel_flow_deriv)
-        # J[Dynamic.FUEL_FLOW_RATE_NEGATIVE, Aircraft.Engine.SCALE_FACTOR] = -np.ravel(
-        #     fuel_flow_scale_deriv)
-
-        # J[Dynamic.ELECTRIC_POWER_IN, 'electric_power_in_unscaled'] = np.tile(
-        #     scale_factor, nn)
-        # J[Dynamic.ELECTRIC_POWER_IN, Aircraft.Engine.SCALE_FACTOR] = np.ravel(
-        #     unscaled_electric_power_in * deriv_factor)
-
-        # J[Dynamic.NOX_RATE, 'nox_rate_unscaled'] = np.tile(
-        #     scale_factor, nn)
-        # J[Dynamic.NOX_RATE, Aircraft.Engine.SCALE_FACTOR] = np.ravel(
-        #     unscaled_nox_rate * deriv_factor)
-
-        # J[Dynamic.EXIT_AREA, 'exit_area_unscaled'] = np.tile(
-        #     scale_factor, nn)
-        # J[Dynamic.EXIT_AREA, Aircraft.Engine.SCALE_FACTOR] = np.ravel(
-        #     unscaled_exit_area * deriv_factor)
-
->>>>>>> a1e3ccc4
         J[Dynamic.Mission.THRUST, 'thrust_net_unscaled'] = scale_factor
         J[Dynamic.Mission.THRUST, Aircraft.Engine.SCALE_FACTOR] = unscaled_net_thrust * deriv_factor
 
