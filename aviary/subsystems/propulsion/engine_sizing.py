import numpy as np
import openmdao.api as om

from aviary.utils.aviary_values import AviaryValues
from aviary.variable_info.functions import add_aviary_input, add_aviary_output
from aviary.variable_info.variables import Aircraft


class SizeEngine(om.ExplicitComponent):
    '''
    Calculates thrust scaling factors for dynamic mission parameters. Designed for use
    with EngineDecks.

    Can be vectorized for all unique engines present on aircraft. Each index represents a
    single instance of an engine model.
    '''

    def initialize(self):
        self.options.declare(
            'aviary_options', types=AviaryValues,
            desc='collection of Aircraft/Mission specific options')

    def setup(self):
        add_aviary_input(self, Aircraft.Engine.SCALED_SLS_THRUST, val=0.0)

        add_aviary_output(self, Aircraft.Engine.SCALE_FACTOR, val=0.0)

        # variables that also may require scaling
        # TODO - inlet_weight <input>
        # TODO - inlet_weight_scaling_exp <option>
        # TODO - nozzle_weight
        # TODO - nacelle_avg_length: function of sqrt(scale_factor)
        # TODO - nacelle_avg_diam: function of sqrt(scale_factor)
        # TODO - nacelle_wetted_area: if length, diam get scaled - this should be covered by geom

    def compute(self, inputs, outputs):
        options: AviaryValues = self.options['aviary_options']

<<<<<<< HEAD
        # engine_models = options.get_val('engine_models')
=======
>>>>>>> 8c8bcdfe
        scale_engine = options.get_val(Aircraft.Engine.SCALE_PERFORMANCE)

        reference_sls_thrust = options.get_val(Aircraft.Engine.REFERENCE_SLS_THRUST,
                                               units='lbf')

        scaled_sls_thrust = inputs[Aircraft.Engine.SCALED_SLS_THRUST]

        # Engine is only scaled if required
        # engine scale factor is ratio of scaled thrust target and reference thrust
        engine_scale_factor = 1
        if scale_engine:
            engine_scale_factor = scaled_sls_thrust / reference_sls_thrust

        outputs[Aircraft.Engine.SCALE_FACTOR] = engine_scale_factor

    def setup_partials(self):
        self.declare_partials(Aircraft.Engine.SCALE_FACTOR,
                              Aircraft.Engine.SCALED_SLS_THRUST)

    def compute_partials(self, inputs, J):
        options: AviaryValues = self.options['aviary_options']
        scale_engine = options.get_val(Aircraft.Engine.SCALE_PERFORMANCE)
        reference_sls_thrust = options.get_val(
            Aircraft.Engine.REFERENCE_SLS_THRUST, units='lbf')

<<<<<<< HEAD
        # nm = len(engine_models)

        # scaled_sls_thrust = inputs[Aircraft.Engine.SCALED_SLS_THRUST]
        # use dtype to make complex safe
        # deriv_scale_factor = np.zeros(nm, dtype=scaled_sls_thrust.dtype)

        # scale_idx = np.where(scale_engine)
        # deriv_scale_factor[scale_idx] = 1.0 / reference_sls_thrust[scale_idx]

=======
>>>>>>> 8c8bcdfe
        deriv_scale_factor = 0
        if scale_engine:
            deriv_scale_factor = 1.0 / reference_sls_thrust

        J[Aircraft.Engine.SCALE_FACTOR,
            Aircraft.Engine.SCALED_SLS_THRUST] = deriv_scale_factor<|MERGE_RESOLUTION|>--- conflicted
+++ resolved
@@ -36,10 +36,6 @@
     def compute(self, inputs, outputs):
         options: AviaryValues = self.options['aviary_options']
 
-<<<<<<< HEAD
-        # engine_models = options.get_val('engine_models')
-=======
->>>>>>> 8c8bcdfe
         scale_engine = options.get_val(Aircraft.Engine.SCALE_PERFORMANCE)
 
         reference_sls_thrust = options.get_val(Aircraft.Engine.REFERENCE_SLS_THRUST,
@@ -65,18 +61,6 @@
         reference_sls_thrust = options.get_val(
             Aircraft.Engine.REFERENCE_SLS_THRUST, units='lbf')
 
-<<<<<<< HEAD
-        # nm = len(engine_models)
-
-        # scaled_sls_thrust = inputs[Aircraft.Engine.SCALED_SLS_THRUST]
-        # use dtype to make complex safe
-        # deriv_scale_factor = np.zeros(nm, dtype=scaled_sls_thrust.dtype)
-
-        # scale_idx = np.where(scale_engine)
-        # deriv_scale_factor[scale_idx] = 1.0 / reference_sls_thrust[scale_idx]
-
-=======
->>>>>>> 8c8bcdfe
         deriv_scale_factor = 0
         if scale_engine:
             deriv_scale_factor = 1.0 / reference_sls_thrust
