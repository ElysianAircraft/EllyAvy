import math

import openmdao.api as om
import numpy as np

from openmdao.components.ks_comp import KSfunction

from aviary.subsystems.propulsion.propeller.hamilton_standard import (
    HamiltonStandard,
    PostHamiltonStandard,
    PreHamiltonStandard,
)
from aviary.subsystems.propulsion.propeller.propeller_map import PropellerMap
from aviary.utils.aviary_values import AviaryValues
from aviary.utils.functions import add_aviary_input, add_aviary_output
from aviary.variable_info.enums import OutMachType
from aviary.variable_info.variables import Aircraft, Dynamic


<<<<<<< HEAD
def smooth_min(x, b, alpha=100.0):
    """
    Smooth approximation of the min function using the log-sum-exp trick.

    Parameters:
    x (float or array-like): First value.
    b (float or array-like): Second value.
    alpha (float): The smoothing factor. Higher values make it closer to the true minimum. Try between 75 and 275.

    Returns:
    float or array-like: The smooth approximation of min(x, b).
    """
    sum_log_exp = np.log(np.exp(np.multiply(-alpha, x)) + np.exp(np.multiply(-alpha, b)))
    rv = -(1 / alpha) * sum_log_exp
    return rv


def d_smooth_min(x, b, alpha=100.0):
    """
    Derivative of function smooth_min(x)

    Parameters:
    x (float or array-like): First value.
    b (float or array-like): Second value.
    alpha (float): The smoothing factor. Higher values make it closer to the true minimum. Try between 75 and 275.

    Returns:
    float or array-like: The smooth approximation of derivative of min(x, b).
    """
    d_sum_log_exp = np.exp(np.multiply(-alpha, x)) / \
        (np.exp(np.multiply(-alpha, x)) + np.exp(np.multiply(-alpha, b)))
    return d_sum_log_exp


class TipSpeed(om.ExplicitComponent):
    """
=======
class TipSpeed(om.ExplicitComponent):
    """
>>>>>>> 06ec618d
    Compute current propeller speed and allowable max tip speed
    Maximum allowable tip speed is lower of helical tip Mach limited speed and
    tip rotational speed limit
    """

    def initialize(self):
        self.options.declare(
            'num_nodes',
            types=int,
            default=1,
            desc='Number of nodes to be evaluated in the RHS',
        )

    def setup(self):
        num_nodes = self.options['num_nodes']

        add_aviary_input(
            self, Dynamic.Mission.VELOCITY, val=np.zeros(num_nodes), units='ft/s'
        )
        add_aviary_input(
<<<<<<< HEAD
            self,
            Dynamic.Atmosphere.SPEED_OF_SOUND,
            val=np.zeros(num_nodes),
            units='ft/s',
        )
        add_aviary_input(
            self, Dynamic.Vehicle.Propulsion.RPM, val=np.zeros(num_nodes), units='rpm'
        )
        add_aviary_input(
            self, Aircraft.Engine.Propeller.TIP_MACH_MAX, val=1.0, units='unitless'
        )

        add_aviary_input(
            self, Aircraft.Engine.Propeller.TIP_SPEED_MAX, val=0.0, units='ft/s'
        )
        add_aviary_input(self, Aircraft.Engine.Propeller.DIAMETER, val=0.0, units='ft')
=======
            self, Dynamic.Mission.SPEED_OF_SOUND, val=np.zeros(num_nodes), units='ft/s'
        )
        add_aviary_input(
            self, Dynamic.Mission.RPM, val=np.zeros(num_nodes), units='rpm'
        )
        add_aviary_input(
            self, Aircraft.Engine.PROPELLER_TIP_MACH_MAX, val=1.0, units='unitless'
        )

        add_aviary_input(
            self, Aircraft.Engine.PROPELLER_TIP_SPEED_MAX, val=0.0, units='ft/s'
        )
        add_aviary_input(self, Aircraft.Engine.PROPELLER_DIAMETER, val=0.0, units='ft')
>>>>>>> 06ec618d

        add_aviary_output(
            self,
            Dynamic.Vehicle.Propulsion.PROPELLER_TIP_SPEED,
            val=np.zeros(num_nodes),
            units='ft/s',
        )
        self.add_output(
            'propeller_tip_speed_limit', val=np.zeros(num_nodes), units='ft/s'
        )

    def setup_partials(self):
        num_nodes = self.options['num_nodes']

        # matrix derivatives have known sparsity pattern - specified here
        r = np.arange(num_nodes)

        self.declare_partials(
            'propeller_tip_speed_limit',
            [
                Dynamic.Mission.VELOCITY,
                Dynamic.Atmosphere.SPEED_OF_SOUND,
            ],
            rows=r,
            cols=r,
        )
        self.declare_partials(
            'propeller_tip_speed_limit',
            [
<<<<<<< HEAD
                Aircraft.Engine.Propeller.TIP_MACH_MAX,
                Aircraft.Engine.Propeller.TIP_SPEED_MAX,
=======
                Aircraft.Engine.PROPELLER_TIP_MACH_MAX,
                Aircraft.Engine.PROPELLER_TIP_SPEED_MAX,
>>>>>>> 06ec618d
            ],
        )

        self.declare_partials(
<<<<<<< HEAD
            Dynamic.Vehicle.Propulsion.PROPELLER_TIP_SPEED,
            [
                Dynamic.Vehicle.Propulsion.RPM,
=======
            Dynamic.Mission.PROPELLER_TIP_SPEED,
            [
                Dynamic.Mission.RPM,
>>>>>>> 06ec618d
            ],
            rows=r,
            cols=r,
        )

        self.declare_partials(
<<<<<<< HEAD
            Dynamic.Vehicle.Propulsion.PROPELLER_TIP_SPEED,
            [
                Aircraft.Engine.Propeller.DIAMETER,
=======
            Dynamic.Mission.PROPELLER_TIP_SPEED,
            [
                Aircraft.Engine.PROPELLER_DIAMETER,
>>>>>>> 06ec618d
            ],
        )

    def compute(self, inputs, outputs):
        num_nodes = self.options['num_nodes']

        velocity = inputs[Dynamic.Mission.VELOCITY]
<<<<<<< HEAD
        sos = inputs[Dynamic.Atmosphere.SPEED_OF_SOUND]
        tip_mach_max = inputs[Aircraft.Engine.Propeller.TIP_MACH_MAX]
        tip_speed_max = inputs[Aircraft.Engine.Propeller.TIP_SPEED_MAX]
        rpm = inputs[Dynamic.Vehicle.Propulsion.RPM]
        diam = inputs[Aircraft.Engine.Propeller.DIAMETER]
=======
        sos = inputs[Dynamic.Mission.SPEED_OF_SOUND]
        tip_mach_max = inputs[Aircraft.Engine.PROPELLER_TIP_MACH_MAX]
        tip_speed_max = inputs[Aircraft.Engine.PROPELLER_TIP_SPEED_MAX]
        rpm = inputs[Dynamic.Mission.RPM]
        diam = inputs[Aircraft.Engine.PROPELLER_DIAMETER]
>>>>>>> 06ec618d

        tip_speed_mach_limit = ((sos * tip_mach_max) ** 2 - velocity**2) ** 0.5
        # use KSfunction for smooth derivitive across minimum
        tip_speed_max_nn = np.tile(tip_speed_max, num_nodes)
        propeller_tip_speed_limit = -KSfunction.compute(
            -np.stack((tip_speed_max_nn, tip_speed_mach_limit), axis=1)
        ).flatten()
        propeller_tip_speed = rpm * diam * math.pi / 60

<<<<<<< HEAD
        outputs[Dynamic.Vehicle.Propulsion.PROPELLER_TIP_SPEED] = propeller_tip_speed
=======
        outputs[Dynamic.Mission.PROPELLER_TIP_SPEED] = propeller_tip_speed
>>>>>>> 06ec618d
        outputs['propeller_tip_speed_limit'] = propeller_tip_speed_limit

    def compute_partials(self, inputs, J):
        num_nodes = self.options['num_nodes']

        velocity = inputs[Dynamic.Mission.VELOCITY]
<<<<<<< HEAD
        sos = inputs[Dynamic.Atmosphere.SPEED_OF_SOUND]
        rpm = inputs[Dynamic.Vehicle.Propulsion.RPM]
        tip_mach_max = inputs[Aircraft.Engine.Propeller.TIP_MACH_MAX]
        tip_speed_max = inputs[Aircraft.Engine.Propeller.TIP_SPEED_MAX]
        diam = inputs[Aircraft.Engine.Propeller.DIAMETER]
=======
        sos = inputs[Dynamic.Mission.SPEED_OF_SOUND]
        rpm = inputs[Dynamic.Mission.RPM]
        tip_mach_max = inputs[Aircraft.Engine.PROPELLER_TIP_MACH_MAX]
        tip_speed_max = inputs[Aircraft.Engine.PROPELLER_TIP_SPEED_MAX]
        diam = inputs[Aircraft.Engine.PROPELLER_DIAMETER]
>>>>>>> 06ec618d

        tip_speed_max_nn = np.tile(tip_speed_max, num_nodes)

        tip_speed_mach_limit = ((sos * tip_mach_max) ** 2 - velocity**2) ** 0.5
        val = -np.stack((tip_speed_max_nn, tip_speed_mach_limit), axis=1)
        # prop_tip_speed = -KSfunction.compute(val).flatten()

        dKS, _ = KSfunction.derivatives(val)

        dtpml_v = -velocity / tip_speed_mach_limit
        dtpml_s = (tip_mach_max**2 * sos) / tip_speed_mach_limit
        dtpml_m = (tip_mach_max * sos**2) / tip_speed_mach_limit

        dspeed_dv = dKS[:, 1] * dtpml_v
        dspeed_ds = dKS[:, 1] * dtpml_s
        dspeed_dmm = dKS[:, 1] * dtpml_m
        dspeed_dsm = dKS[:, 0]

        J['propeller_tip_speed_limit', Dynamic.Mission.VELOCITY] = dspeed_dv
<<<<<<< HEAD
        J['propeller_tip_speed_limit', Dynamic.Atmosphere.SPEED_OF_SOUND] = dspeed_ds
        J['propeller_tip_speed_limit', Aircraft.Engine.Propeller.TIP_MACH_MAX] = (
            dspeed_dmm
        )
        J['propeller_tip_speed_limit', Aircraft.Engine.Propeller.TIP_SPEED_MAX] = (
            dspeed_dsm
        )

        J[Dynamic.Vehicle.Propulsion.PROPELLER_TIP_SPEED,
          Dynamic.Vehicle.Propulsion.RPM] = (diam * math.pi / 60)

        J[Dynamic.Vehicle.Propulsion.PROPELLER_TIP_SPEED,
          Aircraft.Engine.Propeller.DIAMETER] = (rpm * math.pi / 60)
=======
        J['propeller_tip_speed_limit', Dynamic.Mission.SPEED_OF_SOUND] = dspeed_ds
        J['propeller_tip_speed_limit', Aircraft.Engine.PROPELLER_TIP_MACH_MAX] = (
            dspeed_dmm
        )
        J['propeller_tip_speed_limit', Aircraft.Engine.PROPELLER_TIP_SPEED_MAX] = (
            dspeed_dsm
        )

        J[Dynamic.Mission.PROPELLER_TIP_SPEED, Dynamic.Mission.RPM] = (
            diam * math.pi / 60
        )

        J[Dynamic.Mission.PROPELLER_TIP_SPEED, Aircraft.Engine.PROPELLER_DIAMETER] = (
            rpm * math.pi / 60
        )
>>>>>>> 06ec618d


class OutMachs(om.ExplicitComponent):
    """
    This utility sets up relations among helical Mach, free stream Mach and propeller tip Mach.
    helical_mach = sqrt(mach^2 + tip_mach^2).
    It computes the value of one from the inputs of the other two.
    """

    def initialize(self):
        self.options.declare("num_nodes", types=int)
        self.options.declare(
            "output_mach_type",
            default=OutMachType.HELICAL_MACH,
            types=OutMachType,
            desc="get one type of Mach number from the other two",
        )

    def setup(self):
        nn = self.options["num_nodes"]
        out_type = self.options["output_mach_type"]
        arange = np.arange(self.options["num_nodes"])

        if out_type is OutMachType.HELICAL_MACH:
            self.add_input(
                "mach",
                val=np.zeros(nn),
                units="unitless",
                desc="Mach number",
            )
            self.add_input(
                "tip_mach",
                val=np.zeros(nn),
                units="unitless",
                desc="tip Mach number of a blade",
            )
            self.add_output(
                "helical_mach",
                val=np.zeros(nn),
                units="unitless",
                desc="helical Mach number",
            )
            self.declare_partials(
                "helical_mach", ["tip_mach", "mach"], rows=arange, cols=arange
            )
        elif out_type is OutMachType.MACH:
            self.add_input(
                "tip_mach",
                val=np.zeros(nn),
                units="unitless",
                desc="tip Mach number of a blade",
            )
            self.add_input(
                "helical_mach",
                val=np.zeros(nn),
                units="unitless",
                desc="helical Mach number",
            )
            self.add_output(
                "mach",
                val=np.zeros(nn),
                units="unitless",
                desc="Mach number",
            )
            self.declare_partials(
                "mach", ["tip_mach", "helical_mach"], rows=arange, cols=arange
            )
        elif out_type is OutMachType.TIP_MACH:
            self.add_input(
                "mach",
                val=np.zeros(nn),
                units="unitless",
                desc="Mach number",
            )
            self.add_input(
                "helical_mach",
                val=np.zeros(nn),
                units="unitless",
                desc="helical Mach number",
            )
            self.add_output(
                "tip_mach",
                val=np.zeros(nn),
                units="unitless",
                desc="tip Mach number of a blade",
            )
            self.declare_partials(
                "tip_mach", ["mach", "helical_mach"], rows=arange, cols=arange
            )

    def compute(self, inputs, outputs):
        out_type = self.options["output_mach_type"]

        if out_type is OutMachType.HELICAL_MACH:
            mach = inputs["mach"]
            tip_mach = inputs["tip_mach"]
            outputs["helical_mach"] = np.sqrt(mach * mach + tip_mach * tip_mach)
        elif out_type is OutMachType.MACH:
            tip_mach = inputs["tip_mach"]
            helical_mach = inputs["helical_mach"]
            outputs["mach"] = np.sqrt(helical_mach * helical_mach - tip_mach * tip_mach)
        elif out_type is OutMachType.TIP_MACH:
            mach = inputs["mach"]
            helical_mach = inputs["helical_mach"]
            outputs["tip_mach"] = np.sqrt(helical_mach * helical_mach - mach * mach)

    def compute_partials(self, inputs, J):
        out_type = self.options["output_mach_type"]

        if out_type is OutMachType.HELICAL_MACH:
            mach = inputs["mach"]
            tip_mach = inputs["tip_mach"]
<<<<<<< HEAD
            J["helical_mach", "mach"] = mach / np.sqrt(mach * mach + tip_mach * tip_mach)
            J["helical_mach", "tip_mach"] = tip_mach / \
                np.sqrt(mach * mach + tip_mach * tip_mach)
=======
            J["helical_mach", "mach"] = mach / np.sqrt(
                mach * mach + tip_mach * tip_mach
            )
            J["helical_mach", "tip_mach"] = tip_mach / np.sqrt(
                mach * mach + tip_mach * tip_mach
            )
>>>>>>> 06ec618d
        elif out_type is OutMachType.MACH:
            tip_mach = inputs["tip_mach"]
            helical_mach = inputs["helical_mach"]
            J["mach", "helical_mach"] = helical_mach / np.sqrt(
                helical_mach * helical_mach - tip_mach * tip_mach
            )
            J["mach", "tip_mach"] = -tip_mach / np.sqrt(
                helical_mach * helical_mach - tip_mach * tip_mach
            )
        elif out_type is OutMachType.TIP_MACH:
            mach = inputs["mach"]
            helical_mach = inputs["helical_mach"]
            J["tip_mach", "helical_mach"] = helical_mach / np.sqrt(
                helical_mach * helical_mach - mach * mach
            )
            J["tip_mach", "mach"] = -mach / np.sqrt(
                helical_mach * helical_mach - mach * mach
            )


class AreaSquareRatio(om.ExplicitComponent):
    """
    Compute the area ratio nacelle and propeller with a maximum 0.5.
    """

    def initialize(self):
        self.options.declare("num_nodes", types=int)
        self.options.declare('smooth_sqa', default=True, types=bool)
        self.options.declare('alpha', default=100.0, types=float)

    def setup(self):
        nn = self.options["num_nodes"]
        arange = np.arange(self.options["num_nodes"])
        self.add_input("DiamNac", val=0.0, units='ft')
        self.add_input("DiamProp", val=0.0, units='ft')

        self.add_output('sqa_array', val=np.zeros(nn), units='unitless')

        self.declare_partials("sqa_array",
                              [
                                  "DiamNac",
                                  "DiamProp",
                              ],
                              rows=arange, cols=np.zeros(nn))

    def compute(self, inputs, outputs):
        nn = self.options["num_nodes"]
        diamNac = inputs["DiamNac"]
        diamProp = inputs["DiamProp"]
        sqa = diamNac**2 / diamProp**2

        smooth = self.options["smooth_sqa"]
        if smooth:
            alpha = self.options['alpha']
            sqa = smooth_min(sqa, 0.50, alpha)
        else:
            sqa = np.minimum(sqa, 0.50)
        outputs["sqa_array"] = np.ones(nn) * sqa

    def compute_partials(self, inputs, partials):
        diamNac = inputs["DiamNac"]
        diamProp = inputs["DiamProp"]
        sqa = diamNac**2 / diamProp**2

        dSQA_dNacDiam = 2 * diamNac / diamProp**2
        dSQA_dPropDiam = -2 * diamNac**2 / diamProp**3

        smooth = self.options["smooth_sqa"]
        if smooth:
            alpha = self.options['alpha']
            dSQA_dNacDiam = d_smooth_min(sqa, 0.50, alpha) * dSQA_dNacDiam
            dSQA_dPropDiam = d_smooth_min(sqa, 0.50, alpha) * dSQA_dPropDiam
        else:
            dSQA_dNacDiam = np.piecewise(
                sqa, [sqa < 0.5, sqa >= 0.5], [1, 0]) * dSQA_dNacDiam
            dSQA_dPropDiam = np.piecewise(
                sqa, [sqa < 0.5, sqa >= 0.5], [1, 0]) * dSQA_dPropDiam
        partials['sqa_array', "DiamNac"] = dSQA_dNacDiam
        partials['sqa_array', "DiamProp"] = dSQA_dPropDiam


class AdvanceRatio(om.ExplicitComponent):
    """
    Compute the advance ratio jze with a maximum 5.0.
    """

    def initialize(self):
        self.options.declare(
<<<<<<< HEAD
            'num_nodes', types=int, default=1,
            desc='Number of nodes to be evaluated in the RHS')
        self.options.declare('smooth_zje', default=True, types=bool)
        self.options.declare('alpha', default=100.0, types=float)

    def setup(self):
        nn = self.options['num_nodes']
        range = np.arange(nn)
        self.add_input("vtas", val=np.zeros(nn), units='ft/s')
        self.add_input("tipspd", val=np.zeros(nn), units='ft/s')
        self.add_input("sqa_array", val=np.zeros(nn), units='unitless')
        self.add_output("equiv_adv_ratio", val=np.zeros(nn), units='unitless')

        self.declare_partials("equiv_adv_ratio",
                              ["vtas", "tipspd"],
                              rows=range, cols=range)

        self.declare_partials("equiv_adv_ratio",
                              ["sqa_array"],
                              rows=range, cols=range)

    def compute(self, inputs, outputs):
        nn = self.options['num_nodes']
        vtas = inputs["vtas"]
        tipspd = inputs["tipspd"]
        sqa_array = inputs["sqa_array"]
        equiv_adv_ratio = (1.0 - 0.254 * sqa_array) * math.pi * vtas / tipspd

        smooth = self.options["smooth_zje"]
        if smooth:
            alpha = self.options['alpha']
            jze = smooth_min(equiv_adv_ratio, np.ones(nn) * 5.0, alpha)
        else:
            jze = np.minimum(equiv_adv_ratio, np.ones(nn) * 5.0)
        outputs["equiv_adv_ratio"] = jze

    def compute_partials(self, inputs, partials):
        nn = self.options['num_nodes']
        vtas = inputs["vtas"]
        tipspd = inputs["tipspd"]
        sqa_array = inputs["sqa_array"]
        jze = (1.0 - 0.254 * sqa_array) * math.pi * vtas / tipspd

        djze_dsqa = -0.254 * math.pi * vtas / tipspd
        djze_dvtas = (1.0 - 0.254 * sqa_array) * math.pi / tipspd
        djze_dtipspd = -(1.0 - 0.254 * sqa_array) * math.pi * vtas / tipspd**2

        smooth = self.options["smooth_zje"]
        if smooth:
            alpha = self.options["alpha"]
            djze_dsqa = d_smooth_min(jze, np.ones(nn) * 5.0, alpha) * djze_dsqa
            djze_dvtas = d_smooth_min(jze, np.ones(nn) * 5.0, alpha) * djze_dvtas
            djze_dtipspd = d_smooth_min(jze, np.ones(nn) * 5.0, alpha) * djze_dtipspd
        else:
            djze_dsqa = np.piecewise(jze, [jze < 5, jze >= 5], [1, 0]) * djze_dsqa
            djze_dvtas = np.piecewise(jze, [jze < 5, jze >= 5], [1, 0]) * djze_dvtas
            djze_dtipspd = np.piecewise(jze, [jze < 5, jze >= 5], [1, 0]) * djze_dtipspd
        partials["equiv_adv_ratio", "sqa_array"] = djze_dsqa
        partials["equiv_adv_ratio", "vtas"] = djze_dvtas
        partials["equiv_adv_ratio", "tipspd"] = djze_dtipspd


class AreaSquareRatio(om.ExplicitComponent):
    """
    Compute the area ratio nacelle and propeller with a maximum 0.5.
    """

    def initialize(self):
        self.options.declare("num_nodes", types=int)
        self.options.declare('smooth_sqa', default=True, types=bool)
        self.options.declare('alpha', default=100.0, types=float)

    def setup(self):
        nn = self.options["num_nodes"]
        arange = np.arange(self.options["num_nodes"])
        self.add_input("DiamNac", val=0.0, units='ft')
        self.add_input("DiamProp", val=0.0, units='ft')

        self.add_output('sqa_array', val=np.zeros(nn), units='unitless')

        self.declare_partials("sqa_array",
                              [
                                  "DiamNac",
                                  "DiamProp",
                              ],
                              rows=arange, cols=np.zeros(nn))

    def compute(self, inputs, outputs):
        nn = self.options["num_nodes"]
        diamNac = inputs["DiamNac"]
        diamProp = inputs["DiamProp"]
        sqa = diamNac**2 / diamProp**2

        smooth = self.options["smooth_sqa"]
        if smooth:
            alpha = self.options['alpha']
            sqa = smooth_min(sqa, 0.50, alpha)
        else:
            sqa = np.minimum(sqa, 0.50)
        outputs["sqa_array"] = np.ones(nn) * sqa

    def compute_partials(self, inputs, partials):
        diamNac = inputs["DiamNac"]
        diamProp = inputs["DiamProp"]
        sqa = diamNac**2 / diamProp**2

        dSQA_dNacDiam = 2 * diamNac / diamProp**2
        dSQA_dPropDiam = -2 * diamNac**2 / diamProp**3

        smooth = self.options["smooth_sqa"]
        if smooth:
            alpha = self.options['alpha']
            dSQA_dNacDiam = d_smooth_min(sqa, 0.50, alpha) * dSQA_dNacDiam
            dSQA_dPropDiam = d_smooth_min(sqa, 0.50, alpha) * dSQA_dPropDiam
        else:
            dSQA_dNacDiam = np.piecewise(
                sqa, [sqa < 0.5, sqa >= 0.5], [1, 0]) * dSQA_dNacDiam
            dSQA_dPropDiam = np.piecewise(
                sqa, [sqa < 0.5, sqa >= 0.5], [1, 0]) * dSQA_dPropDiam
        partials['sqa_array', "DiamNac"] = dSQA_dNacDiam
        partials['sqa_array', "DiamProp"] = dSQA_dPropDiam


class AdvanceRatio(om.ExplicitComponent):
    """
    Compute the advance ratio jze with a maximum 5.0.
    """

    def initialize(self):
        self.options.declare(
            'num_nodes', types=int, default=1,
            desc='Number of nodes to be evaluated in the RHS')
        self.options.declare('smooth_zje', default=True, types=bool)
        self.options.declare('alpha', default=100.0, types=float)

    def setup(self):
        nn = self.options['num_nodes']
        range = np.arange(nn)
        self.add_input("vtas", val=np.zeros(nn), units='ft/s')
        self.add_input("tipspd", val=np.zeros(nn), units='ft/s')
        self.add_input("sqa_array", val=np.zeros(nn), units='unitless')
        self.add_output("equiv_adv_ratio", val=np.zeros(nn), units='unitless')

        self.declare_partials("equiv_adv_ratio",
                              ["vtas", "tipspd"],
                              rows=range, cols=range)

        self.declare_partials("equiv_adv_ratio",
                              ["sqa_array"],
                              rows=range, cols=range)

    def compute(self, inputs, outputs):
        nn = self.options['num_nodes']
        vtas = inputs["vtas"]
        tipspd = inputs["tipspd"]
        sqa_array = inputs["sqa_array"]
        equiv_adv_ratio = (1.0 - 0.254 * sqa_array) * math.pi * vtas / tipspd

        smooth = self.options["smooth_zje"]
        if smooth:
            alpha = self.options['alpha']
            jze = smooth_min(equiv_adv_ratio, np.ones(nn) * 5.0, alpha)
        else:
            jze = np.minimum(equiv_adv_ratio, np.ones(nn) * 5.0)
        outputs["equiv_adv_ratio"] = jze

    def compute_partials(self, inputs, partials):
        nn = self.options['num_nodes']
        vtas = inputs["vtas"]
        tipspd = inputs["tipspd"]
        sqa_array = inputs["sqa_array"]
        jze = (1.0 - 0.254 * sqa_array) * math.pi * vtas / tipspd

        djze_dsqa = -0.254 * math.pi * vtas / tipspd
        djze_dvtas = (1.0 - 0.254 * sqa_array) * math.pi / tipspd
        djze_dtipspd = -(1.0 - 0.254 * sqa_array) * math.pi * vtas / tipspd**2

        smooth = self.options["smooth_zje"]
        if smooth:
            alpha = self.options["alpha"]
            djze_dsqa = d_smooth_min(jze, np.ones(nn) * 5.0, alpha) * djze_dsqa
            djze_dvtas = d_smooth_min(jze, np.ones(nn) * 5.0, alpha) * djze_dvtas
            djze_dtipspd = d_smooth_min(jze, np.ones(nn) * 5.0, alpha) * djze_dtipspd
        else:
            djze_dsqa = np.piecewise(jze, [jze < 5, jze >= 5], [1, 0]) * djze_dsqa
            djze_dvtas = np.piecewise(jze, [jze < 5, jze >= 5], [1, 0]) * djze_dvtas
            djze_dtipspd = np.piecewise(jze, [jze < 5, jze >= 5], [1, 0]) * djze_dtipspd
        partials["equiv_adv_ratio", "sqa_array"] = djze_dsqa
        partials["equiv_adv_ratio", "vtas"] = djze_dvtas
        partials["equiv_adv_ratio", "tipspd"] = djze_dtipspd


class InstallLoss(om.Group):
    """
    Compute installation loss
    """

    def initialize(self):
        self.options.declare(
            'num_nodes',
            types=int,
            default=1,
            desc='Number of nodes to be evaluated in the RHS',
        )
        self.options.declare(
            'aviary_options',
            types=AviaryValues,
            desc='collection of Aircraft/Mission specific options',
=======
            'num_nodes',
            types=int,
            default=1,
            desc='Number of nodes to be evaluated in the RHS',
        )
        self.options.declare(
            'aviary_options',
            types=AviaryValues,
            desc='collection of Aircraft/Mission specific options',
        )

    def setup(self):
        nn = self.options['num_nodes']
        self.add_subsystem(
            name='sqa_comp',
            subsys=om.ExecComp(
                'sqa = minimum(DiamNac**2/DiamProp**2, 0.50)',
                DiamNac={'val': 0, 'units': 'ft'},
                DiamProp={'val': 0, 'units': 'ft'},
                sqa={'units': 'unitless'},
                has_diag_partials=True,
            ),
            promotes_inputs=[
                ("DiamNac", Aircraft.Nacelle.AVG_DIAMETER),
                ("DiamProp", Aircraft.Engine.PROPELLER_DIAMETER),
            ],
            promotes_outputs=["sqa"],
>>>>>>> 06ec618d
        )

    def setup(self):
        nn = self.options['num_nodes']
        self.add_subsystem(
<<<<<<< HEAD
            name='sqa_comp',
            subsys=AreaSquareRatio(num_nodes=nn, smooth_sqa=True),
            promotes_inputs=[
                ("DiamNac", Aircraft.Nacelle.AVG_DIAMETER),
                ("DiamProp", Aircraft.Engine.Propeller.DIAMETER),
            ],
            promotes_outputs=["sqa_array"],
=======
            name='zje_comp',
            subsys=om.ExecComp(
                'equiv_adv_ratio = minimum((1.0 - 0.254 * sqa) * pi * vtas/tipspd, 5.0)',
                vtas={'units': 'ft/s', 'val': np.zeros(nn)},
                tipspd={'units': 'ft/s', 'val': np.zeros(nn)},
                sqa={'units': 'unitless'},
                equiv_adv_ratio={'units': 'unitless', 'val': np.zeros(nn)},
                has_diag_partials=True,
            ),
            promotes_inputs=[
                "sqa",
                ("vtas", Dynamic.Mission.VELOCITY),
                ("tipspd", Dynamic.Mission.PROPELLER_TIP_SPEED),
            ],
            promotes_outputs=["equiv_adv_ratio"],
>>>>>>> 06ec618d
        )

        self.add_subsystem(
            name='zje_comp',
            subsys=AdvanceRatio(num_nodes=nn, smooth_zje=True),
            promotes_inputs=["sqa_array", ("vtas", Dynamic.Mission.VELOCITY),
                             ("tipspd", Dynamic.Vehicle.Propulsion.PROPELLER_TIP_SPEED)],
            promotes_outputs=["equiv_adv_ratio"],
        )

        self.blockage_factor_interp = self.add_subsystem(
            "blockage_factor_interp",
            om.MetaModelStructuredComp(
                method="2D-slinear", extrapolate=True, vec_size=nn
            ),
            promotes_inputs=["sqa_array", "equiv_adv_ratio"],
            promotes_outputs=[
                "blockage_factor",
            ],
        )

        self.blockage_factor_interp.add_input(
            "sqa_array",
            0.0,
            training_data=[0.00, 0.04, 0.08, 0.12, 0.16, 0.20, 0.24, 0.28, 0.32, 0.50],
            units="unitless",
            desc="square of DiamNac/DiamProp",
        )

        self.blockage_factor_interp.add_input(
            "equiv_adv_ratio",
            0.0,
            training_data=[0.0, 0.5, 1.0, 2.0, 3.0, 4.0, 5.0],
            units="unitless",
            desc="square of DiamNac vs DiamProp",
        )

        self.blockage_factor_interp.add_output(
            "blockage_factor",
            0.765,
            units="unitless",
            desc="blockage factor",
            training_data=np.array(
                [
                    [1.0, 1.0, 1.0, 1.0, 1.0, 1.0, 1.0],
                    [0.992, 0.991, 0.988, 0.983, 0.976, 0.970, 0.963],
                    [0.986, 0.982, 0.977, 0.965, 0.953, 0.940, 0.927],
                    [0.979, 0.974, 0.967, 0.948, 0.929, 0.908, 0.887],
                    [0.972, 0.965, 0.955, 0.932, 0.905, 0.872, 0.835],
                    [0.964, 0.954, 0.943, 0.912, 0.876, 0.834, 0.786],
                    [0.955, 0.943, 0.928, 0.892, 0.848, 0.801, 0.751],
                    [0.948, 0.935, 0.917, 0.872, 0.820, 0.763, 0.706],
                    [0.940, 0.924, 0.902, 0.848, 0.790, 0.726, 0.662],
                    [0.904, 0.875, 0.835, 0.740, 0.655, 0.560, 0.464],
                ]
            ),
        )

        self.add_subsystem(
            name='installation_loss_factor',
            subsys=om.ExecComp(
                'install_loss_factor = 1 - blockage_factor',
                blockage_factor={'units': 'unitless', 'val': np.zeros(nn)},
                install_loss_factor={'units': 'unitless', 'val': np.zeros(nn)},
                has_diag_partials=True,
            ),
            promotes_inputs=["blockage_factor"],
            promotes_outputs=["install_loss_factor"],
        )


class PropellerPerformance(om.Group):
    """
    Computation of propeller thrust coefficient based on the Hamilton Standard model or a user
    provided propeller map. Note that a propeller map allows either the helical Mach number or
    free stream Mach number as input. This infomation will be detected automatically when the
    propeller map is loaded into memory.
    The installation loss factor is either a user input or computed internally.
    """

    def initialize(self):
        self.options.declare(
            'num_nodes',
            types=int,
            default=1,
            desc='Number of nodes to be evaluated in the RHS',
        )

        self.options.declare(
            'aviary_options',
            types=AviaryValues,
            desc='collection of Aircraft/Mission specific options',
        )

    def setup(self):
        options = self.options
        nn = options['num_nodes']
        aviary_options = options['aviary_options']

        # TODO options are lists here when using full Aviary problem - need
        # further investigation
        compute_installation_loss = aviary_options.get_val(
            Aircraft.Engine.Propeller.COMPUTE_INSTALLATION_LOSS
        )
        if isinstance(compute_installation_loss, (list, np.ndarray)):
            compute_installation_loss = compute_installation_loss[0]

<<<<<<< HEAD
        try:
            prop_file_path = aviary_options.get_val(Aircraft.Engine.Propeller.DATA_FILE)
        except KeyError:
            prop_file_path = None
        if isinstance(prop_file_path, (list, np.ndarray)):
            prop_file_path = prop_file_path[0]
=======
        use_propeller_map = aviary_options.get_val(Aircraft.Engine.USE_PROPELLER_MAP)
        if isinstance(use_propeller_map, (list, np.ndarray)):
            use_propeller_map = use_propeller_map[0]
>>>>>>> 06ec618d

        # compute the propeller tip speed based on the input RPM and diameter of the propeller
        # NOTE allows for violation of tip speed limits
        # TODO provide warning to user when max tip speeds are violated
        self.add_subsystem(
            'compute_tip_speed', subsys=TipSpeed(num_nodes=nn), promotes=['*']
        )

        if compute_installation_loss:
            self.add_subsystem(
                name='install_loss',
                subsys=InstallLoss(num_nodes=nn),
                promotes_inputs=[
                    Aircraft.Nacelle.AVG_DIAMETER,
                    Aircraft.Engine.Propeller.DIAMETER,
                    Dynamic.Mission.VELOCITY,
                    Dynamic.Vehicle.Propulsion.PROPELLER_TIP_SPEED,
                ],
                promotes_outputs=['install_loss_factor'],
            )
        else:
            self.set_input_defaults(
                'install_loss_factor', val=np.ones(nn), units="unitless"
            )

        self.add_subsystem(
            name='pre_hamilton_standard',
            subsys=PreHamiltonStandard(num_nodes=nn),
            promotes_inputs=[
                Dynamic.Atmosphere.DENSITY,
                Dynamic.Atmosphere.SPEED_OF_SOUND,
                Dynamic.Mission.VELOCITY,
                Dynamic.Vehicle.Propulsion.PROPELLER_TIP_SPEED,
                Aircraft.Engine.Propeller.DIAMETER,
                Dynamic.Vehicle.Propulsion.SHAFT_POWER,
            ],
            promotes_outputs=[
                "power_coefficient",
                "advance_ratio",
                "tip_mach",
                # "density_ratio",
            ],
        )

        if prop_file_path is not None:
            prop_model = PropellerMap('prop', aviary_options)
<<<<<<< HEAD
=======
            prop_file_path = aviary_options.get_val(Aircraft.Engine.PROPELLER_DATA_FILE)
>>>>>>> 06ec618d
            mach_type = prop_model.read_and_set_mach_type(prop_file_path)
            if mach_type == OutMachType.HELICAL_MACH:
                self.add_subsystem(
                    name='selectedMach',
                    subsys=OutMachs(
                        num_nodes=nn, output_mach_type=OutMachType.HELICAL_MACH
                    ),
<<<<<<< HEAD
                    promotes_inputs=[("mach", Dynamic.Atmosphere.MACH), "tip_mach"],
=======
                    promotes_inputs=[("mach", Dynamic.Mission.MACH), "tip_mach"],
>>>>>>> 06ec618d
                    promotes_outputs=[("helical_mach", "selected_mach")],
                )
            else:
                self.add_subsystem(
                    name='selectedMach',
                    subsys=om.ExecComp(
                        'selected_mach = mach',
                        mach={'units': 'unitless', 'shape': nn},
                        selected_mach={'units': 'unitless', 'shape': nn},
                        has_diag_partials=True,
                    ),
                    promotes_inputs=[
<<<<<<< HEAD
                        ("mach", Dynamic.Atmosphere.MACH),
=======
                        ("mach", Dynamic.Mission.MACH),
>>>>>>> 06ec618d
                    ],
                    promotes_outputs=["selected_mach"],
                )
            propeller = prop_model.build_propeller_interpolator(nn, aviary_options)
            self.add_subsystem(
                name='propeller_map',
                subsys=propeller,
                promotes_inputs=[
                    "selected_mach",
                    "power_coefficient",
                    "advance_ratio",
                ],
                promotes_outputs=[
                    "thrust_coefficient",
                ],
            )

            # propeller map has taken compresibility into account.
            self.set_input_defaults(
                'comp_tip_loss_factor', np.linspace(1.0, 1.0, nn), units='unitless'
            )
        else:
            self.add_subsystem(
                name='hamilton_standard',
                subsys=HamiltonStandard(num_nodes=nn, aviary_options=aviary_options),
                promotes_inputs=[
                    Dynamic.Atmosphere.MACH,
                    "power_coefficient",
                    "advance_ratio",
                    "tip_mach",
                    Aircraft.Engine.Propeller.ACTIVITY_FACTOR,
                    Aircraft.Engine.Propeller.INTEGRATED_LIFT_COEFFICIENT,
                ],
                promotes_outputs=[
                    "thrust_coefficient",
                    "comp_tip_loss_factor",
                ],
            )

        self.add_subsystem(
            name='post_hamilton_standard',
            subsys=PostHamiltonStandard(num_nodes=nn),
            promotes_inputs=[
                "thrust_coefficient",
                "comp_tip_loss_factor",
<<<<<<< HEAD
                Dynamic.Vehicle.Propulsion.PROPELLER_TIP_SPEED,
                Aircraft.Engine.Propeller.DIAMETER,
                Dynamic.Atmosphere.DENSITY,
=======
                Dynamic.Mission.PROPELLER_TIP_SPEED,
                Aircraft.Engine.PROPELLER_DIAMETER,
                Dynamic.Mission.DENSITY,
>>>>>>> 06ec618d
                'install_loss_factor',
                "advance_ratio",
                "power_coefficient",
            ],
            promotes_outputs=[
                "thrust_coefficient_comp_loss",
                Dynamic.Vehicle.Propulsion.THRUST,
                "propeller_efficiency",
                "install_efficiency",
            ],
        )<|MERGE_RESOLUTION|>--- conflicted
+++ resolved
@@ -17,7 +17,6 @@
 from aviary.variable_info.variables import Aircraft, Dynamic
 
 
-<<<<<<< HEAD
 def smooth_min(x, b, alpha=100.0):
     """
     Smooth approximation of the min function using the log-sum-exp trick.
@@ -54,10 +53,6 @@
 
 class TipSpeed(om.ExplicitComponent):
     """
-=======
-class TipSpeed(om.ExplicitComponent):
-    """
->>>>>>> 06ec618d
     Compute current propeller speed and allowable max tip speed
     Maximum allowable tip speed is lower of helical tip Mach limited speed and
     tip rotational speed limit
@@ -78,7 +73,6 @@
             self, Dynamic.Mission.VELOCITY, val=np.zeros(num_nodes), units='ft/s'
         )
         add_aviary_input(
-<<<<<<< HEAD
             self,
             Dynamic.Atmosphere.SPEED_OF_SOUND,
             val=np.zeros(num_nodes),
@@ -95,21 +89,6 @@
             self, Aircraft.Engine.Propeller.TIP_SPEED_MAX, val=0.0, units='ft/s'
         )
         add_aviary_input(self, Aircraft.Engine.Propeller.DIAMETER, val=0.0, units='ft')
-=======
-            self, Dynamic.Mission.SPEED_OF_SOUND, val=np.zeros(num_nodes), units='ft/s'
-        )
-        add_aviary_input(
-            self, Dynamic.Mission.RPM, val=np.zeros(num_nodes), units='rpm'
-        )
-        add_aviary_input(
-            self, Aircraft.Engine.PROPELLER_TIP_MACH_MAX, val=1.0, units='unitless'
-        )
-
-        add_aviary_input(
-            self, Aircraft.Engine.PROPELLER_TIP_SPEED_MAX, val=0.0, units='ft/s'
-        )
-        add_aviary_input(self, Aircraft.Engine.PROPELLER_DIAMETER, val=0.0, units='ft')
->>>>>>> 06ec618d
 
         add_aviary_output(
             self,
@@ -139,41 +118,24 @@
         self.declare_partials(
             'propeller_tip_speed_limit',
             [
-<<<<<<< HEAD
                 Aircraft.Engine.Propeller.TIP_MACH_MAX,
                 Aircraft.Engine.Propeller.TIP_SPEED_MAX,
-=======
-                Aircraft.Engine.PROPELLER_TIP_MACH_MAX,
-                Aircraft.Engine.PROPELLER_TIP_SPEED_MAX,
->>>>>>> 06ec618d
             ],
         )
 
         self.declare_partials(
-<<<<<<< HEAD
             Dynamic.Vehicle.Propulsion.PROPELLER_TIP_SPEED,
             [
                 Dynamic.Vehicle.Propulsion.RPM,
-=======
-            Dynamic.Mission.PROPELLER_TIP_SPEED,
-            [
-                Dynamic.Mission.RPM,
->>>>>>> 06ec618d
             ],
             rows=r,
             cols=r,
         )
 
         self.declare_partials(
-<<<<<<< HEAD
             Dynamic.Vehicle.Propulsion.PROPELLER_TIP_SPEED,
             [
                 Aircraft.Engine.Propeller.DIAMETER,
-=======
-            Dynamic.Mission.PROPELLER_TIP_SPEED,
-            [
-                Aircraft.Engine.PROPELLER_DIAMETER,
->>>>>>> 06ec618d
             ],
         )
 
@@ -181,19 +143,11 @@
         num_nodes = self.options['num_nodes']
 
         velocity = inputs[Dynamic.Mission.VELOCITY]
-<<<<<<< HEAD
         sos = inputs[Dynamic.Atmosphere.SPEED_OF_SOUND]
         tip_mach_max = inputs[Aircraft.Engine.Propeller.TIP_MACH_MAX]
         tip_speed_max = inputs[Aircraft.Engine.Propeller.TIP_SPEED_MAX]
         rpm = inputs[Dynamic.Vehicle.Propulsion.RPM]
         diam = inputs[Aircraft.Engine.Propeller.DIAMETER]
-=======
-        sos = inputs[Dynamic.Mission.SPEED_OF_SOUND]
-        tip_mach_max = inputs[Aircraft.Engine.PROPELLER_TIP_MACH_MAX]
-        tip_speed_max = inputs[Aircraft.Engine.PROPELLER_TIP_SPEED_MAX]
-        rpm = inputs[Dynamic.Mission.RPM]
-        diam = inputs[Aircraft.Engine.PROPELLER_DIAMETER]
->>>>>>> 06ec618d
 
         tip_speed_mach_limit = ((sos * tip_mach_max) ** 2 - velocity**2) ** 0.5
         # use KSfunction for smooth derivitive across minimum
@@ -203,30 +157,18 @@
         ).flatten()
         propeller_tip_speed = rpm * diam * math.pi / 60
 
-<<<<<<< HEAD
         outputs[Dynamic.Vehicle.Propulsion.PROPELLER_TIP_SPEED] = propeller_tip_speed
-=======
-        outputs[Dynamic.Mission.PROPELLER_TIP_SPEED] = propeller_tip_speed
->>>>>>> 06ec618d
         outputs['propeller_tip_speed_limit'] = propeller_tip_speed_limit
 
     def compute_partials(self, inputs, J):
         num_nodes = self.options['num_nodes']
 
         velocity = inputs[Dynamic.Mission.VELOCITY]
-<<<<<<< HEAD
         sos = inputs[Dynamic.Atmosphere.SPEED_OF_SOUND]
         rpm = inputs[Dynamic.Vehicle.Propulsion.RPM]
         tip_mach_max = inputs[Aircraft.Engine.Propeller.TIP_MACH_MAX]
         tip_speed_max = inputs[Aircraft.Engine.Propeller.TIP_SPEED_MAX]
         diam = inputs[Aircraft.Engine.Propeller.DIAMETER]
-=======
-        sos = inputs[Dynamic.Mission.SPEED_OF_SOUND]
-        rpm = inputs[Dynamic.Mission.RPM]
-        tip_mach_max = inputs[Aircraft.Engine.PROPELLER_TIP_MACH_MAX]
-        tip_speed_max = inputs[Aircraft.Engine.PROPELLER_TIP_SPEED_MAX]
-        diam = inputs[Aircraft.Engine.PROPELLER_DIAMETER]
->>>>>>> 06ec618d
 
         tip_speed_max_nn = np.tile(tip_speed_max, num_nodes)
 
@@ -246,7 +188,6 @@
         dspeed_dsm = dKS[:, 0]
 
         J['propeller_tip_speed_limit', Dynamic.Mission.VELOCITY] = dspeed_dv
-<<<<<<< HEAD
         J['propeller_tip_speed_limit', Dynamic.Atmosphere.SPEED_OF_SOUND] = dspeed_ds
         J['propeller_tip_speed_limit', Aircraft.Engine.Propeller.TIP_MACH_MAX] = (
             dspeed_dmm
@@ -260,23 +201,6 @@
 
         J[Dynamic.Vehicle.Propulsion.PROPELLER_TIP_SPEED,
           Aircraft.Engine.Propeller.DIAMETER] = (rpm * math.pi / 60)
-=======
-        J['propeller_tip_speed_limit', Dynamic.Mission.SPEED_OF_SOUND] = dspeed_ds
-        J['propeller_tip_speed_limit', Aircraft.Engine.PROPELLER_TIP_MACH_MAX] = (
-            dspeed_dmm
-        )
-        J['propeller_tip_speed_limit', Aircraft.Engine.PROPELLER_TIP_SPEED_MAX] = (
-            dspeed_dsm
-        )
-
-        J[Dynamic.Mission.PROPELLER_TIP_SPEED, Dynamic.Mission.RPM] = (
-            diam * math.pi / 60
-        )
-
-        J[Dynamic.Mission.PROPELLER_TIP_SPEED, Aircraft.Engine.PROPELLER_DIAMETER] = (
-            rpm * math.pi / 60
-        )
->>>>>>> 06ec618d
 
 
 class OutMachs(om.ExplicitComponent):
@@ -389,18 +313,12 @@
         if out_type is OutMachType.HELICAL_MACH:
             mach = inputs["mach"]
             tip_mach = inputs["tip_mach"]
-<<<<<<< HEAD
-            J["helical_mach", "mach"] = mach / np.sqrt(mach * mach + tip_mach * tip_mach)
-            J["helical_mach", "tip_mach"] = tip_mach / \
-                np.sqrt(mach * mach + tip_mach * tip_mach)
-=======
             J["helical_mach", "mach"] = mach / np.sqrt(
                 mach * mach + tip_mach * tip_mach
             )
             J["helical_mach", "tip_mach"] = tip_mach / np.sqrt(
                 mach * mach + tip_mach * tip_mach
             )
->>>>>>> 06ec618d
         elif out_type is OutMachType.MACH:
             tip_mach = inputs["tip_mach"]
             helical_mach = inputs["helical_mach"]
@@ -489,7 +407,6 @@
 
     def initialize(self):
         self.options.declare(
-<<<<<<< HEAD
             'num_nodes', types=int, default=1,
             desc='Number of nodes to be evaluated in the RHS')
         self.options.declare('smooth_zje', default=True, types=bool)
@@ -698,41 +615,11 @@
             'aviary_options',
             types=AviaryValues,
             desc='collection of Aircraft/Mission specific options',
-=======
-            'num_nodes',
-            types=int,
-            default=1,
-            desc='Number of nodes to be evaluated in the RHS',
-        )
-        self.options.declare(
-            'aviary_options',
-            types=AviaryValues,
-            desc='collection of Aircraft/Mission specific options',
         )
 
     def setup(self):
         nn = self.options['num_nodes']
         self.add_subsystem(
-            name='sqa_comp',
-            subsys=om.ExecComp(
-                'sqa = minimum(DiamNac**2/DiamProp**2, 0.50)',
-                DiamNac={'val': 0, 'units': 'ft'},
-                DiamProp={'val': 0, 'units': 'ft'},
-                sqa={'units': 'unitless'},
-                has_diag_partials=True,
-            ),
-            promotes_inputs=[
-                ("DiamNac", Aircraft.Nacelle.AVG_DIAMETER),
-                ("DiamProp", Aircraft.Engine.PROPELLER_DIAMETER),
-            ],
-            promotes_outputs=["sqa"],
->>>>>>> 06ec618d
-        )
-
-    def setup(self):
-        nn = self.options['num_nodes']
-        self.add_subsystem(
-<<<<<<< HEAD
             name='sqa_comp',
             subsys=AreaSquareRatio(num_nodes=nn, smooth_sqa=True),
             promotes_inputs=[
@@ -740,23 +627,6 @@
                 ("DiamProp", Aircraft.Engine.Propeller.DIAMETER),
             ],
             promotes_outputs=["sqa_array"],
-=======
-            name='zje_comp',
-            subsys=om.ExecComp(
-                'equiv_adv_ratio = minimum((1.0 - 0.254 * sqa) * pi * vtas/tipspd, 5.0)',
-                vtas={'units': 'ft/s', 'val': np.zeros(nn)},
-                tipspd={'units': 'ft/s', 'val': np.zeros(nn)},
-                sqa={'units': 'unitless'},
-                equiv_adv_ratio={'units': 'unitless', 'val': np.zeros(nn)},
-                has_diag_partials=True,
-            ),
-            promotes_inputs=[
-                "sqa",
-                ("vtas", Dynamic.Mission.VELOCITY),
-                ("tipspd", Dynamic.Mission.PROPELLER_TIP_SPEED),
-            ],
-            promotes_outputs=["equiv_adv_ratio"],
->>>>>>> 06ec618d
         )
 
         self.add_subsystem(
@@ -864,18 +734,12 @@
         if isinstance(compute_installation_loss, (list, np.ndarray)):
             compute_installation_loss = compute_installation_loss[0]
 
-<<<<<<< HEAD
         try:
             prop_file_path = aviary_options.get_val(Aircraft.Engine.Propeller.DATA_FILE)
         except KeyError:
             prop_file_path = None
         if isinstance(prop_file_path, (list, np.ndarray)):
             prop_file_path = prop_file_path[0]
-=======
-        use_propeller_map = aviary_options.get_val(Aircraft.Engine.USE_PROPELLER_MAP)
-        if isinstance(use_propeller_map, (list, np.ndarray)):
-            use_propeller_map = use_propeller_map[0]
->>>>>>> 06ec618d
 
         # compute the propeller tip speed based on the input RPM and diameter of the propeller
         # NOTE allows for violation of tip speed limits
@@ -922,10 +786,6 @@
 
         if prop_file_path is not None:
             prop_model = PropellerMap('prop', aviary_options)
-<<<<<<< HEAD
-=======
-            prop_file_path = aviary_options.get_val(Aircraft.Engine.PROPELLER_DATA_FILE)
->>>>>>> 06ec618d
             mach_type = prop_model.read_and_set_mach_type(prop_file_path)
             if mach_type == OutMachType.HELICAL_MACH:
                 self.add_subsystem(
@@ -933,11 +793,7 @@
                     subsys=OutMachs(
                         num_nodes=nn, output_mach_type=OutMachType.HELICAL_MACH
                     ),
-<<<<<<< HEAD
                     promotes_inputs=[("mach", Dynamic.Atmosphere.MACH), "tip_mach"],
-=======
-                    promotes_inputs=[("mach", Dynamic.Mission.MACH), "tip_mach"],
->>>>>>> 06ec618d
                     promotes_outputs=[("helical_mach", "selected_mach")],
                 )
             else:
@@ -950,11 +806,7 @@
                         has_diag_partials=True,
                     ),
                     promotes_inputs=[
-<<<<<<< HEAD
                         ("mach", Dynamic.Atmosphere.MACH),
-=======
-                        ("mach", Dynamic.Mission.MACH),
->>>>>>> 06ec618d
                     ],
                     promotes_outputs=["selected_mach"],
                 )
@@ -1000,15 +852,9 @@
             promotes_inputs=[
                 "thrust_coefficient",
                 "comp_tip_loss_factor",
-<<<<<<< HEAD
                 Dynamic.Vehicle.Propulsion.PROPELLER_TIP_SPEED,
                 Aircraft.Engine.Propeller.DIAMETER,
                 Dynamic.Atmosphere.DENSITY,
-=======
-                Dynamic.Mission.PROPELLER_TIP_SPEED,
-                Aircraft.Engine.PROPELLER_DIAMETER,
-                Dynamic.Mission.DENSITY,
->>>>>>> 06ec618d
                 'install_loss_factor',
                 "advance_ratio",
                 "power_coefficient",
