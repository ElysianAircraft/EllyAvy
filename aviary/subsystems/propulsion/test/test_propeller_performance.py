import unittest

import numpy as np
import openmdao.api as om
from openmdao.utils.assert_utils import assert_check_partials, assert_near_equal
from openmdao.core.constants import _DEFAULT_OUT_STREAM, _UNDEFINED

from aviary.subsystems.atmosphere.atmosphere import Atmosphere
from aviary.subsystems.propulsion.propeller.propeller_performance import (
<<<<<<< HEAD
    OutMachs,
    PropellerPerformance,
    TipSpeed,
=======
    OutMachs, PropellerPerformance, TipSpeedLimit, AreaSquareRatio, AdvanceRatio
>>>>>>> 07ca01e2
)
from aviary.variable_info.enums import OutMachType
from aviary.variable_info.variables import Aircraft, Dynamic, Settings
from aviary.variable_info.options import get_option_defaults
from aviary.variable_info.variables import Aircraft, Dynamic

# Setting up truth values from GASP (The first 12 are actual truth values, the rest are intelligent guesses)
# test values now are slightly different due to setup - max tip speed was limited to test
# that it is being properly constrained (and that derivitives work across constraints)
# CT = np.array([0.27651, 0.20518, 0.13093, 0.10236, 0.10236, 0.19331,
#                0.10189, 0.10189, 0.18123, 0.08523, 0.06463, 0.02800])
CT = np.array(
    [
        0.27651,
        0.20518,
        0.13093,
        0.09694,
        0.09694,
        0.19331,
        0.10189,
        0.10189,
        0.18123,
        0.08523,
        0.06463,
        0.02800,
        0.27651,
        0.20518,
        0.13093,
        0.09877,
        0.09877,
        0.18641,
    ]
)
XFT = np.array(
    [1.0, 1.0, 0.9976, 1.0, 1.0, 1.0, 1.0, 1.0, 1.0,
     1.0, 1.0, 1.0, 1.0, 1.0, 0.9976,  1.0, 1.0, 1.0,]
)
# CTX = np.array([0.27651, 0.20518, 0.13062, 0.10236, 0.10236, 0.19331,
#                0.10189, 0.10189, 0.18123, 0.08523, 0.06463, 0.02800])
CTX = np.array(
    [
        0.27651,
        0.20518,
        0.13062,
        0.09694,
        0.09693,
        0.19331,
        0.10189,
        0.10189,
        0.18123,
        0.08523,
        0.06463,
        0.02800,
        0.27651,
        0.20518,
        0.13062,
        0.09877,
        0.09877,
        0.18641,
    ]
)
# thrust = np.array([4634.8, 3415.9, 841.5, 1474.3, 1400.6, 3923.5,
#                    1467.6, 1394.2, 3678.3, 1210.4, 917.8, 397.7])
thrust = np.array(
    [
        4634.8,
        3415.9,
        841.5,
        1470.5,
        1397.0,
        3923.5,
        1467.6,
        1394.2,
        3678.3,
        1210.4,
        917.8,
        397.7,
        4634.8,
        3415.9,
        841.5,
        1498.29,
        1423.38,
        3637.83130,
    ]
)
# prop_eff = np.array([0.00078, 0.72352, 0.89202, 0.90586, 0.90586, 0.50750,
#                      0.90172, 0.90172, 0.47579, 0.83809, 0.76259, 0.49565])
prop_eff = np.array(
    [
        0.00078,
        0.72354,
        0.8865,
        0.90350,
        0.90350,
        0.50750,
        0.90172,
        0.90172,
        0.47579,
        0.83809,
        0.76259,
        0.49565,
        0.00078,
        0.72354,
        0.8865,
        0.92057,
        0.92057,
        0.47056,
    ]
)
install_loss = np.array(
    [
        0.0133,
        0.02,
        0.034,
        0.0,
        0.05,
        0.05,
        0.0,
        0.05,
        0.05,
        0.0140,
        0.0140,
        0.0140,
        0.0133,
        0.02,
        0.034,
        0.0,
        0.05,
        0.05,
    ]
)
# install_eff = np.array([0.00077, 0.70904, 0.86171, 0.90586, 0.86056, 0.48213,
#                         0.90172, 0.85664, 0.45200, 0.82635, 0.75190, 0.48871])
install_eff = np.array(
    [
        0.00077,
        0.70904,
        0.86171,
        0.90350,
        0.85833,
        0.48213,
        0.90172,
        0.85664,
        0.45200,
        0.82635,
        0.75190,
        0.48871,
        0.00077,
        0.70904,
        0.86171,
        0.92057,
        0.87454,
        0.44703,
    ]
)


class PropellerPerformanceTest(unittest.TestCase):
    """
    Test computation of propeller performance test using Hamilton Standard model.
    """

    def setUp(self):
        options = get_option_defaults()
        options.set_val(
            Aircraft.Engine.COMPUTE_PROPELLER_INSTALLATION_LOSS,
            val=True,
            units='unitless',
        )
        options.set_val(Aircraft.Engine.NUM_PROPELLER_BLADES, val=4, units='unitless')
        options.set_val(Aircraft.Engine.GENERATE_FLIGHT_IDLE, False)
        options.set_val(Aircraft.Engine.USE_PROPELLER_MAP, False)
        options.set_val(Settings.VERBOSITY, 0)

        prob = om.Problem()

        num_nodes = 3

        prob.model.add_subsystem(
            name='atmosphere',
            subsys=Atmosphere(num_nodes=num_nodes),
            promotes=['*'],
        )

        pp = prob.model.add_subsystem(
            'pp',
            PropellerPerformance(num_nodes=num_nodes, aviary_options=options),
            promotes_inputs=['*'],
            promotes_outputs=["*"],
        )

        pp.set_input_defaults(Aircraft.Engine.PROPELLER_DIAMETER, 10, units="ft")
        pp.set_input_defaults(
            Dynamic.Mission.PROPELLER_TIP_SPEED, 800 * np.ones(num_nodes), units="ft/s"
        )
        pp.set_input_defaults(
            Dynamic.Mission.VELOCITY, 100.0 * np.ones(num_nodes), units="knot"
        )
        num_blades = 4
        options.set_val(
            Aircraft.Engine.NUM_PROPELLER_BLADES, val=num_blades, units='unitless'
        )
        options.set_val(
            Aircraft.Engine.COMPUTE_PROPELLER_INSTALLATION_LOSS,
            val=True,
            units='unitless',
        )
        prob.setup()

        prob.set_val(Aircraft.Engine.PROPELLER_DIAMETER, 10.5, units="ft")
        prob.set_val(Aircraft.Engine.PROPELLER_ACTIVITY_FACTOR, 114.0, units="unitless")
        prob.set_val(
            Aircraft.Engine.PROPELLER_INTEGRATED_LIFT_COEFFICIENT, 0.5, units="unitless"
        )
        prob.set_val(Aircraft.Nacelle.AVG_DIAMETER, 2.8875, units='ft')

        self.prob = prob
        self.options = options

    def compare_results(self, case_idx_begin, case_idx_end):
        p = self.prob
        cthr = p.get_val('thrust_coefficient')
        ctlf = p.get_val('comp_tip_loss_factor')
        tccl = p.get_val('thrust_coefficient_comp_loss')
        thrt = p.get_val(Dynamic.Mission.THRUST)
        peff = p.get_val('propeller_efficiency')
        lfac = p.get_val('install_loss_factor')
        ieff = p.get_val('install_efficiency')

        tol = 5e-3

        for case_idx in range(case_idx_begin, case_idx_end):
            idx = case_idx - case_idx_begin
            assert_near_equal(cthr[idx], CT[case_idx], tolerance=tol)
            assert_near_equal(ctlf[idx], XFT[case_idx], tolerance=tol)
            assert_near_equal(tccl[idx], CTX[case_idx], tolerance=tol)
            assert_near_equal(thrt[idx], thrust[case_idx], tolerance=tol)
            assert_near_equal(peff[idx], prop_eff[case_idx], tolerance=tol)
            assert_near_equal(lfac[idx], install_loss[case_idx], tolerance=tol)
            assert_near_equal(ieff[idx], install_eff[case_idx], tolerance=tol)

    def test_case_0_1_2(self):
        # Case 0, 1, 2, to test installation loss factor computation.
        prob = self.prob
        prob.set_val(Dynamic.Mission.ALTITUDE, [0.0, 0.0, 25000.0], units="ft")
        prob.set_val(Dynamic.Mission.VELOCITY, [0.10, 125.0, 300.0], units="knot")
        prob.set_val(
            Dynamic.Mission.RPM,
            [1455.13090827, 1455.13090827, 1455.13090827],
            units='rpm',
        )
        prob.set_val(Dynamic.Mission.SHAFT_POWER, [1850.0, 1850.0, 900.0], units="hp")
        prob.set_val(Aircraft.Engine.PROPELLER_TIP_MACH_MAX, 1.0, units="unitless")
        prob.set_val(Aircraft.Engine.PROPELLER_TIP_SPEED_MAX, 800.0, units="ft/s")

        prob.run_model()
        self.compare_results(case_idx_begin=0, case_idx_end=2)

        partial_data = prob.check_partials(
            out_stream=None,
            compact_print=True,
            show_only_incorrect=True,
            form='central',
            method="fd",
            minimum_step=1e-12,
            abs_err_tol=5.0e-4,
            rel_err_tol=5.0e-5,
            excludes=["*atmosphere*"],
        )
        assert_check_partials(partial_data, atol=5e-4, rtol=1e-4)

    def test_case_3_4_5(self):
        # Case 3, 4, 5, to test normal cases.
        prob = self.prob
        options = self.options

        options.set_val(
            Aircraft.Engine.COMPUTE_PROPELLER_INSTALLATION_LOSS,
            val=False,
            units='unitless',
        )
        prob.setup()
        prob.set_val('install_loss_factor', [0.0, 0.05, 0.05], units="unitless")
        prob.set_val(Aircraft.Engine.PROPELLER_DIAMETER, 12.0, units="ft")
        prob.set_val(Aircraft.Engine.PROPELLER_ACTIVITY_FACTOR, 150.0, units="unitless")
        prob.set_val(
            Aircraft.Engine.PROPELLER_INTEGRATED_LIFT_COEFFICIENT, 0.5, units="unitless"
        )
        prob.set_val(Dynamic.Mission.ALTITUDE, [10000.0, 10000.0, 0.0], units="ft")
        prob.set_val(Dynamic.Mission.VELOCITY, [200.0, 200.0, 50.0], units="knot")
        prob.set_val(Dynamic.Mission.SHAFT_POWER, [1000.0, 1000.0, 1250.0], units="hp")
        prob.set_val(
            Dynamic.Mission.RPM,
            [1225.02, 1225.02, 1225.02],
            units='rpm',
        )
        prob.set_val(Aircraft.Engine.PROPELLER_TIP_SPEED_MAX, 769.70, units="ft/s")

        prob.run_model()

        self.compare_results(case_idx_begin=3, case_idx_end=5)

        partial_data = prob.check_partials(
            out_stream=None,
            compact_print=True,
            show_only_incorrect=True,
            form='central',
            method="fd",
            minimum_step=1e-12,
            abs_err_tol=5.0e-4,
            rel_err_tol=5.0e-5,
            excludes=["*atmosphere*"],
        )
        assert_check_partials(partial_data, atol=1.5e-4, rtol=1e-4)

    def test_case_6_7_8(self):
        # Case 6, 7, 8, to test odd number of blades.
        prob = self.prob
        options = self.options

        num_blades = 3
        options.set_val(
            Aircraft.Engine.NUM_PROPELLER_BLADES, val=num_blades, units='unitless'
        )
        options.set_val(
            Aircraft.Engine.COMPUTE_PROPELLER_INSTALLATION_LOSS,
            val=False,
            units='unitless',
        )
        prob.setup()
        prob.set_val('install_loss_factor', [0.0, 0.05, 0.05], units="unitless")
        prob.set_val(Aircraft.Engine.PROPELLER_DIAMETER, 12.0, units="ft")
        prob.set_val(Aircraft.Engine.PROPELLER_ACTIVITY_FACTOR, 150.0, units="unitless")
        prob.set_val(
            Aircraft.Engine.PROPELLER_INTEGRATED_LIFT_COEFFICIENT, 0.5, units="unitless"
        )
        prob.set_val(Dynamic.Mission.ALTITUDE, [10000.0, 10000.0, 0.0], units="ft")
        prob.set_val(Dynamic.Mission.VELOCITY, [200.0, 200.0, 50.0], units="knot")
        prob.set_val(Dynamic.Mission.SHAFT_POWER, [1000.0, 1000.0, 1250.0], units="hp")
        prob.set_val(
            Dynamic.Mission.RPM,
            [1193.66207319, 1193.66207319, 1193.66207319],
            units='rpm',
        )
        prob.set_val(Aircraft.Engine.PROPELLER_TIP_SPEED_MAX, 750.0, units="ft/s")

        prob.run_model()
        self.compare_results(case_idx_begin=6, case_idx_end=8)

        partial_data = prob.check_partials(
            out_stream=None,
            compact_print=True,
            show_only_incorrect=True,
            form='central',
            method="fd",
            minimum_step=1e-12,
            abs_err_tol=5.0e-4,
            rel_err_tol=5.0e-5,
            excludes=["*atmosphere*"],
        )
        assert_check_partials(partial_data, atol=1e-4, rtol=1e-4)

    def test_case_9_10_11(self):
        # Case 9, 10, 11, to test CLI > 0.5
        prob = self.prob
        prob.set_val(Aircraft.Engine.PROPELLER_DIAMETER, 12.0, units="ft")
        prob.set_val(Aircraft.Nacelle.AVG_DIAMETER, 2.4, units='ft')
        prob.set_val(Aircraft.Engine.PROPELLER_ACTIVITY_FACTOR, 150.0, units="unitless")
        prob.set_val(
            Aircraft.Engine.PROPELLER_INTEGRATED_LIFT_COEFFICIENT,
            0.65,
            units="unitless",
        )
        prob.set_val(Dynamic.Mission.ALTITUDE, [10000.0, 10000.0, 10000.0], units="ft")
        prob.set_val(Dynamic.Mission.VELOCITY, [200.0, 200.0, 200.0], units="knot")
        prob.set_val(Dynamic.Mission.SHAFT_POWER, [900.0, 750.0, 500.0], units="hp")
        prob.set_val(
            Dynamic.Mission.RPM,
            [1193.66207319, 1193.66207319, 1193.66207319],
            units='rpm',
        )

        prob.set_val(Aircraft.Engine.PROPELLER_TIP_SPEED_MAX, 750.0, units="ft/s")

        prob.run_model()
        self.compare_results(case_idx_begin=9, case_idx_end=11)

        partial_data = prob.check_partials(
            out_stream=None,
            compact_print=True,
            show_only_incorrect=True,
            form='central',
            method="fd",
            minimum_step=1e-12,
            abs_err_tol=5.0e-4,
            rel_err_tol=5.0e-5,
            excludes=["*atmosphere*"],
        )
        # remove partial derivative of 'comp_tip_loss_factor' with respect to
        # 'aircraft:engine:propeller_integrated_lift_coefficient' from assert_check_partials
        partial_data_hs = partial_data['pp.hamilton_standard']
        key_pair = (
            'comp_tip_loss_factor',
            'aircraft:engine:propeller_integrated_lift_coefficient',
        )
        del partial_data_hs[key_pair]
        assert_check_partials(partial_data, atol=1.5e-3, rtol=1e-4)

    def test_case_12_13_14(self):
        # Case 12, 13, 14, to test mach limited tip speed.
        prob = self.prob
        prob.set_val(Dynamic.Mission.ALTITUDE, [0.0, 0.0, 25000.0], units="ft")
        prob.set_val(Dynamic.Mission.VELOCITY, [0.10, 125.0, 300.0], units="knot")
        prob.set_val(Dynamic.Mission.SHAFT_POWER, [1850.0, 1850.0, 900.0], units="hp")
        prob.set_val(
            Dynamic.Mission.RPM,
            [1455.1309082687574, 1455.1309082687574, 1156.4081529986502],
            units='rpm',
        )
        prob.set_val(Aircraft.Engine.PROPELLER_TIP_MACH_MAX, 0.8, units="unitless")
        prob.set_val(Aircraft.Engine.PROPELLER_TIP_SPEED_MAX, 800.0, units="ft/s")

        prob.run_model()
        self.compare_results(case_idx_begin=12, case_idx_end=13)

        partial_data = prob.check_partials(
            out_stream=None,
            compact_print=True,
            show_only_incorrect=True,
            form='central',
            method="fd",
            minimum_step=1e-12,
            abs_err_tol=5.0e-4,
            rel_err_tol=5.0e-5,
            excludes=["*atmosphere*"],
        )
        assert_check_partials(partial_data, atol=5e-4, rtol=1e-4)

    def test_case_15_16_17(self):
        # case 15, 16, 17, to test propeller map
        prob = self.prob
        options = self.options

        options.set_val(Aircraft.Engine.COMPUTE_PROPELLER_INSTALLATION_LOSS,
                        val=False, units='unitless')
        options.set_val(Aircraft.Engine.USE_PROPELLER_MAP,
                        val=True, units='unitless')
        prop_file_path = 'models/propellers/PropFan.prop'
        options.set_val(Aircraft.Engine.PROPELLER_DATA_FILE,
                        val=prop_file_path, units='unitless')
        options.set_val(Aircraft.Engine.INTERPOLATION_METHOD,
                        val='slinear', units='unitless')

        prob.setup(force_alloc_complex=True)
        prob.set_val('install_loss_factor', [0.0, 0.05, 0.05], units="unitless")
        prob.set_val(Aircraft.Engine.PROPELLER_DIAMETER, 12.0, units="ft")
        prob.set_val(Dynamic.Mission.ALTITUDE, [10000.0, 10000.0, 0.0], units="ft")
        prob.set_val(Dynamic.Mission.VELOCITY, [200.0, 200.0, 50.0], units="knot")
        prob.set_val(Dynamic.Mission.SHAFT_POWER, [1000.0, 1000.0, 1250.0], units="hp")
        prob.set_val(
            Dynamic.Mission.RPM,
            [1225.0155969783186, 1225.0155969783186, 1225.0155969783186],
            units='rpm',
        )
        prob.set_val(Aircraft.Engine.PROPELLER_TIP_SPEED_MAX, 769.70, units="ft/s")

        prob.run_model()
        self.compare_results(case_idx_begin=15, case_idx_end=17)

        partial_data = prob.check_partials(
            out_stream=None,
            compact_print=True,
            show_only_incorrect=True,
            form='central', method="fd",
            minimum_step=1e-12,
            abs_err_tol=5.0E-4,
            rel_err_tol=5.0E-5,
            includes=["*selectedMach*"])
        assert_check_partials(partial_data, atol=1e-12, rtol=1e-12)


class OutMachsTest(unittest.TestCase):
    """
    Test the computation of OutMachs: Given two of Mach, helical Mach, and tip Mach,
    compute the other.
    """

    def test_helical_mach(self):
        # Given Mach and tip Mach, compute helical Mach.
        tol = 1e-5
        prob = om.Problem()
        prob.model.add_subsystem(
            "group",
            OutMachs(num_nodes=2, output_mach_type=OutMachType.HELICAL_MACH),
            promotes=["*"],
        )
        prob.setup()
        prob.set_val("mach", val=[0.5, 0.7], units="unitless")
        prob.set_val("tip_mach", val=[0.5, 0.7], units="unitless")
        prob.run_model()
        y = prob.get_val("helical_mach")
        y_exact = np.sqrt([0.5*0.5 + 0.5*0.5, 0.7*0.7 + 0.7*0.7])

        assert_near_equal(y, y_exact, tolerance=tol)

        partial_data = prob.check_partials(
            out_stream=None, compact_print=True, show_only_incorrect=True, form='central', method="fd",
            minimum_step=1e-12, abs_err_tol=5.0E-4, rel_err_tol=5.0E-5)
        assert_check_partials(partial_data, atol=1e-4, rtol=1e-4)

    def test_mach(self):
        # Given helical Mach and tip Mach, compute Mach.
        tol = 1e-5
        prob = om.Problem()
        prob.model.add_subsystem(
            "group",
            OutMachs(num_nodes=2, output_mach_type=OutMachType.MACH),
            promotes=["*"],
        )
        prob.setup()
        prob.set_val("helical_mach", val=[0.7, 0.8], units="unitless")
        prob.set_val("tip_mach", val=[0.5, 0.4], units="unitless")
        prob.run_model()
        y = prob.get_val("mach")
        y_exact = np.sqrt([0.7*0.7 - 0.5*0.5, 0.8*0.8 - 0.4*0.4])

        assert_near_equal(y, y_exact, tolerance=tol)

        partial_data = prob.check_partials(
            out_stream=None, compact_print=True, show_only_incorrect=True, form='central', method="fd",
            minimum_step=1e-12, abs_err_tol=5.0E-4, rel_err_tol=5.0E-5)
        assert_check_partials(partial_data, atol=1e-4, rtol=1e-4)

    def test_tip_mach(self):
        # Given helical Mach and Mach, compute tip Mach.
        tol = 1e-5
        prob = om.Problem()
        prob.model.add_subsystem(
            "group",
            OutMachs(num_nodes=2, output_mach_type=OutMachType.TIP_MACH),
            promotes=["*"],
        )
        prob.setup()
        prob.set_val("helical_mach", val=[0.7, 0.8], units="unitless")
        prob.set_val("mach", val=[0.5, 0.4], units="unitless")
        prob.run_model()
        y = prob.get_val("tip_mach")
        y_exact = np.sqrt([0.7*0.7 - 0.5*0.5, 0.8*0.8 - 0.4*0.4])

        assert_near_equal(y, y_exact, tolerance=tol)

        partial_data = prob.check_partials(
            out_stream=None, compact_print=True, show_only_incorrect=True, form='central', method="fd",
            minimum_step=1e-12, abs_err_tol=5.0E-4, rel_err_tol=5.0E-5)
        assert_check_partials(partial_data, atol=1e-4, rtol=1e-4)


class TipSpeedLimitTest(unittest.TestCase):
    """
    Test computation of tip speed limit in TipSpeedLimit class.
    """

    def test_tipspeed(self):
        tol = 1e-5

        prob = om.Problem()
        prob.model.add_subsystem(
            "group",
            TipSpeed(num_nodes=3),
            promotes=["*"],
        )
        prob.setup()
        prob.set_val(Dynamic.Mission.VELOCITY,
                     val=[0.16878, 210.97623, 506.34296], units='ft/s')
        prob.set_val(Dynamic.Mission.SPEED_OF_SOUND,
                     val=[1116.42671, 1116.42671, 1015.95467], units='ft/s')
        prob.set_val(Aircraft.Engine.PROPELLER_TIP_MACH_MAX, val=[0.8], units='unitless')
        prob.set_val(Aircraft.Engine.PROPELLER_TIP_SPEED_MAX, val=[800], units='ft/s')
        prob.set_val(Aircraft.Engine.PROPELLER_DIAMETER, val=[10.5], units='ft')

        prob.run_model()

        tip_speed = prob.get_val('propeller_tip_speed_limit', units='ft/s')
        assert_near_equal(tip_speed, [800, 800, 635.7686], tolerance=tol)

        partial_data = prob.check_partials(
            out_stream=None,
            compact_print=True,
            show_only_incorrect=True,
            form='central',
            method="fd",
            minimum_step=1e-12,
            abs_err_tol=5.0e-4,
            rel_err_tol=5.0e-5,
        )
        assert_check_partials(partial_data, atol=5e-4, rtol=1e-4)


class SquareRatioTest(unittest.TestCase):
    """
    Test the computation of square ratio with a maximum
    """

    def test_sqa_ratio_1(self):
        prob = om.Problem()
        prob.model.add_subsystem(
            "group",
            AreaSquareRatio(num_nodes=2, smooth_sqa=False),
            promotes=["*"],
        )
        prob.setup(force_alloc_complex=True)
        prob.set_val("DiamNac", val=2.8875, units='ft')
        prob.set_val("DiamProp", val=10.0, units='ft')
        prob.run_model()

        sqa_ratio = prob.get_val("sqa_array", units='unitless')
        assert_near_equal(sqa_ratio, [
            0.08337656, 0.08337656], tolerance=1e-5)

        partial_data = prob.check_partials(out_stream=None, method="cs")
        assert_check_partials(partial_data, atol=1e-12, rtol=1e-12)

    def test_sqa_ratio_2(self):
        prob = om.Problem()
        prob.model.add_subsystem(
            "group",
            AreaSquareRatio(num_nodes=2, smooth_sqa=True),
            promotes=["*"],
        )
        prob.setup(force_alloc_complex=True)
        prob.set_val("DiamNac", val=2.8875, units='ft')
        prob.set_val("DiamProp", val=10.0, units='ft')
        prob.run_model()

        sqa_ratio = prob.get_val("sqa_array", units='unitless')
        assert_near_equal(sqa_ratio, [0.08337656, 0.08337656], tolerance=1e-5)

        partial_data = prob.check_partials(out_stream=None, method="cs")
        assert_check_partials(partial_data, atol=1e-12, rtol=1e-12)

    def test_sqa_ratio_3(self):
        """
        Smooth, above 0.5
        """
        prob = om.Problem()
        prob.model.add_subsystem(
            "group",
            AreaSquareRatio(num_nodes=2, smooth_sqa=True),
            promotes=["*"],
        )
        prob.setup(force_alloc_complex=True)
        prob.set_val("DiamNac", val=8, units='ft')
        prob.set_val("DiamProp", val=10.0, units='ft')
        prob.run_model()

        sqa_ratio = prob.get_val("sqa_array", units='unitless')
        assert_near_equal(sqa_ratio, [0.5, 0.5], tolerance=1e-5)

        partial_data = prob.check_partials(out_stream=None, method="cs")
        assert_check_partials(partial_data, atol=1e-12, rtol=1e-12)


class AdvanceRatioTest(unittest.TestCase):
    """
    Test the computation of advanced ratio with a maximum
    """

    def test_zje_1(self):
        prob = om.Problem()
        prob.model.add_subsystem(
            "group",
            AdvanceRatio(num_nodes=4, smooth_zje=False),
            promotes=["*"],
        )
        prob.setup(force_alloc_complex=True)
        prob.set_val("vktas", val=[0.1, 125., 300., 1000.], units='knot')
        prob.set_val("tipspd", val=[800., 800., 750., 500.], units='ft/s')
        prob.set_val("sqa_array", val=[0.0756, 0.0756, 0.0756, 1.0], units='unitless')
        prob.run_model()

        equiv_adv_ratio = prob.get_val("equiv_adv_ratio", units='unitless')
        assert_near_equal(equiv_adv_ratio, [
            0.000650881807, 0.813602259, 2.08282178, 5], tolerance=1e-5)

        partial_data = prob.check_partials(out_stream=None, method="cs")
        assert_check_partials(partial_data, atol=1e-12, rtol=1e-12)

    def test_zje_2(self):
        prob = om.Problem()
        prob.model.add_subsystem(
            "group",
            AdvanceRatio(num_nodes=4, smooth_zje=True),
            promotes=["*"],
        )
        prob.setup(force_alloc_complex=True)
        prob.set_val("vktas", val=[0.1, 125., 300., 1000.], units='knot')
        prob.set_val("tipspd", val=[800., 800., 750., 500.], units='ft/s')
        prob.set_val("sqa_array", val=[0.0756, 0.0756, 0.0756, 1.0], units='unitless')
        prob.run_model()

        equiv_adv_ratio = prob.get_val("equiv_adv_ratio", units='unitless')
        assert_near_equal(equiv_adv_ratio, [
            0.000650881807, 0.813602259, 2.08282178, 5], tolerance=1e-5)

        partial_data = prob.check_partials(out_stream=None, method="cs")
        assert_check_partials(partial_data, atol=1e-12, rtol=1e-12)


if __name__ == "__main__":
    unittest.main()
    # test = PropellerPerformanceTest()
    # test.setUp()
    # test.test_case_3_4_5()<|MERGE_RESOLUTION|>--- conflicted
+++ resolved
@@ -7,13 +7,7 @@
 
 from aviary.subsystems.atmosphere.atmosphere import Atmosphere
 from aviary.subsystems.propulsion.propeller.propeller_performance import (
-<<<<<<< HEAD
-    OutMachs,
-    PropellerPerformance,
-    TipSpeed,
-=======
-    OutMachs, PropellerPerformance, TipSpeedLimit, AreaSquareRatio, AdvanceRatio
->>>>>>> 07ca01e2
+    OutMachs, PropellerPerformance, TipSpeed, AreaSquareRatio, AdvanceRatio
 )
 from aviary.variable_info.enums import OutMachType
 from aviary.variable_info.variables import Aircraft, Dynamic, Settings
@@ -49,7 +43,7 @@
 )
 XFT = np.array(
     [1.0, 1.0, 0.9976, 1.0, 1.0, 1.0, 1.0, 1.0, 1.0,
-     1.0, 1.0, 1.0, 1.0, 1.0, 0.9976,  1.0, 1.0, 1.0,]
+     1.0, 1.0, 1.0, 1.0, 1.0, 0.9976, 1.0, 1.0, 1.0,]
 )
 # CTX = np.array([0.27651, 0.20518, 0.13062, 0.10236, 0.10236, 0.19331,
 #                0.10189, 0.10189, 0.18123, 0.08523, 0.06463, 0.02800])
@@ -515,13 +509,19 @@
         prob.set_val("tip_mach", val=[0.5, 0.7], units="unitless")
         prob.run_model()
         y = prob.get_val("helical_mach")
-        y_exact = np.sqrt([0.5*0.5 + 0.5*0.5, 0.7*0.7 + 0.7*0.7])
+        y_exact = np.sqrt([0.5 * 0.5 + 0.5 * 0.5, 0.7 * 0.7 + 0.7 * 0.7])
 
         assert_near_equal(y, y_exact, tolerance=tol)
 
         partial_data = prob.check_partials(
-            out_stream=None, compact_print=True, show_only_incorrect=True, form='central', method="fd",
-            minimum_step=1e-12, abs_err_tol=5.0E-4, rel_err_tol=5.0E-5)
+            out_stream=None,
+            compact_print=True,
+            show_only_incorrect=True,
+            form='central',
+            method="fd",
+            minimum_step=1e-12,
+            abs_err_tol=5.0E-4,
+            rel_err_tol=5.0E-5)
         assert_check_partials(partial_data, atol=1e-4, rtol=1e-4)
 
     def test_mach(self):
@@ -538,13 +538,19 @@
         prob.set_val("tip_mach", val=[0.5, 0.4], units="unitless")
         prob.run_model()
         y = prob.get_val("mach")
-        y_exact = np.sqrt([0.7*0.7 - 0.5*0.5, 0.8*0.8 - 0.4*0.4])
+        y_exact = np.sqrt([0.7 * 0.7 - 0.5 * 0.5, 0.8 * 0.8 - 0.4 * 0.4])
 
         assert_near_equal(y, y_exact, tolerance=tol)
 
         partial_data = prob.check_partials(
-            out_stream=None, compact_print=True, show_only_incorrect=True, form='central', method="fd",
-            minimum_step=1e-12, abs_err_tol=5.0E-4, rel_err_tol=5.0E-5)
+            out_stream=None,
+            compact_print=True,
+            show_only_incorrect=True,
+            form='central',
+            method="fd",
+            minimum_step=1e-12,
+            abs_err_tol=5.0E-4,
+            rel_err_tol=5.0E-5)
         assert_check_partials(partial_data, atol=1e-4, rtol=1e-4)
 
     def test_tip_mach(self):
@@ -561,13 +567,19 @@
         prob.set_val("mach", val=[0.5, 0.4], units="unitless")
         prob.run_model()
         y = prob.get_val("tip_mach")
-        y_exact = np.sqrt([0.7*0.7 - 0.5*0.5, 0.8*0.8 - 0.4*0.4])
+        y_exact = np.sqrt([0.7 * 0.7 - 0.5 * 0.5, 0.8 * 0.8 - 0.4 * 0.4])
 
         assert_near_equal(y, y_exact, tolerance=tol)
 
         partial_data = prob.check_partials(
-            out_stream=None, compact_print=True, show_only_incorrect=True, form='central', method="fd",
-            minimum_step=1e-12, abs_err_tol=5.0E-4, rel_err_tol=5.0E-5)
+            out_stream=None,
+            compact_print=True,
+            show_only_incorrect=True,
+            form='central',
+            method="fd",
+            minimum_step=1e-12,
+            abs_err_tol=5.0E-4,
+            rel_err_tol=5.0E-5)
         assert_check_partials(partial_data, atol=1e-4, rtol=1e-4)
 
 
@@ -689,14 +701,14 @@
             promotes=["*"],
         )
         prob.setup(force_alloc_complex=True)
-        prob.set_val("vktas", val=[0.1, 125., 300., 1000.], units='knot')
+        prob.set_val("vtas", val=[0.1, 125., 300., 1000.], units='knot')
         prob.set_val("tipspd", val=[800., 800., 750., 500.], units='ft/s')
         prob.set_val("sqa_array", val=[0.0756, 0.0756, 0.0756, 1.0], units='unitless')
         prob.run_model()
 
         equiv_adv_ratio = prob.get_val("equiv_adv_ratio", units='unitless')
         assert_near_equal(equiv_adv_ratio, [
-            0.000650881807, 0.813602259, 2.08282178, 5], tolerance=1e-5)
+            6.50074004e-04, 8.12592505e-01, 2.08023681e+00, 5.0], tolerance=1e-5)
 
         partial_data = prob.check_partials(out_stream=None, method="cs")
         assert_check_partials(partial_data, atol=1e-12, rtol=1e-12)
@@ -709,14 +721,17 @@
             promotes=["*"],
         )
         prob.setup(force_alloc_complex=True)
-        prob.set_val("vktas", val=[0.1, 125., 300., 1000.], units='knot')
+        prob.set_val("vtas", val=[0.1, 125., 300., 1000.], units='knot')
         prob.set_val("tipspd", val=[800., 800., 750., 500.], units='ft/s')
         prob.set_val("sqa_array", val=[0.0756, 0.0756, 0.0756, 1.0], units='unitless')
         prob.run_model()
 
         equiv_adv_ratio = prob.get_val("equiv_adv_ratio", units='unitless')
-        assert_near_equal(equiv_adv_ratio, [
-            0.000650881807, 0.813602259, 2.08282178, 5], tolerance=1e-5)
+        assert_near_equal(
+            equiv_adv_ratio,
+            [6.50074004e-04, 8.12592505e-01, 2.08023681e+00, 5.0],
+            tolerance=1e-5
+        )
 
         partial_data = prob.check_partials(out_stream=None, method="cs")
         assert_check_partials(partial_data, atol=1e-12, rtol=1e-12)
