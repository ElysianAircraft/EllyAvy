--- conflicted
+++ resolved
@@ -9,13 +9,9 @@
 from aviary.utils.aviary_values import AviaryValues
 from aviary.subsystems.propulsion.utils import build_engine_deck
 from aviary.validation_cases.validation_tests import get_flops_inputs
-<<<<<<< HEAD
-from aviary.variable_info.variables import Aircraft, Settings
-=======
 from aviary.models.multi_engine_single_aisle.multi_engine_single_aisle_data import engine_1_inputs, engine_2_inputs
 from aviary.variable_info.variables import Aircraft, Settings
 from aviary.utils.preprocessors import preprocess_options
->>>>>>> 8c8bcdfe
 
 
 class PropulsionPreMissionTest(unittest.TestCase):
@@ -23,15 +19,9 @@
         self.prob = om.Problem()
 
     def test_case(self):
-<<<<<<< HEAD
-        aviary_values = get_flops_inputs('LargeSingleAisle2FLOPS')
-        aviary_values.set_val(Settings.VERBOSITY, 0)
-        options = aviary_values
-=======
         options = get_flops_inputs('LargeSingleAisle2FLOPS')
         options.set_val(Settings.VERBOSITY, 0)
         options.set_val(Aircraft.Engine.NUM_ENGINES, np.array([2]))
->>>>>>> 8c8bcdfe
 
         self.prob.model = PropulsionPreMission(aviary_options=options,
                                                engine_models=build_engine_deck(options))
@@ -52,14 +42,6 @@
         assert_check_partials(partial_data, atol=1e-10, rtol=1e-10)
 
     def test_multi_engine(self):
-<<<<<<< HEAD
-        aviary_values = get_flops_inputs('MultiEngineSingleAisle')
-        aviary_values.set_val(Settings.VERBOSITY, 0)
-
-        options = aviary_values
-
-        self.prob.model = PropulsionPreMission(aviary_options=options)
-=======
         options = get_flops_inputs('MultiEngineSingleAisle')
         options.set_val(Settings.VERBOSITY, 0)
 
@@ -71,7 +53,6 @@
 
         self.prob.model = PropulsionPreMission(aviary_options=options,
                                                engine_models=engine_models)
->>>>>>> 8c8bcdfe
 
         self.prob.setup(force_alloc_complex=True)
         self.prob.set_val(Aircraft.Engine.SCALED_SLS_THRUST, options.get_val(
@@ -91,11 +72,6 @@
     def test_propulsion_sum(self):
         options = AviaryValues()
         options.set_val(Aircraft.Engine.NUM_ENGINES, np.array([1, 2, 5]))
-<<<<<<< HEAD
-        # it doesn't matter what goes in engine models, as long as it is length 3
-        options.set_val('engine_models', [1, 1, 1])
-=======
->>>>>>> 8c8bcdfe
         options.set_val(Settings.VERBOSITY, 0)
         self.prob.model = om.Group()
         self.prob.model.add_subsystem('propsum',
@@ -120,14 +96,7 @@
 
 
 if __name__ == "__main__":
-<<<<<<< HEAD
-    # unittest.main()
-    test = PropulsionPreMissionTest()
-    test.setUp()
-    test.test_multi_engine()
-=======
     unittest.main()
     # test = PropulsionPreMissionTest()
     # test.setUp()
-    # test.test_case()
->>>>>>> 8c8bcdfe
+    # test.test_case()