--- conflicted
+++ resolved
@@ -39,8 +39,7 @@
         options.set_val(Aircraft.Engine.SUPERSONIC_FUEL_FLOW_SCALER, 1.0)
         options.set_val(Aircraft.Engine.FUEL_FLOW_SCALER_CONSTANT_TERM, 0.0)
         options.set_val(Aircraft.Engine.FUEL_FLOW_SCALER_LINEAR_TERM, 1.0)
-        options.set_val(
-            Aircraft.Engine.CONSTANT_FUEL_CONSUMPTION, 0.0, units='lbm/h')
+        options.set_val(Aircraft.Engine.CONSTANT_FUEL_CONSUMPTION, 0.0, units='lbm/h')
         options.set_val(Aircraft.Engine.SCALE_PERFORMANCE, True)
         options.set_val(Mission.Summary.FUEL_FLOW_SCALER, 1.0)
         options.set_val(Aircraft.Engine.SCALE_FACTOR, 1)
@@ -62,8 +61,7 @@
             val=True,
             units='unitless',
         )
-        options.set_val(Aircraft.Engine.Propeller.NUM_BLADES,
-                        val=4, units='unitless')
+        options.set_val(Aircraft.Engine.Propeller.NUM_BLADES, val=4, units='unitless')
 
         num_nodes = len(test_points)
 
@@ -81,8 +79,7 @@
         # calculate atmospheric properties
         self.prob.model.add_subsystem(
             name='atmosphere',
-            subsys=Atmosphere(num_nodes=num_nodes,
-                              input_speed_type=SpeedType.MACH),
+            subsys=Atmosphere(num_nodes=num_nodes, input_speed_type=SpeedType.MACH),
             promotes=['*'],
         )
 
@@ -99,25 +96,11 @@
         self.prob.set_val(Aircraft.Engine.SCALE_FACTOR, 1, units='unitless')
 
     def get_results(self, point_names=None, display_results=False):
-<<<<<<< HEAD
-        shp = self.prob.get_val(
-            Dynamic.Vehicle.Propulsion.SHAFT_POWER, units='hp')
-        total_thrust = self.prob.get_val(
-            Dynamic.Vehicle.Propulsion.THRUST, units='lbf')
-        prop_thrust = self.prob.get_val(
-            'turboprop_model.propeller_thrust', units='lbf')
-        tailpipe_thrust = self.prob.get_val(
-            'turboprop_model.turboshaft_thrust', units='lbf'
-        )
-        max_thrust = self.prob.get_val(
-            Dynamic.Vehicle.Propulsion.THRUST_MAX, units='lbf')
-=======
         shp = self.prob.get_val(Dynamic.Vehicle.Propulsion.SHAFT_POWER, units='hp')
         total_thrust = self.prob.get_val(Dynamic.Vehicle.Propulsion.THRUST, units='lbf')
         prop_thrust = self.prob.get_val('turboprop_model.propeller_thrust', units='lbf')
         tailpipe_thrust = self.prob.get_val('turboprop_model.turboshaft_thrust', units='lbf')
         max_thrust = self.prob.get_val(Dynamic.Vehicle.Propulsion.THRUST_MAX, units='lbf')
->>>>>>> 1e29f27c
         fuel_flow = self.prob.get_val(
             Dynamic.Vehicle.Propulsion.FUEL_FLOW_RATE_NEGATIVE, units='lbm/h'
         )
@@ -175,8 +158,7 @@
             val=True,
             units='unitless',
         )
-        options.set_val(Aircraft.Engine.Propeller.NUM_BLADES,
-                        val=4, units='unitless')
+        options.set_val(Aircraft.Engine.Propeller.NUM_BLADES, val=4, units='unitless')
         options.set_val('speed_type', SpeedType.MACH)
 
         prop_group = ExamplePropModel('custom_prop_model')
@@ -191,12 +173,7 @@
             Aircraft.Engine.Propeller.INTEGRATED_LIFT_COEFFICIENT, 0.5, units='unitless'
         )
 
-<<<<<<< HEAD
-        self.prob.set_val(
-            Aircraft.Engine.Propeller.TIP_SPEED_MAX, 800, units="ft/s")
-=======
         self.prob.set_val(Aircraft.Engine.Propeller.TIP_SPEED_MAX, 800, units='ft/s')
->>>>>>> 1e29f27c
 
         self.prob.run_model()
         results = self.get_results()
@@ -206,12 +183,7 @@
 
         # because Hamilton Standard model uses fd method, the following may not be
         # accurate.
-<<<<<<< HEAD
-        partial_data = self.prob.check_partials(
-            out_stream=None, form="central")
-=======
         partial_data = self.prob.check_partials(out_stream=None, form='central')
->>>>>>> 1e29f27c
         assert_check_partials(partial_data, atol=0.2, rtol=0.2)
 
     def test_case_2(self):
@@ -219,8 +191,7 @@
         filename = get_path('models/engines/turboshaft_1120hp.deck')
         test_points = [(0.001, 0, 0), (0, 0, 1), (0.6, 25000, 1)]
         truth_vals = [
-            (111.99470752, 37.507376, 610.74316698,
-             648.25054298, 4174.71028286, -195.78762),
+            (111.99470752, 37.507376, 610.74316698, 648.25054298, 4174.71028286, -195.78762),
             (
                 1119.992378878607,
                 136.29999999999967,
@@ -249,12 +220,7 @@
             Aircraft.Engine.Propeller.INTEGRATED_LIFT_COEFFICIENT, 0.5, units='unitless'
         )
 
-<<<<<<< HEAD
-        self.prob.set_val(
-            Aircraft.Engine.Propeller.TIP_SPEED_MAX, 800, units="ft/s")
-=======
         self.prob.set_val(Aircraft.Engine.Propeller.TIP_SPEED_MAX, 800, units='ft/s')
->>>>>>> 1e29f27c
 
         self.prob.run_model()
 
@@ -263,19 +229,13 @@
         assert_near_equal(results[1], truth_vals[1], tolerance=1.5e-12)
         assert_near_equal(results[2], truth_vals[2], tolerance=1.5e-12)
 
-<<<<<<< HEAD
-        partial_data = self.prob.check_partials(
-            out_stream=None, form="central")
-=======
         partial_data = self.prob.check_partials(out_stream=None, form='central')
->>>>>>> 1e29f27c
         assert_check_partials(partial_data, atol=0.15, rtol=0.15)
 
     def test_case_3(self):
         # test case using GASP-derived engine deck w/o tailpipe thrust and default
         # HS prop model.
-        filename = get_path(
-            'models/engines/turboshaft_1120hp_no_tailpipe.deck')
+        filename = get_path('models/engines/turboshaft_1120hp_no_tailpipe.deck')
         test_points = [(0, 0, 0), (0, 0, 1), (0.6, 25000, 1)]
         truth_vals = [
             (
@@ -311,12 +271,7 @@
         self.prob.set_val(
             Aircraft.Engine.Propeller.INTEGRATED_LIFT_COEFFICIENT, 0.5, units='unitless'
         )
-<<<<<<< HEAD
-        self.prob.set_val(
-            Aircraft.Engine.Propeller.TIP_SPEED_MAX, 800, units="ft/s")
-=======
         self.prob.set_val(Aircraft.Engine.Propeller.TIP_SPEED_MAX, 800, units='ft/s')
->>>>>>> 1e29f27c
 
         self.prob.run_model()
 
@@ -346,12 +301,7 @@
             Aircraft.Engine.Propeller.INTEGRATED_LIFT_COEFFICIENT, 0.5, units='unitless'
         )
 
-<<<<<<< HEAD
-        self.prob.set_val(
-            Aircraft.Engine.Propeller.TIP_SPEED_MAX, 800, units="ft/s")
-=======
         self.prob.set_val(Aircraft.Engine.Propeller.TIP_SPEED_MAX, 800, units='ft/s')
->>>>>>> 1e29f27c
 
         self.prob.run_model()
 
@@ -363,28 +313,15 @@
         ]
         electric_power_expected = [0.0, 303.31014553, 303.31014553]
 
-<<<<<<< HEAD
-        shp = self.prob.get_val(
-            Dynamic.Vehicle.Propulsion.SHAFT_POWER, units='hp')
-        total_thrust = self.prob.get_val(
-            Dynamic.Vehicle.Propulsion.THRUST, units='lbf')
-        prop_thrust = self.prob.get_val(
-            'turboprop_model.propeller_thrust', units='lbf')
-        electric_power = self.prob.get_val(
-            Dynamic.Vehicle.Propulsion.ELECTRIC_POWER_IN, units='kW'
-        )
-=======
         shp = self.prob.get_val(Dynamic.Vehicle.Propulsion.SHAFT_POWER, units='hp')
         total_thrust = self.prob.get_val(Dynamic.Vehicle.Propulsion.THRUST, units='lbf')
         prop_thrust = self.prob.get_val('turboprop_model.propeller_thrust', units='lbf')
         electric_power = self.prob.get_val(Dynamic.Vehicle.Propulsion.ELECTRIC_POWER_IN, units='kW')
->>>>>>> 1e29f27c
 
         assert_near_equal(shp, shp_expected, tolerance=1e-8)
         assert_near_equal(total_thrust, total_thrust_expected, tolerance=1e-8)
         assert_near_equal(prop_thrust, prop_thrust_expected, tolerance=1e-8)
-        assert_near_equal(
-            electric_power, electric_power_expected, tolerance=1e-8)
+        assert_near_equal(electric_power, electric_power_expected, tolerance=1e-8)
 
         # Note: There isn't much point in checking the partials of a component
         # that computes them with FD.
@@ -398,8 +335,7 @@
 
         pp = prop_group.add_subsystem(
             'propeller_performance',
-            PropellerPerformance(
-                aviary_options=aviary_inputs, num_nodes=num_nodes),
+            PropellerPerformance(aviary_options=aviary_inputs, num_nodes=num_nodes),
             promotes_inputs=[
                 Dynamic.Atmosphere.MACH,
                 Aircraft.Engine.Propeller.TIP_SPEED_MAX,
@@ -417,12 +353,7 @@
             promotes_outputs=['*'],
         )
 
-<<<<<<< HEAD
-        pp.set_input_defaults(
-            Aircraft.Engine.Propeller.DIAMETER, 10, units="ft")
-=======
         pp.set_input_defaults(Aircraft.Engine.Propeller.DIAMETER, 10, units='ft')
->>>>>>> 1e29f27c
         pp.set_input_defaults(
             Dynamic.Vehicle.Propulsion.PROPELLER_TIP_SPEED,
             800.0 * np.ones(num_nodes),
