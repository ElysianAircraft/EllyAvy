import numpy as np

import openmdao.api as om

from aviary.variable_info.variables import Dynamic, Aircraft


motor_map = np.array([
    # speed---- .0       .083333  .16667  .25    .33333.41667  .5,     .58333 .66667  .75,   .83333, .91667 1.
    [.871,    .872,    .862,   .853,  .845, .838,   .832,   .825,  .819,   .813,  .807,   .802,   .796],  # 0
    [.872,    .873,    .863,   .854,  .846, .839,   .833,   .826,  .820,   .814,   .808,  .803,   .797],  # 0.040
    [.928,    .928,    .932,   .930,  .928, .926,   .923,   .920,  .918,   .915,   .912,  .909,   .907],  # 0.104
    [.931,    .932,    .944,   .947,  .947, .947,   .946,   .945,  .943,   .942,   .940,  .938,   .937],  # 0.168
    [.931,    .927,    .946,   .952,  .954, .955,   .955,   .954,  .954,   .953,   .952,  .951,   .950],  # 0.232
    [.917,    .918,    .944,   .952,  .956, .958,   .958,   .959,  .959,   .958,   .958,  .957,   .956],  # 0.296
    [.907,    .908,    .940,   .951,  .956, .958,   .960,   .961,  .961,   .961,   .961,  .960,   .960],  # 0.360
    [.897,    .898,    .935,   .948,  .954, .958,   .960,   .961,  .962,   .962,   .962,  .962,   .962],  # 0.424
    [.886,    .887,    .930,   .945,  .952, .956,   .959,   .960,  .962,   .962,   .963,  .963,   .963],  # 0.488
    [.875,    .876,    .924,   .941,  .949, .954,   .957,   .960,  .961,   .962,   .962,  .963,   .963],  # 0.552
    [.864,    .865,    .918,   .937,  .946, .952,   .956,   .958,  .960,   .961,   .962,  .962,   .962],  # 0.616
    [.853,    .854,    .912,   .932,  .943, .949,   .953,   .956,  .958,   .960,   .961,  .961,   .962],  # 0.680
    [.842,    .843,    .905,   .928,  .939, .947,   .951,   .954,  .957,   .958,   .959,  .960,   .961],  # 0.744
    [.831,    .832,    .899,   .923,  .936, .944,   .949,   .952,  .955,   .957,   .958,  .959,   .959],  # 0.808
    [.820,    .821,    .892,   .918,  .932, .940,   .946,   .950,  .953,   .955,   .956,  .957,   .958],  # 0.872
    [.807,    .808,    .884,   .912,  .927, .936,   .942,   .947,  .950,   .952,   .954,  .955,   .956],  # 0.936
    [.795,    .796,    .877,   .907,  .923, .933,   .939,   .944,  .948,   .950,   .952,  .953,   .954]  # 1.000
]).T


class MotorMap(om.Group):

    '''
    This function takes in 0-1 values for electric motor throttle,
    scales those values into 0 to max_torque on the motor map
    this also allows us to solve for motor efficiency
    then we scale the torque up based on the actual scale factor of the motor.
    This avoids the need to rescale the map values, and still allows for the motor scale to be optimized.
    Scaling only effects Torque. RPM is not scaled and is assumed to be maxed at 6,000 rpm.
    The original maps were put together for a 746kw (1,000 hp) electric motor published in the TTBW paper:
    https://ntrs.nasa.gov/api/citations/20230016987/downloads/TTBW_SciTech_2024_Final_12_5_2023.pdf
    The map is shown in Figure 4.

    Inputs
    ----------
    Dynamic.Mission.THROTTLE : float (unitless) (0 to 1)
        The throttle command which will be translated into torque output from the engine
    Aircraft.Engine.SCALE_FACTOR : float (unitless) (positive) 
    Aircraft.Motor.RPM : float (rpm) (0 to 6000)

    Outputs
    ----------
    Dynamic.Mission.TORQUE : float (positive)
    Dynamic.Mission.Motor.EFFICIENCY : float (positive)

    '''

    def initialize(self):
        self.options.declare("num_nodes", types=int)

    def setup(self):
        n = self.options["num_nodes"]

        # Training data
        rpm_vals = np.array([0, .083333, .16667, .25, .33333, .41667, .5,
                            .58333, .66667, .75, .83333, .91667, 1.])*6000
        torque_vals = np.array([0.0, 0.040, 0.104, 0.168, 0.232, 0.296, 0.360,
                                0.424, 0.488, 0.552, 0.616, 0.680, 0.744, 0.808,
                                0.872, 0.936, 1.000])*1800

        # Create a structured metamodel to compute motor efficiency from rpm
        motor = om.MetaModelStructuredComp(method="slinear",
                                           vec_size=n,
                                           extrapolate=True)
        motor.add_input(Dynamic.Mission.RPM, val=np.ones(n),
                        training_data=rpm_vals,
                        units="rpm")
        motor.add_input("torque_unscaled", val=np.ones(n),  # unscaled torque
                        training_data=torque_vals,
                        units="N*m")
        motor.add_output("motor_efficiency", val=np.ones(n),
                         training_data=motor_map,
                         units='unitless')

        self.add_subsystem(
            'throttle_to_torque',
            om.ExecComp(
                'torque_unscaled = torque_max * throttle',
                torque_unscaled={'val': np.ones(n), 'units': 'N*m'},
                torque_max={'val': torque_vals[-1], 'units': 'N*m'},
                throttle={'val': np.ones(n), 'units': 'unitless'},
<<<<<<< HEAD
            ),
            promotes=[("throttle", Dynamic.Mission.THROTTLE)],
        )

        self.add_subsystem(
            name="motor_efficiency",
            subsys=motor,
            promotes_inputs=[Dynamic.Mission.RPM],
            promotes_outputs=["motor_efficiency"],
        )

        # Now that we know the efficiency, scale up the torque correctly for the engine
        #   size selected
=======
                has_diag_partials=True,
            ),
            promotes=["torque_unscaled", ("throttle", Dynamic.Mission.THROTTLE)],
        )

        self.add_subsystem(name="motor_efficiency",
                           subsys=motor,
                           promotes_inputs=[Dynamic.Mission.RPM, "torque_unscaled"],
                           promotes_outputs=["motor_efficiency"])

        # now that we know the efficiency, scale up the torque correctly for the engine size selected
>>>>>>> f577ab3e
        # Note: This allows the optimizer to optimize the motor size if desired
        self.add_subsystem(
            'scale_motor_torque',
            om.ExecComp(
                'torque = torque_unscaled * scale_factor',
                torque={'val': np.ones(n), 'units': 'N*m'},
                torque_unscaled={'val': np.ones(n), 'units': 'N*m'},
                scale_factor={'val': 1.0, 'units': 'unitless'},
<<<<<<< HEAD
            ),
            promotes=[
                ("torque", Dynamic.Mission.TORQUE),
                ("scale_factor", Aircraft.Engine.SCALE_FACTOR),
            ],
        )

        self.connect(
            'throttle_to_torque.torque_unscaled',
            ['motor_efficiency.torque_unscaled', 'scale_motor_torque.torque_unscaled'],
=======
                has_diag_partials=True,
            ),
            promotes=[
                ("torque", Dynamic.Mission.TORQUE),
                "torque_unscaled",
                ("scale_factor", Aircraft.Engine.SCALE_FACTOR),
            ],
>>>>>>> f577ab3e
        )<|MERGE_RESOLUTION|>--- conflicted
+++ resolved
@@ -5,30 +5,269 @@
 from aviary.variable_info.variables import Dynamic, Aircraft
 
 
-motor_map = np.array([
-    # speed---- .0       .083333  .16667  .25    .33333.41667  .5,     .58333 .66667  .75,   .83333, .91667 1.
-    [.871,    .872,    .862,   .853,  .845, .838,   .832,   .825,  .819,   .813,  .807,   .802,   .796],  # 0
-    [.872,    .873,    .863,   .854,  .846, .839,   .833,   .826,  .820,   .814,   .808,  .803,   .797],  # 0.040
-    [.928,    .928,    .932,   .930,  .928, .926,   .923,   .920,  .918,   .915,   .912,  .909,   .907],  # 0.104
-    [.931,    .932,    .944,   .947,  .947, .947,   .946,   .945,  .943,   .942,   .940,  .938,   .937],  # 0.168
-    [.931,    .927,    .946,   .952,  .954, .955,   .955,   .954,  .954,   .953,   .952,  .951,   .950],  # 0.232
-    [.917,    .918,    .944,   .952,  .956, .958,   .958,   .959,  .959,   .958,   .958,  .957,   .956],  # 0.296
-    [.907,    .908,    .940,   .951,  .956, .958,   .960,   .961,  .961,   .961,   .961,  .960,   .960],  # 0.360
-    [.897,    .898,    .935,   .948,  .954, .958,   .960,   .961,  .962,   .962,   .962,  .962,   .962],  # 0.424
-    [.886,    .887,    .930,   .945,  .952, .956,   .959,   .960,  .962,   .962,   .963,  .963,   .963],  # 0.488
-    [.875,    .876,    .924,   .941,  .949, .954,   .957,   .960,  .961,   .962,   .962,  .963,   .963],  # 0.552
-    [.864,    .865,    .918,   .937,  .946, .952,   .956,   .958,  .960,   .961,   .962,  .962,   .962],  # 0.616
-    [.853,    .854,    .912,   .932,  .943, .949,   .953,   .956,  .958,   .960,   .961,  .961,   .962],  # 0.680
-    [.842,    .843,    .905,   .928,  .939, .947,   .951,   .954,  .957,   .958,   .959,  .960,   .961],  # 0.744
-    [.831,    .832,    .899,   .923,  .936, .944,   .949,   .952,  .955,   .957,   .958,  .959,   .959],  # 0.808
-    [.820,    .821,    .892,   .918,  .932, .940,   .946,   .950,  .953,   .955,   .956,  .957,   .958],  # 0.872
-    [.807,    .808,    .884,   .912,  .927, .936,   .942,   .947,  .950,   .952,   .954,  .955,   .956],  # 0.936
-    [.795,    .796,    .877,   .907,  .923, .933,   .939,   .944,  .948,   .950,   .952,  .953,   .954]  # 1.000
-]).T
+motor_map = np.array(
+    [
+        # speed---- .0       .083333  .16667  .25    .33333.41667  .5,     .58333 .66667  .75,   .83333, .91667 1.
+        [
+            0.871,
+            0.872,
+            0.862,
+            0.853,
+            0.845,
+            0.838,
+            0.832,
+            0.825,
+            0.819,
+            0.813,
+            0.807,
+            0.802,
+            0.796,
+        ],  # 0
+        [
+            0.872,
+            0.873,
+            0.863,
+            0.854,
+            0.846,
+            0.839,
+            0.833,
+            0.826,
+            0.820,
+            0.814,
+            0.808,
+            0.803,
+            0.797,
+        ],  # 0.040
+        [
+            0.928,
+            0.928,
+            0.932,
+            0.930,
+            0.928,
+            0.926,
+            0.923,
+            0.920,
+            0.918,
+            0.915,
+            0.912,
+            0.909,
+            0.907,
+        ],  # 0.104
+        [
+            0.931,
+            0.932,
+            0.944,
+            0.947,
+            0.947,
+            0.947,
+            0.946,
+            0.945,
+            0.943,
+            0.942,
+            0.940,
+            0.938,
+            0.937,
+        ],  # 0.168
+        [
+            0.931,
+            0.927,
+            0.946,
+            0.952,
+            0.954,
+            0.955,
+            0.955,
+            0.954,
+            0.954,
+            0.953,
+            0.952,
+            0.951,
+            0.950,
+        ],  # 0.232
+        [
+            0.917,
+            0.918,
+            0.944,
+            0.952,
+            0.956,
+            0.958,
+            0.958,
+            0.959,
+            0.959,
+            0.958,
+            0.958,
+            0.957,
+            0.956,
+        ],  # 0.296
+        [
+            0.907,
+            0.908,
+            0.940,
+            0.951,
+            0.956,
+            0.958,
+            0.960,
+            0.961,
+            0.961,
+            0.961,
+            0.961,
+            0.960,
+            0.960,
+        ],  # 0.360
+        [
+            0.897,
+            0.898,
+            0.935,
+            0.948,
+            0.954,
+            0.958,
+            0.960,
+            0.961,
+            0.962,
+            0.962,
+            0.962,
+            0.962,
+            0.962,
+        ],  # 0.424
+        [
+            0.886,
+            0.887,
+            0.930,
+            0.945,
+            0.952,
+            0.956,
+            0.959,
+            0.960,
+            0.962,
+            0.962,
+            0.963,
+            0.963,
+            0.963,
+        ],  # 0.488
+        [
+            0.875,
+            0.876,
+            0.924,
+            0.941,
+            0.949,
+            0.954,
+            0.957,
+            0.960,
+            0.961,
+            0.962,
+            0.962,
+            0.963,
+            0.963,
+        ],  # 0.552
+        [
+            0.864,
+            0.865,
+            0.918,
+            0.937,
+            0.946,
+            0.952,
+            0.956,
+            0.958,
+            0.960,
+            0.961,
+            0.962,
+            0.962,
+            0.962,
+        ],  # 0.616
+        [
+            0.853,
+            0.854,
+            0.912,
+            0.932,
+            0.943,
+            0.949,
+            0.953,
+            0.956,
+            0.958,
+            0.960,
+            0.961,
+            0.961,
+            0.962,
+        ],  # 0.680
+        [
+            0.842,
+            0.843,
+            0.905,
+            0.928,
+            0.939,
+            0.947,
+            0.951,
+            0.954,
+            0.957,
+            0.958,
+            0.959,
+            0.960,
+            0.961,
+        ],  # 0.744
+        [
+            0.831,
+            0.832,
+            0.899,
+            0.923,
+            0.936,
+            0.944,
+            0.949,
+            0.952,
+            0.955,
+            0.957,
+            0.958,
+            0.959,
+            0.959,
+        ],  # 0.808
+        [
+            0.820,
+            0.821,
+            0.892,
+            0.918,
+            0.932,
+            0.940,
+            0.946,
+            0.950,
+            0.953,
+            0.955,
+            0.956,
+            0.957,
+            0.958,
+        ],  # 0.872
+        [
+            0.807,
+            0.808,
+            0.884,
+            0.912,
+            0.927,
+            0.936,
+            0.942,
+            0.947,
+            0.950,
+            0.952,
+            0.954,
+            0.955,
+            0.956,
+        ],  # 0.936
+        [
+            0.795,
+            0.796,
+            0.877,
+            0.907,
+            0.923,
+            0.933,
+            0.939,
+            0.944,
+            0.948,
+            0.950,
+            0.952,
+            0.953,
+            0.954,
+        ],  # 1.000
+    ]
+).T
 
 
 class MotorMap(om.Group):
-
     '''
     This function takes in 0-1 values for electric motor throttle,
     scales those values into 0 to max_torque on the motor map
@@ -44,7 +283,7 @@
     ----------
     Dynamic.Mission.THROTTLE : float (unitless) (0 to 1)
         The throttle command which will be translated into torque output from the engine
-    Aircraft.Engine.SCALE_FACTOR : float (unitless) (positive) 
+    Aircraft.Engine.SCALE_FACTOR : float (unitless) (positive)
     Aircraft.Motor.RPM : float (rpm) (0 to 6000)
 
     Outputs
@@ -61,25 +300,70 @@
         n = self.options["num_nodes"]
 
         # Training data
-        rpm_vals = np.array([0, .083333, .16667, .25, .33333, .41667, .5,
-                            .58333, .66667, .75, .83333, .91667, 1.])*6000
-        torque_vals = np.array([0.0, 0.040, 0.104, 0.168, 0.232, 0.296, 0.360,
-                                0.424, 0.488, 0.552, 0.616, 0.680, 0.744, 0.808,
-                                0.872, 0.936, 1.000])*1800
+        rpm_vals = (
+            np.array(
+                [
+                    0,
+                    0.083333,
+                    0.16667,
+                    0.25,
+                    0.33333,
+                    0.41667,
+                    0.5,
+                    0.58333,
+                    0.66667,
+                    0.75,
+                    0.83333,
+                    0.91667,
+                    1.0,
+                ]
+            )
+            * 6000
+        )
+        torque_vals = (
+            np.array(
+                [
+                    0.0,
+                    0.040,
+                    0.104,
+                    0.168,
+                    0.232,
+                    0.296,
+                    0.360,
+                    0.424,
+                    0.488,
+                    0.552,
+                    0.616,
+                    0.680,
+                    0.744,
+                    0.808,
+                    0.872,
+                    0.936,
+                    1.000,
+                ]
+            )
+            * 1800
+        )
 
         # Create a structured metamodel to compute motor efficiency from rpm
-        motor = om.MetaModelStructuredComp(method="slinear",
-                                           vec_size=n,
-                                           extrapolate=True)
-        motor.add_input(Dynamic.Mission.RPM, val=np.ones(n),
-                        training_data=rpm_vals,
-                        units="rpm")
-        motor.add_input("torque_unscaled", val=np.ones(n),  # unscaled torque
-                        training_data=torque_vals,
-                        units="N*m")
-        motor.add_output("motor_efficiency", val=np.ones(n),
-                         training_data=motor_map,
-                         units='unitless')
+        motor = om.MetaModelStructuredComp(
+            method="slinear", vec_size=n, extrapolate=True
+        )
+        motor.add_input(
+            Dynamic.Mission.RPM, val=np.ones(n), training_data=rpm_vals, units="rpm"
+        )
+        motor.add_input(
+            "torque_unscaled",
+            val=np.ones(n),  # unscaled torque
+            training_data=torque_vals,
+            units="N*m",
+        )
+        motor.add_output(
+            "motor_efficiency",
+            val=np.ones(n),
+            training_data=motor_map,
+            units='unitless',
+        )
 
         self.add_subsystem(
             'throttle_to_torque',
@@ -88,7 +372,7 @@
                 torque_unscaled={'val': np.ones(n), 'units': 'N*m'},
                 torque_max={'val': torque_vals[-1], 'units': 'N*m'},
                 throttle={'val': np.ones(n), 'units': 'unitless'},
-<<<<<<< HEAD
+                has_diag_partials=True,
             ),
             promotes=[("throttle", Dynamic.Mission.THROTTLE)],
         )
@@ -102,19 +386,6 @@
 
         # Now that we know the efficiency, scale up the torque correctly for the engine
         #   size selected
-=======
-                has_diag_partials=True,
-            ),
-            promotes=["torque_unscaled", ("throttle", Dynamic.Mission.THROTTLE)],
-        )
-
-        self.add_subsystem(name="motor_efficiency",
-                           subsys=motor,
-                           promotes_inputs=[Dynamic.Mission.RPM, "torque_unscaled"],
-                           promotes_outputs=["motor_efficiency"])
-
-        # now that we know the efficiency, scale up the torque correctly for the engine size selected
->>>>>>> f577ab3e
         # Note: This allows the optimizer to optimize the motor size if desired
         self.add_subsystem(
             'scale_motor_torque',
@@ -123,7 +394,7 @@
                 torque={'val': np.ones(n), 'units': 'N*m'},
                 torque_unscaled={'val': np.ones(n), 'units': 'N*m'},
                 scale_factor={'val': 1.0, 'units': 'unitless'},
-<<<<<<< HEAD
+                has_diag_partials=True,
             ),
             promotes=[
                 ("torque", Dynamic.Mission.TORQUE),
@@ -134,13 +405,4 @@
         self.connect(
             'throttle_to_torque.torque_unscaled',
             ['motor_efficiency.torque_unscaled', 'scale_motor_torque.torque_unscaled'],
-=======
-                has_diag_partials=True,
-            ),
-            promotes=[
-                ("torque", Dynamic.Mission.TORQUE),
-                "torque_unscaled",
-                ("scale_factor", Aircraft.Engine.SCALE_FACTOR),
-            ],
->>>>>>> f577ab3e
         )