--- conflicted
+++ resolved
@@ -13,7 +13,8 @@
 
     def initialize(self):
         self.options.declare(
-            "aviary_inputs", types=AviaryValues,
+            "aviary_inputs",
+            types=AviaryValues,
             desc="collection of Aircraft/Mission specific options",
             default=None,
         )
@@ -53,11 +54,7 @@
         self.add_subsystem(
             'motor_mass',
             om.ExecComp(
-<<<<<<< HEAD
-                'motor_mass = 0.3151 * max_torque^(0.748)',
-=======
                 'motor_mass = 0.3151 * max_torque**(0.748)',
->>>>>>> f577ab3e
                 motor_mass={'val': 0.0, 'units': 'kg'},
                 max_torque={'val': 0.0, 'units': 'N*m'},
             ),
