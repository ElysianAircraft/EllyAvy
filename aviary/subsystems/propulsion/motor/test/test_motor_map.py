--- conflicted
+++ resolved
@@ -21,14 +21,8 @@
 
         prob.setup(force_alloc_complex=True)
 
-<<<<<<< HEAD
         prob.set_val(Dynamic.Vehicle.Propulsion.THROTTLE, np.linspace(0, 1, nn))
         prob.set_val(Dynamic.Vehicle.Propulsion.RPM, np.linspace(0, 6000, nn))
-        prob.set_val('torque_unscaled', np.linspace(0, 1800, nn), 'N*m')
-=======
-        prob.set_val(Dynamic.Mission.THROTTLE, np.linspace(0, 1, nn))
-        prob.set_val(Dynamic.Mission.RPM, np.linspace(0, 6000, nn))
->>>>>>> 06ec618d
         prob.set_val(Aircraft.Engine.SCALE_FACTOR, 1.12)
 
         prob.run_model()
