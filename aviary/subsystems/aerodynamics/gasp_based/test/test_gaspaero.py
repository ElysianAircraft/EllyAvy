--- conflicted
+++ resolved
@@ -1812,11 +1812,4 @@
 
 
 if __name__ == '__main__':
-<<<<<<< HEAD
-    unittest.main()
-=======
-    # unittest.main()
-    test = BWBLowSpeedAeroTest3()
-    test.setUp()
-    test.test_case1()
->>>>>>> 4d92cb06
+    unittest.main()