from copy import deepcopy
from parameterized import parameterized
import unittest

import numpy as np

import openmdao.api as om
from openmdao.utils.assert_utils import assert_check_partials, assert_near_equal

from aviary.interface.default_phase_info.height_energy import phase_info
from aviary.interface.methods_for_level2 import AviaryProblem
from aviary.subsystems.aerodynamics.aerodynamics_builder import CoreAerodynamicsBuilder
from aviary.subsystems.atmosphere.atmosphere import Atmosphere
from aviary.subsystems.premission import CorePreMission
from aviary.subsystems.propulsion.utils import build_engine_deck
from aviary.utils.aviary_values import AviaryValues
from aviary.utils.functions import set_aviary_initial_values
from aviary.utils.named_values import NamedValues
from aviary.utils.test_utils.default_subsystems import get_default_premission_subsystems
from aviary.validation_cases.validation_tests import (get_flops_inputs,
                                                      get_flops_outputs,
                                                      print_case)
from aviary.variable_info.enums import LegacyCode
<<<<<<< HEAD
from aviary.variable_info.functions import setup_model_options
=======
>>>>>>> e30ee5b6
from aviary.variable_info.variables import Aircraft, Dynamic, Mission, Settings

FLOPS = LegacyCode.FLOPS
GASP = LegacyCode.GASP

CDI_table = "subsystems/aerodynamics/flops_based/test/large_single_aisle_1_CDI_polar.csv"
CD0_table = "subsystems/aerodynamics/flops_based/test/large_single_aisle_1_CD0_polar.csv"


class TabularAeroGroupFileTest(unittest.TestCase):
    # Test drag comp with data from file, structured grid
    def setUp(self):
        self.prob = om.Problem()
        aviary_options = AviaryValues()
        aviary_options.set_val(Settings.VERBOSITY, 0)

        kwargs = {'method': 'tabular', 'CDI_data': CDI_table,
                  'CD0_data': CD0_table}

        aero_builder = CoreAerodynamicsBuilder(code_origin=FLOPS)

        self.prob.model.add_subsystem(
            "aero",
            aero_builder.build_mission(
                num_nodes=1, aviary_inputs=aviary_options, **kwargs),
            promotes_inputs=['*'],
            promotes_outputs=['*'],
        )

        setup_model_options(self.prob, aviary_options)

        self.prob.setup(check=False, force_alloc_complex=True)

    def test_case(self):
        # TODO currently no way to use FLOPS test case data for mission components
        # test data from large_single_aisle_2 climb profile
        # tabular aero was set to large_single_aisle_1, expected value adjusted accordingly
        self.prob.set_val(
            Dynamic.Mission.VELOCITY,
            val=115,
            units='m/s')  # convert from knots to ft/s
        self.prob.set_val(Dynamic.Mission.ALTITUDE, val=10582, units='m')
        self.prob.set_val(Dynamic.Mission.MASS, val=80442, units='kg')
        self.prob.set_val(Dynamic.Mission.MACH, val=0.3876, units='unitless')
        # 1344.5? 'reference' vs 'calculated'?
        self.prob.set_val(Aircraft.Wing.AREA, val=1341, units='ft**2')
        # calculated from online atmospheric table
        self.prob.set_val(Dynamic.Mission.DENSITY, val=0.88821, units='kg/m**3')

        self.prob.run_model()

        # We know that computed drag (from FLOPS) is higher than what this tabular data
        # computes. Use loose tolerance.
        tol = .03

        assert_near_equal(
            self.prob.get_val(Dynamic.Mission.DRAG, units='N'), 53934.78861492, tol
        )  # check the value of each output

        # TODO resolve partials wrt gravity (decide on implementation of gravity)
        partial_data = self.prob.check_partials(
            out_stream=None, method="cs", step=1.1e-40)
        assert_check_partials(
            partial_data, atol=1e-9, rtol=1e-12
        )  # check the partial derivatives

    def test_parameters(self):

        local_phase_info = deepcopy(phase_info)
        core_aero = local_phase_info['cruise']['subsystem_options']['core_aerodynamics']

        core_aero['method'] = 'tabular'
        core_aero['CDI_data'] = CDI_table
        core_aero['CD0_data'] = CD0_table
        local_phase_info.pop('climb')
        local_phase_info.pop('descent')

        prob = AviaryProblem()

        prob.load_inputs(
            "subsystems/aerodynamics/flops_based/test/data/high_wing_single_aisle.csv",
            local_phase_info
        )

        # Preprocess inputs
        prob.check_and_preprocess_inputs()

        prob.add_pre_mission_systems()
        prob.add_phases()
        prob.add_post_mission_systems()

        prob.link_phases()

        prob.setup()

        prob.set_initial_guesses()

        print('about to run')
        prob.run_model()

        # verify that we are promoting the parameters.
        wing_area = prob.get_val("traj.cruise.rhs_all.aircraft:wing:area", units='ft**2')
        actual_wing_area = prob.aviary_inputs.get_val(Aircraft.Wing.AREA, units='ft**2')
        assert_near_equal(wing_area, actual_wing_area)


class TabularAeroGroupDataTest(unittest.TestCase):
    # Test tabular drag comp with training data, structured grid
    def setUp(self):
        self.prob = om.Problem()
        aviary_options = AviaryValues()
        aviary_options.set_val(Settings.VERBOSITY, 0)

        CDI_table = _default_CDI_data()
        CDI_values = CDI_table.get_val('lift_dependent_drag_coefficient')
        # CDI_table.delete('lift_dependent_drag_coefficient')
        CD0_table = _default_CD0_data()
        CD0_values = CD0_table.get_val('zero_lift_drag_coefficient')
        # CD0_table.delete('zero_lift_drag_coefficient')

        drag_data = om.ExecComp()
        drag_data.add_output('zero_lift_drag_coefficient_train',
                             CD0_values, units='unitless')
        drag_data.add_output('lift_dependent_drag_coefficient_train',
                             CDI_values, units='unitless')

        self.prob.model.add_subsystem(
            "drag_data",
            drag_data,
            promotes_outputs=['*']
        )

        kwargs = {'method': 'tabular', 'CDI_data': CDI_table, 'CD0_data': CD0_table, }
        #   'training_data': True}

        aero_builder = CoreAerodynamicsBuilder(code_origin=FLOPS)

        self.prob.model.add_subsystem(
            "aero",
            aero_builder.build_mission(
                num_nodes=1, aviary_inputs=aviary_options, **kwargs),
            promotes_inputs=['*'],
            promotes_outputs=['*'],
        )

        setup_model_options(self.prob, aviary_options)

        self.prob.setup(check=False, force_alloc_complex=True)

    def test_case(self):
        # TODO currently no way to use FLOPS test case data for mission components
        # test data from large_single_aisle_2 climb profile
        # tabular aero was set to large_single_aisle_1 data, expected value adjusted accordingly
        self.prob.set_val(
            Dynamic.Mission.VELOCITY,
            val=115,
            units='m/s')  # convert from knots to ft/s
        self.prob.set_val(Dynamic.Mission.ALTITUDE, val=10582, units='m')
        self.prob.set_val(Dynamic.Mission.MASS, val=80442, units='kg')
        self.prob.set_val(Dynamic.Mission.MACH, val=0.3876, units='unitless')
        # 1344.5? 'reference' vs 'calculated'?
        self.prob.set_val(Aircraft.Wing.AREA, val=1341, units='ft**2')
        # calculated from online atmospheric table
        self.prob.set_val(Dynamic.Mission.DENSITY, val=0.88821, units='kg/m**3')

        self.prob.run_model()

        # We know that computed drag (from FLOPS) is higher than what this tabular data
        # computes. Use loose tolerance.
        tol = .03

        assert_near_equal(
            self.prob.get_val(Dynamic.Mission.DRAG, units='N'), 53934.78861492, tol
        )  # check the value of each output

        # TODO resolve partials wrt gravity (decide on implementation of gravity)
        partial_data = self.prob.check_partials(
            out_stream=None, method="cs", step=1.1e-40)
        assert_check_partials(
            partial_data, atol=1e-9, rtol=1e-12
        )  # check the partial derivatives


data_sets = ['LargeSingleAisle1FLOPS', 'LargeSingleAisle2FLOPS', 'N3CC']


class ComputedVsTabularTest(unittest.TestCase):

    @parameterized.expand(data_sets, name_func=print_case)
    def test_case(self, case_name):
        flops_inputs = get_flops_inputs(case_name, preprocess=True)
        flops_outputs = get_flops_outputs(case_name)

        flops_inputs.set_val(Aircraft.Design.LIFT_DEPENDENT_DRAG_COEFF_FACTOR, 0.9)
        flops_inputs.set_val(Aircraft.Design.ZERO_LIFT_DRAG_COEFF_FACTOR, 1.1)
        flops_inputs.set_val(Aircraft.Design.SUBSONIC_DRAG_COEFF_FACTOR, 0.9)
        flops_inputs.set_val(Aircraft.Design.SUPERSONIC_DRAG_COEFF_FACTOR, 1.1)

        key = Aircraft.Propulsion.TOTAL_NUM_ENGINES
        flops_inputs.set_val(key, flops_outputs.get_val(key))

        key = Aircraft.Propulsion.TOTAL_SCALED_SLS_THRUST
        flops_inputs.set_val(key, *(flops_outputs.get_item(key)))

        flops_inputs.set_val(Settings.VERBOSITY, 0)

        mass, units = flops_inputs.get_item(Mission.Design.GROSS_MASS)
        mass = mass * 0.92

        alt = 10582
        alt_units = 'm'

        vel = 115
        vel_units = 'm/s'

        dynamic_inputs = AviaryValues()

        dynamic_inputs.set_val(Dynamic.Mission.VELOCITY, val=vel, units=vel_units)
        dynamic_inputs.set_val(Dynamic.Mission.ALTITUDE, val=alt, units=alt_units)
        dynamic_inputs.set_val(Dynamic.Mission.MASS, val=mass, units=units)

        prob = _get_computed_aero_data_at_altitude(alt, alt_units)

        sos = prob.get_val(Dynamic.Mission.SPEED_OF_SOUND, vel_units)
        mach = vel / sos

        dynamic_inputs.set_val(Dynamic.Mission.MACH, val=mach, units='unitless')

        key = Dynamic.Mission.DENSITY
        units = 'kg/m**3'
        val = prob.get_val(key, units)

        dynamic_inputs.set_val(key, val=val, units=units)

        key = Dynamic.Mission.TEMPERATURE
        units = 'degR'
        val = prob.get_val(key, units)

        dynamic_inputs.set_val(key, val=val, units=units)

        key = Dynamic.Mission.STATIC_PRESSURE
        units = 'N/m**2'
        val = prob.get_val(key, units)

        dynamic_inputs.set_val(key, val=val, units=units)

        prob = _run_computed_aero_harness(flops_inputs, dynamic_inputs, 1)

        computed_drag = prob.get_val(Dynamic.Mission.DRAG, 'N')

        CDI_data, CD0_data = _computed_aero_drag_data(
            flops_inputs, *_design_altitudes.get_item(case_name))

        prob = om.Problem()

        kwargs = {'method': 'tabular', 'CDI_data': CDI_data,
                  'CD0_data': CD0_data}

        aero_builder = CoreAerodynamicsBuilder(code_origin=FLOPS)

        prob.model.add_subsystem(
            "aero",
            aero_builder.build_mission(
                num_nodes=1, aviary_inputs=flops_inputs, **kwargs),
            promotes_inputs=['*'],
            promotes_outputs=['*'],
        )

        setup_model_options(prob, flops_inputs)

        prob.setup(check=False, force_alloc_complex=True)

        for (key, (val, units)) in dynamic_inputs:
            try:
                prob.set_val(key, val, units)

            except:
                pass  # unused variable

        set_aviary_initial_values(prob, flops_inputs)

        prob.run_model()

        tabular_drag = prob.get_val(Dynamic.Mission.DRAG, 'N')

        assert_near_equal(tabular_drag, computed_drag, 0.005)

        partial_data = prob.check_partials(
            out_stream=None, method="cs", step=1.1e-40)
        assert_check_partials(
            partial_data, atol=1e-9, rtol=1e-12
        )


# region - hardcoded data from large_single_aisle_1 (fixed alt cruise variant) FLOPS model
def _default_CD0_data():
    alt_range = _make_default_alt_range()  # len == 13
    mach_range = _make_default_mach_range()  # len == 12

    CD0 = [
        [
            0.02182, 0.02228, 0.02278, 0.02332,
            0.02389, 0.02451, 0.02518, 0.0259,
            0.02689, 0.02801, 0.02921, 0.03049],
        [
            0.03184, 0.02043, 0.02086, 0.02132,
            0.0218, 0.02233, 0.02289, 0.02349,
            0.02414, 0.02504, 0.02605, 0.02713],
        [
            0.02827, 0.02949, 0.01946, 0.01987,
            0.02029, 0.02075, 0.02123, 0.02176,
            0.02232, 0.02293, 0.02377, 0.02471],
        [
            0.0257, 0.02676, 0.02788, 0.0187,
            0.01908, 0.01949, 0.01992, 0.02038,
            0.02088, 0.02141, 0.02199, 0.02278],
        [
            0.02366, 0.0246, 0.0256, 0.02665,
            0.01824, 0.0186, 0.01899, 0.0194,
            0.01984, 0.02031, 0.02082, 0.02137],
        [
            0.02212, 0.02297, 0.02386, 0.02481,
            0.02581, 0.01828, 0.01863, 0.019,
            0.0194, 0.01982, 0.02027, 0.02076],
        [
            0.02129, 0.02201, 0.02282, 0.02368,
            0.02458, 0.02554, 0.01843, 0.01878,
            0.01914, 0.01953, 0.01994, 0.02039],
        [
            0.02087, 0.02139, 0.02209, 0.02289,
            0.02373, 0.02461, 0.02555, 0.01864,
            0.01898, 0.01934, 0.01972, 0.02014],
        [
            0.02058, 0.02105, 0.02157, 0.02227,
            0.02305, 0.02388, 0.02476, 0.02569,
            0.01909, 0.01943, 0.01979, 0.02017],
        [
            0.02058, 0.02101, 0.02149, 0.02199,
            0.02269, 0.02347, 0.02429, 0.02516,
            0.02608, 0.02021, 0.02054, 0.02089],
        [
            0.02127, 0.02168, 0.02211, 0.02258,
            0.02308, 0.02377, 0.02454, 0.02535,
            0.02622, 0.02713, 0.02222, 0.02255],
        [
            0.0229, 0.02328, 0.02368, 0.02411,
            0.02457, 0.02507, 0.02575, 0.02651,
            0.02732, 0.02818, 0.02908, 0.03704],
        [
            0.03737, 0.03772, 0.03809, 0.03849,
            0.03891, 0.03937, 0.03987, 0.04054,
            0.0413, 0.0421, 0.04294, 0.04384]]

    # mach_list, alt_list = np.meshgrid(mach_range, alt_range)

    CD0 = np.array(CD0)  # .flatten()
    # mach_list = np.array(mach_list).flatten()
    # alt_list = np.array(alt_list).flatten()

    CD0_data = NamedValues()
    CD0_data.set_val(Dynamic.Mission.ALTITUDE, alt_range, 'ft')
    CD0_data.set_val(Dynamic.Mission.MACH, mach_range)
    CD0_data.set_val('zero_lift_drag_coefficient', CD0)

    return CD0_data


def _default_CDI_data():
    mach_range = _make_default_mach_range()  # len == 12
    cl_range = _make_default_cl_range()  # len == 15

    CDI = [
        [
            0.00114, 0.00138, 0.0019, 0.0027, 0.00378,
            0.00511, 0.00669, 0.00837, 0.0104, 0.01295,
            0.01558, 0.01837, 0.0215, 0.025, 0.02888],  # 0
        [
            0.00113, 0.00137, 0.0019, 0.0027, 0.00377,
            0.00511, 0.00669, 0.00837, 0.0104, 0.01295,
            0.01558, 0.01837, 0.0215, 0.025, 0.02888],  # 1
        [
            0.00114, 0.00138, 0.0019, 0.0027, 0.00378,
            0.00511, 0.00669, 0.00837, 0.0104, 0.01295,
            0.01558, 0.01837, 0.0215, 0.025, 0.02888],  # 2
        [
            0.00117, 0.00138, 0.0019, 0.0027, 0.00379,
            0.00513, 0.0067, 0.00837, 0.01041, 0.01295,
            0.01558, 0.01837, 0.0215, 0.025, 0.02888],  # 3
        [
            0.00121, 0.0014, 0.0019, 0.0027, 0.00381,
            0.00515, 0.0067, 0.00838, 0.01042, 0.01294,
            0.01558, 0.01837, 0.0215, 0.025, 0.02888],  # 4
        [
            0.00132, 0.00144, 0.0019, 0.00271, 0.00387,
            0.00522, 0.00673, 0.00839, 0.01043, 0.01294,
            0.01558, 0.01837, 0.0215, 0.025, 0.02888],  # 5
        [
            0.00142, 0.00148, 0.00192, 0.00273, 0.00392,
            0.00529, 0.00675, 0.00841, 0.01045, 0.01293,
            0.01556, 0.01841, 0.02169, 0.02542, 0.02961],  # 6
        [
            0.0015, 0.00152, 0.00194, 0.00276, 0.00397,
            0.00534, 0.00678, 0.00842, 0.01046, 0.0129,
            0.01562, 0.01891, 0.02291, 0.02769, 0.03327],  # 7
        [
            0.00166, 0.00159, 0.00196, 0.00279, 0.00406,
            0.00549, 0.00693, 0.00855, 0.01065, 0.01328,
            0.01686, 0.02156, 0.02667, 0.03227, 0.03832],  # 8
        [
            0.00208, 0.00175, 0.00201, 0.00285, 0.00428,
            0.00592, 0.0076, 0.00965, 0.01245, 0.01657,
            0.0215, 0.02697, 0.0341, 0.04264, 0.0526],  # 9
        [
            0.00336, 0.00221, 0.00209, 0.003, 0.00494,
            0.00757, 0.01074, 0.01452, 0.01987, 0.02654,
            0.03295, 0.03957, 0.04634, 0.05334, 0.06059],  # 10
        [
            0.00636, 0.00327, 0.00224, 0.00324, 0.00627,
            0.01154, 0.01915, 0.02577, 0.03848, 0.05251,
            0.05737, 0.06445, 0.0703, 0.07582, 0.08127]]  # 11

    # cl_list, mach_list = np.meshgrid(cl_range, mach_range)

    CDI = np.array(CDI)  # .flatten()
    # cl_list = np.array(cl_list).flatten()
    # mach_list = np.array(mach_list).flatten()
    CDI_data = NamedValues()
    CDI_data.set_val(Dynamic.Mission.MACH, mach_range)
    CDI_data.set_val('lift_coefficient', cl_range)
    CDI_data.set_val('lift_dependent_drag_coefficient', CDI)

    return CDI_data


def _make_default_alt_range():
    alt_range = [
        0, 5000, 10000, 15000,
        20000, 25000, 30000, 35000,
        40000, 45000, 50000, 55000,
        60000]

    return alt_range


def _make_default_mach_range():
    mach_range = [
        0.200, 0.300, 0.400, 0.500,
        0.600, 0.700, 0.750, 0.775,
        0.800, 0.825, 0.850, 0.875]

    return mach_range


def _make_default_cl_range():
    cl_range = [
        0.15, 0.2, 0.25, 0.3,
        0.35, 0.4, 0.45, 0.5,
        0.55, 0.6, 0.65, 0.7,
        0.75, 0.8, 0.85]

    return cl_range
# endregion - hardcoded data from large_single_aisle_1 (fixed alt cruise variant) FLOPS model


# region - computed aero data
def _computed_aero_drag_data(flops_inputs: AviaryValues, design_altitude, units):
    nsteps = 12

    start = 0.
    stop = 70000.
    step = (stop - start) / nsteps
    alt = np.arange(start, stop, step)  # ft

    start = 0.2
    stop = 1.
    step = (stop - start) / nsteps
    seed = np.arange(start, stop, step)

    mach = np.repeat(seed, nsteps)  # unitless
    CL = np.tile(seed, nsteps)  # unitless

    S = flops_inputs.get_val(Aircraft.Wing.AREA, 'ft**2')

    # calculate temperature (degR), static pressure (lbf/ft**2), and mass (lbm) at design
    # altitude from lift coefficients and Mach numbers
    prob: om.Problem = _get_computed_aero_data_at_altitude(design_altitude, units)
    T = prob.get_val(Dynamic.Mission.TEMPERATURE, 'degR')
    P = prob.get_val(Dynamic.Mission.STATIC_PRESSURE, 'lbf/ft**2')

    mass = lift = CL * S * 0.5 * 1.4 * P * mach**2  # lbf -> lbm * 1g

    # calculate lift-dependent drag coefficient table, including pressure drag effects
    nn = len(mass)

    dynamic_inputs = AviaryValues()

    dynamic_inputs.set_val(Dynamic.Mission.MACH, val=mach)
    dynamic_inputs.set_val(Dynamic.Mission.STATIC_PRESSURE, val=P, units='lbf/ft**2')
    dynamic_inputs.set_val(Dynamic.Mission.TEMPERATURE, val=T, units='degR')
    dynamic_inputs.set_val(Dynamic.Mission.MASS, val=mass, units='lbm')

    prob = _run_computed_aero_harness(flops_inputs, dynamic_inputs, nn)

    CDI: np.ndarray = prob.get_val('CDI')
    CDI = np.reshape(CDI.flatten(), (nsteps, nsteps))

    CDI_data = NamedValues()
    CDI_data.set_val(Dynamic.Mission.MACH, seed)
    CDI_data.set_val('lift_coefficient', seed)
    CDI_data.set_val('lift_dependent_drag_coefficient', CDI)

    # calculate lift-independent drag coefficient table
    mass, units = flops_inputs.get_item(Mission.Design.GROSS_MASS)
    mass = mass * 0.9

    mach = seed
    nn = len(mach)

    dynamic_inputs = AviaryValues()

    dynamic_inputs.set_val(Dynamic.Mission.MACH, val=mach)
    dynamic_inputs.set_val(Dynamic.Mission.MASS, val=mass, units=units)

    CD0 = []

    for h in alt:
        prob: om.Problem = _get_computed_aero_data_at_altitude(h, 'ft')
        T = prob.get_val(Dynamic.Mission.TEMPERATURE, 'degR')
        P = prob.get_val(Dynamic.Mission.STATIC_PRESSURE, 'lbf/ft**2')

        dynamic_inputs.set_val(Dynamic.Mission.STATIC_PRESSURE, val=P, units='lbf/ft**2')
        dynamic_inputs.set_val(Dynamic.Mission.TEMPERATURE, val=T, units='degR')

        prob = _run_computed_aero_harness(flops_inputs, dynamic_inputs, nn)

        CD0.append(prob.get_val('CD0'))

    CD0 = np.array(CD0)

    CD0_data = NamedValues()
    CD0_data.set_val(Dynamic.Mission.ALTITUDE, alt, 'ft')
    CD0_data.set_val(Dynamic.Mission.MACH, seed)
    CD0_data.set_val('zero_lift_drag_coefficient', CD0)

    return (CDI_data, CD0_data)


def _get_computed_aero_data_at_altitude(altitude, units):
    prob = om.Problem()

    prob.model.add_subsystem(
        name='atmosphere', subsys=Atmosphere(num_nodes=1), promotes=['*']
    )

    prob.setup()

    prob.set_val(Dynamic.Mission.ALTITUDE, altitude, units)

    prob.run_model()

    return prob


def _run_computed_aero_harness(flops_inputs, dynamic_inputs, num_nodes):
    prob = om.Problem(
        _ComputedAeroHarness(num_nodes=num_nodes, aviary_options=flops_inputs))

    setup_model_options(prob, flops_inputs)

    prob.setup()

    set_aviary_initial_values(prob, dynamic_inputs)
    set_aviary_initial_values(prob, flops_inputs)

    prob.run_model()

    return prob


class _ComputedAeroHarness(om.Group):
    '''
    Calculate drag and drag polars.
    '''

    def initialize(self):
        options = self.options

        options.declare('num_nodes', types=int)

        options.declare(
            'gamma', default=1.4, desc='Ratio of specific heats for air.')

        options.declare(
            'aviary_options', types=AviaryValues,
            desc='collection of Aircraft/Mission specific options')

    def setup(self):
        options = self.options

        nn = options['num_nodes']
        gamma = options['gamma']
        aviary_options: AviaryValues = options['aviary_options']

        engine = build_engine_deck(aviary_options)
        # don't need mass, skip it
        default_premission_subsystems = get_default_premission_subsystems('FLOPS', engine)[
            :-1]

        # Upstream pre-mission analysis for aero
        pre_mission: om.Group = self.add_subsystem(
            'pre_mission',
            CorePreMission(
                aviary_options=aviary_options, subsystems=default_premission_subsystems
            ),
            promotes_inputs=['aircraft:*'],
            promotes_outputs=['aircraft:*', 'mission:*'],
        )

        kwargs = {'method': 'computed', 'gamma': gamma}

        aero_builder = CoreAerodynamicsBuilder(code_origin=FLOPS)

        self.add_subsystem(
            "aero",
            aero_builder.build_mission(
                num_nodes=nn, aviary_inputs=aviary_options, **kwargs),
            promotes_inputs=['*'],
            promotes_outputs=['*'],
        )

        key = Aircraft.Engine.SCALED_SLS_THRUST
        val, units = aviary_options.get_item(key)
        pre_mission.set_input_defaults(key, val, units)


_design_altitudes = AviaryValues({
    'LargeSingleAisle1FLOPS': (41000, 'ft'), 'LargeSingleAisle2FLOPS': (41000, 'ft'), 'N3CC': (43000, 'ft')})
# endregion - computed aero data


if __name__ == "__main__":
    unittest.main()
    # test = TabularAeroGroupDataTest()
    # test.setUp()
    # test.test_case()<|MERGE_RESOLUTION|>--- conflicted
+++ resolved
@@ -21,10 +21,7 @@
                                                       get_flops_outputs,
                                                       print_case)
 from aviary.variable_info.enums import LegacyCode
-<<<<<<< HEAD
 from aviary.variable_info.functions import setup_model_options
-=======
->>>>>>> e30ee5b6
 from aviary.variable_info.variables import Aircraft, Dynamic, Mission, Settings
 
 FLOPS = LegacyCode.FLOPS
