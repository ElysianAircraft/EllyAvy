--- conflicted
+++ resolved
@@ -109,7 +109,7 @@
 
         code_origin = self.code_origin
         try:
-            method = kwargs["method"]
+            method = kwargs['method']
         except KeyError:
             method = None
 
@@ -125,7 +125,7 @@
     def build_mission(self, num_nodes, aviary_inputs, **kwargs):
         arguments = deepcopy(kwargs)
         try:
-            method = arguments.pop("method")
+            method = arguments.pop('method')
         except KeyError:
             method = None
 
@@ -149,8 +149,8 @@
             elif method == 'tabular':
                 aero_group = TabularAeroGroup(
                     num_nodes=num_nodes,
-                    CD0_data=arguments.pop("CD0_data"),
-                    CDI_data=arguments.pop("CDI_data"),
+                    CD0_data=arguments.pop('CD0_data'),
+                    CDI_data=arguments.pop('CDI_data'),
                     **arguments,
                 )
 
@@ -162,7 +162,7 @@
 
         elif self.code_origin is GASP:
             try:
-                solve_alpha = arguments.pop("solve_alpha")
+                solve_alpha = arguments.pop('solve_alpha')
             except KeyError:
                 solve_alpha = False
 
@@ -176,46 +176,19 @@
                 # if 'aero_data' in arguments:
                 aero_group = TabularCruiseAero(
                     num_nodes=num_nodes,
-                    aero_data=arguments.pop("aero_data"),
+                    aero_data=arguments.pop('aero_data'),
                     **arguments,
                 )
 
             elif method == 'low_speed':
                 aero_group = LowSpeedAero(num_nodes=num_nodes, **arguments)
 
-<<<<<<< HEAD
             elif method == 'tabular_low_speed':
-                aero_group = TabularLowSpeedAero(
-                    num_nodes=num_nodes,
-                    free_aero_data=arguments.pop("free_aero_data"),
-                    free_flaps_data=arguments.pop("free_flaps_data"),
-                    free_ground_data=arguments.pop("free_ground_data"),
-                    **arguments,
-                )
-
-            else:
-                raise ValueError(
-                    'GASP-based aero method is not one of the following: (cruise, '
-                    'tabular_cruise, low_speed, tabular_low_speed)'
-                )
-
-            if solve_alpha:
-                # build a group to house the aero method plus the AoA balance comp
-                aero_supergroup = om.Group()
-                aero_supergroup.add_subsystem(
-                    f'{method}_aero', aero_group, promotes=['*']
-                )
-
-                aero_supergroup.add_subsystem(
-                    "solve_alpha_group",
-                    SolveAlphaGroup(num_nodes=num_nodes),
-                    promotes=["*"],
-                )
-
-                aero_supergroup.linear_solver = om.DirectSolver()
-                newton = aero_supergroup.nonlinear_solver = om.NewtonSolver(
-                    solve_subsystems=True
-=======
+                data_tables = [
+                    key in kwargs
+                    for key in ['free_aero_data', 'free_flaps_data', 'free_ground_data']
+                ]
+
                 if all(data_tables):
                     aero_group = TabularLowSpeedAero(num_nodes=num_nodes, **kwargs)
                 # raise error if only some data types are provided (at this point we know
@@ -226,16 +199,32 @@
                     )
                     raise UserWarning(
                         f'Low-speed tabular aerodynamics also requires {var_msg} but '
-                        'this data set was not provided.'
+                        'these data sets were not provided.'
                     )
                 else:
-                    aero_group = LowSpeedAero(num_nodes=num_nodes, **kwargs)
-
+                    raise UserWarning(
+                        'Low-speed tabular aerodynamics requires 3 data tables: free_aero_data, '
+                        'free_flaps_data, and free_ground_data.'
+                    )
             else:
                 raise ValueError(
-                    'GASP-based aero method is not one of the following: (cruise, low_speed)'
->>>>>>> 1e29f27c
-                )
+                    'GASP-based aero method is not one of the following: (cruise, '
+                    'tabular_cruise, low_speed, tabular_low_speed)'
+                )
+
+            if solve_alpha:
+                # build a group to house the aero method plus the AoA balance comp
+                aero_supergroup = om.Group()
+                aero_supergroup.add_subsystem(f'{method}_aero', aero_group, promotes=['*'])
+
+                aero_supergroup.add_subsystem(
+                    'solve_alpha_group',
+                    SolveAlphaGroup(num_nodes=num_nodes),
+                    promotes=['*'],
+                )
+
+                aero_supergroup.linear_solver = om.DirectSolver()
+                newton = aero_supergroup.nonlinear_solver = om.NewtonSolver(solve_subsystems=True)
                 newton.options['iprint'] = 2
                 newton.options['atol'] = 1e-9
                 newton.options['rtol'] = 1e-12
@@ -319,12 +308,8 @@
 
             else:
                 raise ValueError(
-<<<<<<< HEAD
                     'GASP-based aero method is not one of the following: (cruise, '
                     'tabular_cruise, low_speed, tabular_low_speed)'
-=======
-                    'GASP-based aero method is not one of the following: (low_speed, cruise)'
->>>>>>> 1e29f27c
                 )
 
         return promotes
@@ -367,12 +352,8 @@
 
             else:
                 raise ValueError(
-<<<<<<< HEAD
                     'GASP-based aero method is not one of the following: (cruise, '
                     'tabular_cruise, low_speed, tabular_low_speed)'
-=======
-                    'GASP-based aero method is not one of the following: (low_speed, cruise)'
->>>>>>> 1e29f27c
                 )
 
         return promotes
@@ -421,69 +402,10 @@
         aero_options = kwargs
 
         if self.code_origin is FLOPS:
-<<<<<<< HEAD
             if aero_options is not {}:
                 # Only some methods have connectable training inputs.
                 if method == 'tabular':
                     CD0_data = aero_options['CD0_data']
-=======
-            try:
-                aero_opt = phase_info['subsystem_options'][self.name]
-                method = aero_opt['method']
-            except KeyError:
-                method = 'computed'
-
-            if phase_info is not None:
-                # Only some methods have connectable training inputs.
-                if method == 'solved_alpha':
-                    aero_data = aero_opt['aero_data']
-
-                    if isinstance(aero_data, NamedValues):
-                        altitude = aero_data.get_item('altitude')[0]
-                        mach = aero_data.get_item('mach')[0]
-                        angle_of_attack = aero_data.get_item('angle_of_attack')[0]
-
-                        n1 = altitude.size
-                        n2 = mach.size
-                        n3 = angle_of_attack.size
-                        n1u = np.unique(altitude).size
-
-                        if n1 > n1u:
-                            # Data is free-format instead of pre-formatted.
-                            n1 = n1u
-                            n2 = np.unique(mach).size
-                            n3 = np.unique(angle_of_attack).size
-
-                        shape = (n1, n2, n3)
-
-                        if (
-                            aviary_inputs is not None
-                            and Aircraft.Design.LIFT_POLAR in aviary_inputs
-                        ):
-                            lift_opts = {
-                                'val': aviary_inputs.get_val(Aircraft.Design.LIFT_POLAR),
-                                'static_target': True,
-                            }
-                        else:
-                            lift_opts = {'shape': shape, 'static_target': True}
-
-                        if (
-                            aviary_inputs is not None
-                            and Aircraft.Design.DRAG_POLAR in aviary_inputs
-                        ):
-                            drag_opts = {
-                                'val': aviary_inputs.get_val(Aircraft.Design.DRAG_POLAR),
-                                'static_target': True,
-                            }
-                        else:
-                            drag_opts = {'shape': shape, 'static_target': True}
-
-                        params[Aircraft.Design.LIFT_POLAR] = lift_opts
-                        params[Aircraft.Design.DRAG_POLAR] = drag_opts
-
-                elif method == 'tabular':
-                    CD0_data = aero_opt['CD0_data']
->>>>>>> 1e29f27c
 
                     if isinstance(CD0_data, NamedValues):
                         altitude = CD0_data.get_item('altitude')[0]
@@ -577,11 +499,7 @@
                         'static_target': True,
                     }
 
-<<<<<<< HEAD
             elif method == 'tabular':
-=======
-            elif method in ['tabular', 'solved_alpha']:
->>>>>>> 1e29f27c
                 for var in TABULAR_CORE_INPUTS:
                     meta = _MetaData[var]
 
@@ -598,11 +516,7 @@
 
                     params[var] = {'val': val, 'units': units, 'static_target': True}
 
-<<<<<<< HEAD
-            elif method == "low_speed":
-=======
             elif method == 'low_speed':
->>>>>>> 1e29f27c
                 for var in LOW_SPEED_CORE_INPUTS:
                     meta = _MetaData[var]
 
@@ -620,7 +534,6 @@
                     params[var] = {'val': val, 'units': units, 'static_target': True}
 
         else:
-<<<<<<< HEAD
             try:
                 solve_alpha = kwargs.pop('solve_alpha')
             except KeyError:
@@ -647,10 +560,7 @@
 
                     shape = (n1, n2, n3)
 
-                    if (
-                        aviary_inputs is not None
-                        and Aircraft.Design.LIFT_POLAR in aviary_inputs
-                    ):
+                    if aviary_inputs is not None and Aircraft.Design.LIFT_POLAR in aviary_inputs:
                         lift_opts = {
                             'val': aviary_inputs.get_val(Aircraft.Design.LIFT_POLAR),
                             'static_target': True,
@@ -658,10 +568,7 @@
                     else:
                         lift_opts = {'shape': shape, 'static_target': True}
 
-                    if (
-                        aviary_inputs is not None
-                        and Aircraft.Design.DRAG_POLAR in aviary_inputs
-                    ):
+                    if aviary_inputs is not None and Aircraft.Design.DRAG_POLAR in aviary_inputs:
                         drag_opts = {
                             'val': aviary_inputs.get_val(Aircraft.Design.DRAG_POLAR),
                             'static_target': True,
@@ -689,21 +596,6 @@
 
             for var in all_vars:
                 # TODO only checking core metadata here!!
-=======
-            # TODO: 2DOF/Gasp decided on phases based on phase names. We used
-            # a saved phase_name to determine the correct aero variables to
-            # promote. Ideally, this should all be refactored.
-            if bool(phase_info) and phase_info['phase_type'] in [
-                'ascent',
-                'groundroll',
-                'rotation',
-            ]:
-                all_vars = (AERO_2DOF_INPUTS, AERO_LS_2DOF_INPUTS)
-            else:
-                all_vars = (AERO_2DOF_INPUTS, AERO_CLEAN_2DOF_INPUTS)
-
-            for var in chain.from_iterable(all_vars):
->>>>>>> 1e29f27c
                 meta = _MetaData[var]
 
                 val = meta['default_value']
