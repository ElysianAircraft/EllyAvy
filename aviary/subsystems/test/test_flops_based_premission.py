--- conflicted
+++ resolved
@@ -107,14 +107,11 @@
         flops_inputs: AviaryValues = LargeSingleAisle2FLOPS['inputs']
         flops_outputs: AviaryValues = LargeSingleAisle2FLOPS['outputs']
         flops_inputs.set_val(Settings.VERBOSITY, 0.0)
-<<<<<<< HEAD
-=======
 
         engine = build_engine_deck(flops_inputs)
         preprocess_options(flops_inputs, engine_models=engine)
         default_premission_subsystems = get_default_premission_subsystems(
             'FLOPS', engine)
->>>>>>> 8c8bcdfe
 
         prob.model.add_subsystem(
             "pre_mission",
