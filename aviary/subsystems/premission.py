from packaging import version

import openmdao
import openmdao.api as om

from aviary.utils.aviary_values import AviaryValues
from aviary.variable_info.variable_meta_data import _MetaData
from aviary.variable_info.functions import override_aviary_vars

use_new_openmdao_syntax = version.parse(openmdao.__version__) >= version.parse('3.28')


class CorePreMission(om.Group):
    """
    Group that contains all pre-mission groups of core Aviary subsystems (geometry, mass, propulsion, aerodynamics)
    """

    def initialize(self):
        self.options.declare(
            'aviary_options',
            types=AviaryValues,
            desc='collection of Aircraft/Mission specific options',
        )
        self.options.declare('subsystems', desc='list of core subsystem builders')
        self.options.declare('meta_data', desc='problem metadata', default=_MetaData)
        # NOTE this flag is only needed for tests - in AviaryProblem it should always be False
        self.options.declare(
            'process_overrides',
            types=bool,
            default=True,
            desc='When True, overrides are handled here, otherwise, '
            'they are handled in the parent system.',
        )

    def setup(self, **kwargs):
        if use_new_openmdao_syntax:
            # rely on openMDAO's auto-ordering for this group
            self.options['auto_order'] = True

        aviary_options = self.options['aviary_options']
        core_subsystems = self.options['subsystems']

        for subsystem in core_subsystems:
<<<<<<< HEAD
            pre_mission_system = subsystem.build_pre_mission(aviary_options)
            if pre_mission_system is not None:
                self.add_subsystem(
                    subsystem.name,
                    pre_mission_system,
                    promotes_inputs=['*'],
                    promotes_outputs=['*']
                )
=======
            self.add_subsystem(
                subsystem.name,
                subsystem.build_pre_mission(aviary_options),
                promotes_inputs=['*'],
                promotes_outputs=['*'],
            )
>>>>>>> 1e29f27c

    def configure(self):
        self.manual_overrides = []
        for subsystem in self.options['subsystems']:
            try:
                self.manual_overrides.extend(
                    getattr(getattr(self, subsystem.name), 'manual_overrides')
                )
            except:
                continue

        if self.options['process_overrides']:
            override_aviary_vars(
                self, self.options['aviary_options'], manual_overrides=self.manual_overrides
            )<|MERGE_RESOLUTION|>--- conflicted
+++ resolved
@@ -41,23 +41,14 @@
         core_subsystems = self.options['subsystems']
 
         for subsystem in core_subsystems:
-<<<<<<< HEAD
             pre_mission_system = subsystem.build_pre_mission(aviary_options)
             if pre_mission_system is not None:
                 self.add_subsystem(
                     subsystem.name,
                     pre_mission_system,
                     promotes_inputs=['*'],
-                    promotes_outputs=['*']
+                    promotes_outputs=['*'],
                 )
-=======
-            self.add_subsystem(
-                subsystem.name,
-                subsystem.build_pre_mission(aviary_options),
-                promotes_inputs=['*'],
-                promotes_outputs=['*'],
-            )
->>>>>>> 1e29f27c
 
     def configure(self):
         self.manual_overrides = []
