"""
This module, process_input_decks.py, is responsible for reading vehicle input decks, initializing options, 
and setting initial guesses for aircraft design parameters. It works primarily with .csv files,
allowing for the specification of units, comments, and lists within these files. 

The module supports various functions like creating a vehicle, parsing input files, updating options based
on inputs, and handling initial guesses for different aircraft design aspects. It heavily relies on the 
aviary and openMDAO libraries for processing and interpreting the aircraft design parameters.

Functions:
    create_vehicle(vehicle_deck=''): Create and initialize a vehicle with default or specified parameters.
    parse_inputs(vehicle_deck, aircraft_values): Parse input files and update aircraft values and initial guesses.
    update_options(aircraft_values, initial_guesses): Update dependent options based on current aircraft values.
    update_dependent_options(aircraft_values, dependent_options): Update options that depend on the value of an input variable.
    initial_guessing(aircraft_values): Set initial guesses for aircraft parameters based on problem type and other factors.
"""

import warnings
from operator import eq, ge, gt, le, lt, ne

import numpy as np
from openmdao.utils.units import valid_units

from aviary.utils.aviary_values import AviaryValues, get_keys
from aviary.utils.functions import convert_strings_to_data, set_value
from aviary.variable_info.options import get_option_defaults
from aviary.variable_info.enums import ProblemType, Verbosity
from aviary.variable_info.variable_meta_data import _MetaData
from aviary.variable_info.variables import Aircraft, Mission, Settings
from aviary.utils.functions import get_path


operation_dict = {"<": lt, "<=": le, "==": eq, "!=": ne,
                  ">=": ge, ">": gt, "isinstance": isinstance}
problem_types = {'sizing': ProblemType.SIZING,
                 'alternate': ProblemType.ALTERNATE, 'fallout': ProblemType.FALLOUT}


def create_vehicle(vehicle_deck='', verbosity=Verbosity.BRIEF, meta_data=_MetaData):
    """
    Creates and initializes a vehicle with default or specified parameters. It sets up the aircraft values
    and initial guesses based on the input from the vehicle deck.

    Parameters
    ----------
    vehicle_deck (str): Path to the vehicle deck file. Default is an empty string.

    Returns
    -------
    tuple: Returns a tuple containing aircraft values and initial guesses.
    """
    aircraft_values = get_option_defaults(engine=False)

    # TODO remove all hardcoded GASP values here, find appropriate place for them
    aircraft_values.set_val('verbosity', val=verbosity)
    aircraft_values.set_val('INGASP.JENGSZ', val=4)
    aircraft_values.set_val('test_mode', val=False)
    aircraft_values.set_val('use_surrogates', val=True)
    aircraft_values.set_val('mass_defect', val=10000, units='lbm')
    aircraft_values.set_val(Settings.PROBLEM_TYPE, val=ProblemType.SIZING)
    aircraft_values.set_val(Aircraft.Electrical.HAS_HYBRID_SYSTEM, val=False)

    initial_guesses = {
        # initial_guesses is a dictionary that contains values used to initialize the trajectory
        'actual_takeoff_mass': 0,
        'rotation_mass': 0,
        'operating_empty_mass': 0,
        'fuel_burn_per_passenger_mile': 0,
        'cruise_mass_final': 0,
        'flight_duration': 0,
        'time_to_climb': 0,
        'climb_range': 0,
        'reserves': 0
    }

    if isinstance(vehicle_deck, AviaryValues):
        aircraft_values.update(vehicle_deck)
    else:
        vehicle_deck = get_path(vehicle_deck)
        aircraft_values, initial_guesses = parse_inputs(
            vehicle_deck=vehicle_deck, aircraft_values=aircraft_values, initial_guesses=initial_guesses, meta_data=meta_data)

    return aircraft_values, initial_guesses


def parse_inputs(vehicle_deck, aircraft_values: AviaryValues = None, initial_guesses=None, meta_data=_MetaData):
    """
    Parses the input files and updates the aircraft values and initial guesses. The function reads the
    vehicle deck file, processes each line, and updates the aircraft_values object based on the data found.

    Parameters
    ----------
    vehicle_deck (str): The vehicle deck file path.
    aircraft_values (AviaryValues): An instance of AviaryValues to be updated.
    initial_guesses: An initialized dictionary of trajectory values to be updated.

    Returns
    -------
    tuple: Updated aircraft values and initial guesses.
    """
    if aircraft_values is None:
        aircraft_values = AviaryValues()
        aircraft_values.set_val('verbosity', Verbosity.BRIEF)

    if initial_guesses is None:
        initial_guesses = {}

    guess_names = list(initial_guesses.keys())

    with open(vehicle_deck, newline='') as f_in:
        for line in f_in:
            used, data_units = False, None

            tmp = [*line.split('#', 1), '']
            line, comment = tmp[0], tmp[1]  # anything after the first # is a comment

            data = ''.join(line.rstrip(',').split())  # remove all white space

            if len(data) == 0:
                continue  # skip line it contained only commas

            # remove any elements that are empty (caused by trailing commas or extra commas)
            data_list = [dat for dat in data.split(',') if dat != '']

            # continue if there's no data in the line but there are commas
            # this might occur if someone edits a .csv file in Excel
            if len(data_list) == 0:
                continue
            var_name = data_list.pop(0)
            if valid_units(data_list[-1]):
                # if the last element is a unit, remove it from the list and update the variable's units
                data_units = data_list.pop()

            is_array = False
            if '[' in data_list[0]:
                is_array = True

            var_values = convert_strings_to_data(data_list)

            if var_name in meta_data.keys():
                aircraft_values = set_value(
                    var_name, var_values, aircraft_values, units=data_units, is_array=is_array, meta_data=meta_data)
                continue

            elif var_name in guess_names:
                # all initial guesses take only a single value
                # get values from supplied dictionary
                initial_guesses[var_name] = float(var_values[0])
                continue

<<<<<<< HEAD
            elif var_name.startswith('initial_guesses:'):
                # get values labelled as initial_guesses in .csv input file
                initial_guesses[var_name.split(':')[-1]] = float(var_values[0])
                continue

            if aircraft_values.get_val('verbosity').value >= 2:
=======
            elif ":" in var_name:
                warnings.warn(
                    f"Variable '{var_name}' is not in meta_data nor in 'guess_names'. It will be ignored.",
                    UserWarning)
                continue

            if aircraft_values.get_val(Settings.VERBOSITY).value >= 2:
>>>>>>> 5ef70171
                print('Unused:', var_name, var_values, comment)

    return aircraft_values, initial_guesses

# TODO this should be a preprocessor, and tasks split to be specific to subsystem
#      e.g. aero preprocessor, mass preprocessor, 2DOF preprocessor, etc.


def update_GASP_options(aircraft_values: AviaryValues()):
    """
    Updates options based on the current values in aircraft_values. This function also handles special cases 
    and prints debug information if the debug mode is active.

    Parameters
    ----------
    aircraft_values (AviaryValues): An instance of AviaryValues containing current aircraft values.

    Returns
    -------
    tuple: Updated aircraft values and initial guesses.
    """
    # update the options that depend on variables
    update_dependent_options(aircraft_values, dependent_options)

    ## STRUT AND FOLD ##
    if not aircraft_values.get_val(Aircraft.Wing.HAS_STRUT):
        aircraft_values.set_val(
            Aircraft.Strut.DIMENSIONAL_LOCATION_SPECIFIED, val=False)

    if aircraft_values.get_val(Aircraft.Wing.HAS_FOLD):
        if not aircraft_values.get_val(Aircraft.Wing.CHOOSE_FOLD_LOCATION):
            aircraft_values.set_val(
                Aircraft.Wing.FOLD_DIMENSIONAL_LOCATION_SPECIFIED, val=True)
        else:
            dim_loc_spec = aircraft_values.get_val(
                Aircraft.Strut.DIMENSIONAL_LOCATION_SPECIFIED)
            aircraft_values.set_val(
                Aircraft.Wing.FOLD_DIMENSIONAL_LOCATION_SPECIFIED, val=dim_loc_spec)
    else:
        aircraft_values.set_val(Aircraft.Wing.CHOOSE_FOLD_LOCATION, val=True)
        aircraft_values.set_val(
            Aircraft.Wing.FOLD_DIMENSIONAL_LOCATION_SPECIFIED, val=False)

    if aircraft_values.get_val(Settings.VERBOSITY).value >= 2:
        print('\nOptions')
        for key in get_keys(aircraft_values):
            val, units = aircraft_values.get_item(key)
            print(key, val, units)

    return aircraft_values


def update_dependent_options(aircraft_values: AviaryValues(), dependent_options):
    """
    Updates options that are dependent on the value of an input variable or option. The function iterates 
    through each dependent option and sets its value based on the current aircraft values.

    Parameters
    ----------
    aircraft_values (AviaryValues): An instance of AviaryValues containing current aircraft values.
    dependent_options (list): A list of dependent options and their dependencies.

    Returns
    -------
    AviaryValues: Updated aircraft values with modified dependent options.
    """
    # gets the names of all the variables that affect dependent options
    for var_name, dependency in dependent_options:
        if var_name in get_keys(aircraft_values):
            var_value, var_units = aircraft_values.get_item(var_name)
            # dependency is a dictionary that contains the target option, the relationship to the variable and the output values
            if dependency['relation'] in operation_dict:
                comp = operation_dict[dependency['relation']]
                outcome = dependency['result'] if comp(
                    var_value, dependency['val']) else dependency['alternate']
            elif dependency['relation'] == "in":
                outcome = dependency['result'] if var_value in dependency['val'] else dependency['alternate']
            else:
                warnings.warn(dependency['relation'] +
                              ' is not a valid selection')
            aircraft_values.set_val(dependency['target'], val=outcome)
    return aircraft_values


def initial_guessing(aircraft_values: AviaryValues(), initial_guesses):
    """
    Sets initial guesses for various aircraft parameters based on the current problem type, aircraft values,
    and other factors. It calculates and sets values like takeoff mass, cruise mass, flight duration, etc.

    Parameters
    ----------
    aircraft_values (AviaryValues): An instance of AviaryValues containing current aircraft values.

    Returns
    -------
    tuple: Updated aircraft values and initial guesses.
    """
    problem_type = aircraft_values.get_val(Settings.PROBLEM_TYPE)
    num_pax = aircraft_values.get_val(Aircraft.CrewPayload.NUM_PASSENGERS)
    reserve_val = aircraft_values.get_val(
        Aircraft.Design.RESERVE_FUEL_ADDITIONAL, units='lbm')
    reserve_frac = aircraft_values.get_val(
        Aircraft.Design.RESERVE_FUEL_FRACTION, units='unitless')

    if initial_guesses['fuel_burn_per_passenger_mile'] <= 0:
        initial_guesses['fuel_burn_per_passenger_mile'] = 0.1

    reserves = initial_guesses['reserves']
    if reserves < 0.0:
        raise ValueError(
            'initial_guesses["reserves"] must be greater than or equal to 0.')
    elif reserves == 0:
        reserves += reserve_val
        reserves += (reserve_frac * (num_pax * initial_guesses['fuel_burn_per_passenger_mile'] *
                                     aircraft_values.get_val(Mission.Design.RANGE, units='NM')))
    elif reserves < 10:
        reserves *= (num_pax * initial_guesses['fuel_burn_per_passenger_mile'] *
                     aircraft_values.get_val(Mission.Design.RANGE, units='NM'))

    initial_guesses['reserves'] = reserves

    if Mission.Summary.GROSS_MASS in aircraft_values:
        mission_mass = aircraft_values.get_val(Mission.Summary.GROSS_MASS, units='lbm')
    else:
        mission_mass = aircraft_values.get_val(Mission.Design.GROSS_MASS, units='lbm')

    if Mission.Summary.CRUISE_MASS_FINAL in aircraft_values:
        cruise_mass_final = aircraft_values.get_val(
            Mission.Summary.CRUISE_MASS_FINAL, units='lbm')
    else:
        cruise_mass_final = initial_guesses['cruise_mass_final']

    # takeoff mass not given
    if mission_mass <= 0:
        if problem_type == ProblemType.ALTERNATE:
            fuel_mass = num_pax * (
                initial_guesses['fuel_burn_per_passenger_mile'] * aircraft_values.get_val(Mission.Design.RANGE, units='NM')) + reserves
            mission_mass = initial_guesses['operating_empty_mass'] + (
                num_pax * aircraft_values.get_val(Aircraft.CrewPayload.PASSENGER_MASS_WITH_BAGS, units='lbm')) + fuel_mass
        elif problem_type == ProblemType.FALLOUT or problem_type == ProblemType.SIZING:
            mission_mass = aircraft_values.get_val(
                Mission.Design.GROSS_MASS, units='lbm')
    initial_guesses['actual_takeoff_mass'] = mission_mass

    if cruise_mass_final == 0:  # no guess given
        if problem_type == ProblemType.SIZING:
            cruise_mass_final = .8
        elif problem_type == ProblemType.ALTERNATE:
            cruise_mass_final = -1
    # estimation based on payload and fuel
    if cruise_mass_final <= 0:
        cruise_mass_final = initial_guesses['operating_empty_mass'] + \
            num_pax * \
            aircraft_values.get_val(
                Aircraft.CrewPayload.PASSENGER_MASS_WITH_BAGS, units='lbm') + reserves
    # fraction of takeoff mass
    elif cruise_mass_final <= 1:
        cruise_mass_final = mission_mass * \
            cruise_mass_final
    initial_guesses['cruise_mass_final'] = cruise_mass_final

    if initial_guesses['rotation_mass'] <= 0:
        initial_guesses['rotation_mass'] = 0.99
    if initial_guesses['rotation_mass'] <= 1:  # fraction of takeoff mass
        initial_guesses['rotation_mass'] = mission_mass * \
            initial_guesses['rotation_mass']

    if Mission.Design.MACH in aircraft_values:
        cruise_mach = aircraft_values.get_val(Mission.Design.MACH)
    else:
        cruise_mach = aircraft_values.get_val(Mission.Summary.CRUISE_MACH)

    if initial_guesses['flight_duration'] <= 0:  # estimation based on mach
        initial_guesses['flight_duration'] = aircraft_values.get_val(
            Mission.Design.RANGE, units='NM') / (667 * cruise_mach) * (60 * 60)
    elif initial_guesses['flight_duration'] <= 15:  # duration entered in hours
        initial_guesses['flight_duration'] = initial_guesses['flight_duration'] * \
            (60 * 60)

    total_thrust = aircraft_values.get_val(
        Aircraft.Engine.SCALED_SLS_THRUST, 'lbf') * aircraft_values.get_val(Aircraft.Engine.NUM_ENGINES)
    gamma_guess = np.arcsin(.5*total_thrust / mission_mass)
    avg_speed_guess = (.5 * 667 * cruise_mach)  # kts

    if initial_guesses['time_to_climb'] <= 0:  # no guess given
        initial_guesses['time_to_climb'] = aircraft_values.get_val(Mission.Design.CRUISE_ALTITUDE, units='ft') / \
            (avg_speed_guess * np.sin(gamma_guess))
    elif initial_guesses['time_to_climb'] <= 2:  # duration entered in hours
        initial_guesses['time_to_climb'] = initial_guesses['time_to_climb'] * (60 * 60)
    elif initial_guesses['time_to_climb'] <= 200:  # average climb rate in ft/s
        initial_guesses['time_to_climb'] = aircraft_values.get_val(Mission.Design.CRUISE_ALTITUDE, units='ft') / \
            initial_guesses['time_to_climb']

    # range covered using an average speed from 0 to cruise
    if initial_guesses['climb_range'] <= 0:
        initial_guesses['climb_range'] = initial_guesses['time_to_climb'] / \
            (60 * 60) * (avg_speed_guess * np.cos(gamma_guess))

    if aircraft_values.get_val(Settings.VERBOSITY).value >= 2:
        print('\nInitial Guesses')
        for key, value in initial_guesses.items():
            print(key, value)

    return initial_guesses


dependent_options = [
    # dependent_options is a list that is used to update options that depend on the value of
    # an input variable or option.
    # Each dependency comes in the form of a list with the variable name and a dictionary.
    # The dictionary contains a value that the variable will be compared against (val), the
    # particular mathematical comparison (relation), the option that is effected (target), and
    # the value the option should be set to based on whether the relation is true (result) or
    # false (alternate)
    # For example, an aircraft's engines are on the fuselage if the span fraction on the wing is 0.
    # In this case the value of Aircraft.Engine.WING_LOCATIONS is compared to 0. If the span location
    # is exactly equal to zero, engine_on_fuselage is set to to True, otherwise it is set to False.
    # One variable can be used to set the value of any number of options, but an option can only be
    # set by one variable

    # [Aircraft.Engine.WING_LOCATIONS, {
    #     'val': 0, 'relation': '==', 'target': Aircraft.Engine.FUSELAGE_MOUNTED, 'result': True, 'alternate': False}],
    [Aircraft.Fuselage.WETTED_AREA_FACTOR, {
        'val': 10, 'relation': '>', 'target': Aircraft.Fuselage.PROVIDE_SURFACE_AREA, 'result': True, 'alternate': False}],
    [Aircraft.Wing.LOADING, {'val': 20, 'relation': '>',
                             'target': Aircraft.Wing.LOADING_ABOVE_20, 'result': True, 'alternate': False}],
    [Aircraft.Strut.ATTACHMENT_LOCATION, {
        'val': 0, 'relation': '!=', 'target': Aircraft.Wing.HAS_STRUT, 'result': True, 'alternate': False}],
    [Aircraft.Strut.ATTACHMENT_LOCATION, {
        'val': 1, 'relation': '>', 'target': Aircraft.Strut.DIMENSIONAL_LOCATION_SPECIFIED, 'result': True, 'alternate': False}],
    [Aircraft.Wing.FOLD_MASS_COEFFICIENT, {
        'val': 0, 'relation': '>', 'target': Aircraft.Wing.HAS_FOLD, 'result': True, 'alternate': False}],
    [Aircraft.Wing.FOLDED_SPAN, {'val': 1, 'relation': '>', 'target': Aircraft.Wing.FOLD_DIMENSIONAL_LOCATION_SPECIFIED,
                                 'result': True, 'alternate': False}],
    [Aircraft.Design.PART25_STRUCTURAL_CATEGORY, {
        'val': 0, 'relation': '<', 'target': Aircraft.Design.ULF_CALCULATED_FROM_MANEUVER, 'result': True, 'alternate': False}],
    [Aircraft.Engine.TYPE, {
        'val': [1, 2, 3, 4, 11, 12, 13, 14], 'relation': 'in', 'target': Aircraft.Engine.HAS_PROPELLERS, 'result': True, 'alternate': False}],
    ['JENGSZ', {
        'val': 4, 'relation': '!=', 'target': Aircraft.Engine.SCALE_PERFORMANCE, 'result': True, 'alternate': False}],
    [Aircraft.HorizontalTail.VOLUME_COEFFICIENT, {
        'val': 0, 'relation': '==', 'target': Aircraft.Design.COMPUTE_HTAIL_VOLUME_COEFF, 'result': True, 'alternate': False}],
    [Aircraft.VerticalTail.VOLUME_COEFFICIENT, {
        'val': 0, 'relation': '==', 'target': Aircraft.Design.COMPUTE_VTAIL_VOLUME_COEFF, 'result': True, 'alternate': False}],
]<|MERGE_RESOLUTION|>--- conflicted
+++ resolved
@@ -148,14 +148,11 @@
                 initial_guesses[var_name] = float(var_values[0])
                 continue
 
-<<<<<<< HEAD
             elif var_name.startswith('initial_guesses:'):
                 # get values labelled as initial_guesses in .csv input file
                 initial_guesses[var_name.split(':')[-1]] = float(var_values[0])
                 continue
 
-            if aircraft_values.get_val('verbosity').value >= 2:
-=======
             elif ":" in var_name:
                 warnings.warn(
                     f"Variable '{var_name}' is not in meta_data nor in 'guess_names'. It will be ignored.",
@@ -163,7 +160,6 @@
                 continue
 
             if aircraft_values.get_val(Settings.VERBOSITY).value >= 2:
->>>>>>> 5ef70171
                 print('Unused:', var_name, var_values, comment)
 
     return aircraft_values, initial_guesses
