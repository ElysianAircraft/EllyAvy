#!/usr/bin/python

import argparse
import getpass
import itertools
from datetime import datetime
from enum import Enum

import numpy as np
import openmdao.api as om
from dymos.models.atmosphere import USatm1976Comp
from openmdao.components.interp_util.interp import InterpND

from aviary.subsystems.propulsion.engine_deck import normalize
from aviary.subsystems.propulsion.utils import EngineModelVariables, default_units
from aviary.variable_info.variables import Dynamic
from aviary.utils.csv_data_file import write_data_file
from aviary.utils.functions import get_path
from aviary.utils.named_values import NamedValues


class EngineDeckType(Enum):
    FLOPS = 'FLOPS'
    GASP = 'GASP'
    GASP_TP = 'GASP_TP'

    def __str__(self):
        return self.value


MACH = EngineModelVariables.MACH
ALTITUDE = EngineModelVariables.ALTITUDE
THROTTLE = EngineModelVariables.THROTTLE
HYBRID_THROTTLE = EngineModelVariables.HYBRID_THROTTLE
THRUST = EngineModelVariables.THRUST
TAILPIPE_THRUST = EngineModelVariables.TAILPIPE_THRUST
GROSS_THRUST = EngineModelVariables.GROSS_THRUST
SHAFT_POWER_CORRECTED = EngineModelVariables.SHAFT_POWER_CORRECTED
RAM_DRAG = EngineModelVariables.RAM_DRAG
FUEL_FLOW = EngineModelVariables.FUEL_FLOW
ELECTRIC_POWER = EngineModelVariables.ELECTRIC_POWER
NOX_RATE = EngineModelVariables.NOX_RATE
TEMPERATURE = EngineModelVariables.TEMPERATURE_ENGINE_T4
# EXIT_AREA = EngineModelVariables.EXIT_AREA

flops_keys = [
    MACH,
    ALTITUDE,
    THROTTLE,
    GROSS_THRUST,
    RAM_DRAG,
    FUEL_FLOW,
    NOX_RATE]  # , EXIT_AREA]

# later code assumes T4 is last item in keys
gasp_keys = [MACH, ALTITUDE, THROTTLE, FUEL_FLOW, TEMPERATURE]

header_names = {
    MACH: 'Mach_Number',
    ALTITUDE: 'Altitude',
    THROTTLE: 'Throttle',
    THRUST: 'Thrust',
    GROSS_THRUST: 'Gross_Thrust',
    RAM_DRAG: 'Ram_Drag',
    FUEL_FLOW: 'Fuel_Flow',
    NOX_RATE: 'NOx_Rate',
    TEMPERATURE: 'T4',
    SHAFT_POWER_CORRECTED: 'Shaft_Power_Corrected',
    TAILPIPE_THRUST: 'Tailpipe_Thrust',
    # EXIT_AREA: 'Exit Area',
}


def EngineDeckConverter(input_file, output_file, data_format: EngineDeckType):
    '''
    Converts FLOPS- or GASP-formatted engine decks into Aviary csv format.
    FLOPS decks are changed from column-delimited to csv format with added headers.
    GASP decks are reorganized into csv. T4 is recovered using assumptions used in GASPy.
    Data points whose T4 exceeds T4max are removed.

    Parameters
    ----------
    input_file : (str, Path)
        path to engine deck file to be converted
    output_file : (str, Path)
        path to file where new converted data will be written
    data_format : (EngineDeckType)
        data format used by input_file (FLOPS or GASP)
    '''
    # TODO rounding for calculated values?

    timestamp = datetime.now().strftime('%m/%d/%y at %H:%M')
    user = getpass.getuser()
    comments = []
    header = {}
    data = {}

    data_file = get_path(input_file)

    comments.append(f'# created {timestamp} by {user}')
    legacy_code = data_format.value
    engine_type = 'engine'
    if legacy_code == 'GASP_TP':
        engine_type = 'turboshaft engine'
        legacy_code = 'GASP'

    comments.append(
        f'# {legacy_code}-derived {engine_type} deck converted from {data_file.name}')

    if data_format == EngineDeckType.FLOPS:
        header = {key: default_units[key] for key in flops_keys}
        data = {key: np.array([]) for key in flops_keys}

        with open(data_file, newline='', encoding='utf-8-sig') as file:
            reader = _read_flops_engine(file)
            data_starts = False

            for line in reader:
                if not data_starts:
                    # pull out comments before data starts
                    if line[0][0] == '#':
                        comments.append(line)
                        continue
                    data_starts = True

                data[MACH] = np.append(data[MACH], line[0])
                data[ALTITUDE] = np.append(data[ALTITUDE], line[1])
                data[THROTTLE] = np.append(data[THROTTLE], line[2])
                data[GROSS_THRUST] = np.append(data[GROSS_THRUST], line[3])
                data[RAM_DRAG] = np.append(data[RAM_DRAG], line[4])
                data[FUEL_FLOW] = np.append(data[FUEL_FLOW], line[5])
                data[NOX_RATE] = np.append(data[NOX_RATE], line[6])
                # data[EXIT_AREA].append(line[7])

    elif data_format in (EngineDeckType.GASP, EngineDeckType.GASP_TP):
        is_turbo_prop = True if data_format == EngineDeckType.GASP_TP else False
        temperature = gasp_keys.pop()
        fuelflow = gasp_keys.pop()
        if is_turbo_prop:
            gasp_keys.extend((SHAFT_POWER_CORRECTED, TAILPIPE_THRUST))
        else:
            gasp_keys.extend((THRUST))
        gasp_keys.extend((fuelflow, temperature))

        data = {key: [] for key in gasp_keys}

        scalars, tables, fields = _read_gasp_engine(data_file, is_turbo_prop)
        if 'throttle_type' in scalars:
            throttle_type = scalars.pop('throttle_type')
        else:
            throttle_type = 1
        t4max = scalars['t4max']
        if t4max <= 100 or throttle_type == 3:
            throttle_step = 2
        else:
            throttle_step = .05

        # save scalars as comments
        comments.extend(['# ' + key + ': ' + str(scalars[key])
                        for key in scalars.keys()])

        # recommended to always generate structured grid
        structure_data = True
        if structure_data:
            structured_data = _make_structured_grid(tables, method='lagrange3',
                                                    fields=fields, throttle_step=throttle_step)

            data[MACH] = structured_data['fuelflow']['machs']
            data[ALTITUDE] = structured_data['fuelflow']['alts']
            data[FUEL_FLOW] = structured_data['fuelflow']['vals']
            T4T2 = structured_data['fuelflow']['t4t2s']
            if is_turbo_prop:
                data[SHAFT_POWER_CORRECTED] = structured_data['shaft_power_corrected']['vals']
                data[TAILPIPE_THRUST] = structured_data['tailpipe_thrust']['vals']
            else:
                data[THRUST] = structured_data['thrust']['vals']

        else:
            data[MACH] = tables['fuelflow'][:, 2]
            data[ALTITUDE] = tables['fuelflow'][:, 0]
            data[FUEL_FLOW] = tables['fuelflow'][:, 3]
            T4T2 = tables['fuelflow'][:, 1]
            if is_turbo_prop:
                data[SHAFT_POWER_CORRECTED] = tables['shaft_power_corrected'][:, 3]
                data[TAILPIPE_THRUST] = tables['tailpipe_thrust'][:, 3]
            else:
                data[THRUST] = tables['thrust'][:, 3]

        generate_flight_idle = True
        if generate_flight_idle and not is_turbo_prop:
            data, T4T2 = _generate_flight_idle(data, T4T2,
                                               ref_sls_airflow=scalars['sls_airflow'],
                                               ref_sfn_idle=scalars['sfn_idle'])

        # if t4max 100 or less, it is actually throttle. Remove temperature as variable
        if t4max <= 100 or throttle_type == 3:
            compute_T4 = False
            data.pop(TEMPERATURE)
            # temperature is assumed last in keys
            gasp_keys.pop(-1)
        else:
            compute_T4 = True

        # define header now that we know what is in the engine deck
        header = {key: default_units[key] for key in gasp_keys}

        if compute_T4:
            # compute T4 using atmospheric model
            prob = om.Problem()

            prob.model.add_subsystem('T4T2', om.IndepVarComp('T4:T2',
                                                             T4T2,
                                                             units='unitless'),
                                     promotes=['*'])

            prob.model.add_subsystem(
                Dynamic.Mission.MACH,
                om.IndepVarComp(
                    Dynamic.Mission.MACH,
                    data[MACH],
                    units='unitless'),
                promotes=['*'])

            prob.model.add_subsystem(
                Dynamic.Mission.ALTITUDE,
                om.IndepVarComp(
                    Dynamic.Mission.ALTITUDE,
                    data[ALTITUDE],
                    units='ft'),
                promotes=['*'])

            prob.model.add_subsystem(
                name='atmosphere',
                subsys=USatm1976Comp(num_nodes=len(data[MACH])),
                promotes_inputs=[('h', Dynamic.Mission.ALTITUDE)],
                promotes_outputs=[('temp', Dynamic.Mission.TEMPERATURE)])

            prob.model.add_subsystem(
                name='conversion',
                subsys=AtmosCalc(num_nodes=len(data[MACH])),
                promotes_inputs=[Dynamic.Mission.MACH,
                                 Dynamic.Mission.TEMPERATURE],
                promotes_outputs=['t2']
            )

            prob.setup()
            prob.run_model()

            T2 = prob.get_val('t2')
            T4 = T2 * T4T2
            data[TEMPERATURE] = T4
            # Throttle is T4 normalized from 0 to 1 (T4max)
            # By always keeping minimum T4 zero for normalization, throttle stays
            #   consistent with fraction of T4max
            # TODO flight condition dependent throttle range?
            # NOTE this often leaves max throttles less than 1 in the deck - this caues
            #     problems when finding reference SLS thrust, as there is often no max
            #     power data at that point in the engine deck. It is reccomended GASP
            #     engine decks override Aircraft.Engine.REFERENCE_THRUST in EngineDecks
            data[THROTTLE] = normalize(data[TEMPERATURE], minimum=0.0, maximum=t4max)

            # remove all points above T4max
            # TODO save these points as commented out?
            valid_idx = np.where(data[THROTTLE] <= 1.0)
            data[MACH] = data[MACH][valid_idx]
            data[ALTITUDE] = data[ALTITUDE][valid_idx]
            data[THROTTLE] = data[THROTTLE][valid_idx]
            data[FUEL_FLOW] = data[FUEL_FLOW][valid_idx]
            data[TEMPERATURE] = data[TEMPERATURE][valid_idx]
            if is_turbo_prop:
                data[SHAFT_POWER_CORRECTED] = data[SHAFT_POWER_CORRECTED][valid_idx]
                data[TAILPIPE_THRUST] = data[TAILPIPE_THRUST][valid_idx]
            else:
                data[THRUST] = data[THRUST][valid_idx]

        else:
            data[THROTTLE] = T4T2

        # data needs to be string so column length can be easily found later
        for var in data:
            data[var] = np.array([str(item) for item in data[var]])

    else:
        quit("Invalid engine deck format provided")

    # sort data
    # create parallel dict to data that stores floats
    formatted_data = {}
    for key in data:
        formatted_data[key] = data[key].astype(float)

    # convert engine_data from dict to list so it can be sorted
    sorted_values = np.array(list(formatted_data.values())).transpose()

    # Sort by mach, then altitude, then throttle, then hybrid throttle
    sorted_values = sorted_values[np.lexsort(
        [formatted_data[THROTTLE],
         formatted_data[ALTITUDE],
         formatted_data[MACH]])]
    for idx, key in enumerate(formatted_data):
        formatted_data[key] = sorted_values[:, idx]

    # store formatted data into NamedValues object
    write_data = NamedValues()
<<<<<<< HEAD
    for key in data:
=======
    for idx, key in enumerate(data):
>>>>>>> ed62c9c9
        write_data.set_val(header_names[key], formatted_data[key], default_units[key])

    write_data_file(output_file, write_data, comments, include_timestamp=False)


def _read_flops_engine(input_file):
    '''
    Read engine data file using FLOPS standard, which is column delimited data
    always assumed to be in the order defined in the FLOPS manual
    '''
    for line in input_file:
        sz = len(line)

        if sz < 80:
            line = line + (80 - sz) * ' '

        if line[0] == '#':
            data = line.strip()
        else:
            data = [
                _flops_field_convert(line[0:5]),
                _flops_field_convert(line[5:15]),
                _flops_field_convert(line[15:20]),
                _flops_field_convert(line[20:30]),
                _flops_field_convert(line[30:40]),
                _flops_field_convert(line[40:50]),
                # intenional gap from 50:60 - column is left blank in FLOPS standard
                _flops_field_convert(line[60:70]),
                _flops_field_convert(line[70:80]),
            ]

        yield data


def _flops_field_convert(arg: str):
    rvalue = arg.strip()

    if not rvalue:
        rvalue = _flops_empty_field

    return rvalue


# in FLOPS, empty fields are converted to zero
_flops_empty_field = '0'


def _read_gasp_engine(fp, is_turbo_prop=False):
    """Read a GASP engine deck file and parse its scalars and tabular data.
    Scalars (T4 max, SLS airflow, etc.) are read from the first line of the engine deck
    (IREAD=1 is assumed) and returned in a dictionary.
    Data tables are also returned as a dictionary, with separate tables for thrust,
    fuelflow, and airflow, since they may have different grids in general.
    Each table consists of both the independent variables and the dependent variable for
    the corresponding field. The table is a "tidy format" 2D array where the first three
    columns are the independent varaiables (altitude, T4/T2, and Mach number) and the
    final column is the dependent variable (one of thrust, fuelflow, or airflow for TurboFans or 
    shaft_power_corrected, fuelflow, or tailpipe_thrust for TurboProps).
    """
    with open(fp, "r") as f:
        if is_turbo_prop:
            table_types = ["shaft_power_corrected", "fuelflow", "tailpipe_thrust"]
            scalars = _read_tp_header(f)
        else:
            table_types = ["thrust", "fuelflow", "airflow"]
            scalars = _read_header(f)

        tables = {k: _read_table(f, is_turbo_prop) for k in table_types}

    return scalars, tables, table_types


def _read_tp_header(f):
    """Read GASP engine deck header, returning the engine scalars in a dict"""
    # file header: FORMAT(2I5,10X,6F10.4)
    iread, iprint, t4max, t4mcl, t4mc, t4idle, xsfc, cexp = _parse(
        f, [*_rep(2, (int, 5)), (None, 10), *_rep(6, (float, 10))]
    )
    # file header: FORMAT(7F10.4)
    sls_hp, xncref, prop_rpm, gbx_rat, torque_lim, waslrf = _parse(
        f, [*_rep(6, (float, 10))]
    )

    return {
        "throttle_type": iread,
        "t4max": t4max,
        "t4cruise": t4mc,
        "t4climb": t4mcl,
        "t4flight_idle": t4idle,
        "xsfc": xsfc,
        "cexp": cexp,
        "sls_horsepower": sls_hp,
        "freeturbine_rpm": xncref,
        "propeller_rpm": prop_rpm,
        "gearbox_ratio": gbx_rat,
        "torque_limit": torque_lim,
        "sls_corrected_airflow": waslrf,
    }


def _read_header(f):
    """Read GASP engine deck header, returning the engine scalars in a dict"""
    # file header: FORMAT(2I5,10X,5F10.4)
    iread, iprint, wamap, t4max, t4mcl, t4mc, sfnidl = _parse(
        f, [*_rep(2, (int, 5)), (None, 10), *_rep(5, (float, 10))]
    )

    if iread != 1:
        raise RuntimeError(f"IREAD=1 expected, got {iread}")

    return {
        "t4max": t4max,
        "t4cruise": t4mc,
        "t4climb": t4mcl,
        "sls_airflow": wamap,
        "sfn_idle": sfnidl,
    }


def _read_table(f, is_turbo_prop=False):
    """Read an entire table from a GASP engine deck file.
    The table data is returned as a "tidy format" array with three columns for the
    independent variables (altitude, T4/T2, and Mach number) and the final column for
    the table field (one of thrust, fuelflow, or airflow for TurboFans or 
    shaft_power_corrected, fuelflow, or tailpipe_thrust for TurboProps).
    """
    tab_data = None

    # table title
    title = f.readline().strip()
    # number of maps in the table
    (nmaps,) = _parse(f, [(int, 5)])
    # blank line
    f.readline()

    for i in range(nmaps):
        map_data = _read_map(f, is_turbo_prop)

        # blank line following all but the last map in the table
        if i < nmaps - 1:
            f.readline()

        if tab_data is None:
            tab_data = map_data
        else:
            tab_data = np.r_[tab_data, map_data]

    return tab_data


def _rep(n, t):
    """Shorthand for ``itertools.repeat`` with the multiplier first."""
    return itertools.repeat(t, n)


def _parse(f, fmt):
    """Read a line from file ``f`` and parse it according to the given ``fmt``"""
    return _strparse(f.readline(), fmt)


def _strparse(s, fmt):
    """Parse a string into fixed-width numeric fields.
    ``fmt`` should be a list of tuples specifying (type, length) for each field in
    string ``s``. Use None for the type to skip (i.e. not yield) that field.
    """
    p = 0
    for typ, length in fmt:
        sub = s[p: p + length]
        if typ is not None:
            yield typ(sub)
        p += length


def _read_map(f, is_turbo_prop=False):
    """Read a single map of a table from the engine deck file.
    The map data is returned in the same format as in ``read_table``, except there is a
    single altitude value per map.
    """
    # map dimensions: FORMAT(/2I5,F10.1,10X))
    npts, nline, amap = _parse(f, [*_rep(2, (int, 5)), (float, 10)])

    map_data = np.empty((npts * nline, 4))
    map_data[:, 0] = amap

    # number of points on a single line - wrapped if more than 6
    max_columns = 6

    # point vals: FORMAT(10X,6F10.4,10X)
    x = []
    npts_remaining = npts
    while npts_remaining > 0:
        npts_to_read = min(max_columns, npts_remaining)
        # remaining vals on wrapped line
        x.extend(list(_parse(f, [(None, 10), *_rep(npts_to_read, (float, 10))])))
        npts_remaining -= npts_to_read

    map_data[:, 2] = np.tile(x, nline)

    for j in range(nline):
        npts_remaining = npts
        npts_to_read = min(max_columns, npts_remaining)
        # line (y) val then z vals: FORMAT(F10.4,6F10.1,10X,/(6F10.1,10X))
        vals = list(_parse(f, [(float, 10), *_rep(npts_to_read, (float, 10))]))
        y = vals[0]
        z = vals[1:]
        npts_remaining -= npts_to_read
        while npts_remaining > 0:
            npts_to_read = min(max_columns, npts_remaining)
            # add remaining vals on warapped line
            line_format = [*_rep(npts_to_read, (float, 10))]
            if is_turbo_prop:
                line_format = [(None, 10), *line_format]
            z.extend(list(_parse(f, line_format)))
            npts_remaining -= npts_to_read

        sl = slice(j * npts, (j + 1) * npts)
        map_data[sl, 1] = y
        map_data[sl, 3] = z

    return map_data


def _make_structured_grid(data, method="lagrange3", fields=["thrust", "fuelflow", "airflow"], throttle_step=.05):
    """Generate a structured grid of unique mach/T4:T2/alt values in the deck"""
    # step size in t4/t2 ratio used in generating the structured grid
    # t2t2_step = 0.5 # original value
    t4t2_step = throttle_step
    # step size in mach number used in generating the structured grid
    # mach_step = 0.02 # original value
    mach_step = 0.05

    structured_data = {}

    tt4 = data['fuelflow'][:, 1]
    tma = data['fuelflow'][:, 2]
    t4t2s = np.arange(min(tt4), max(tt4) + t4t2_step, t4t2_step)
    machs = np.arange(min(tma), max(tma) + mach_step, mach_step)

    # need t4t2 in first column, mach varies on each row
    pts = np.dstack(np.meshgrid(t4t2s, machs, indexing="ij")).reshape(-1, 2)
    npts = pts.shape[0]

    for field in fields:
        map_data = data[field]
        all_alts = map_data[:, 0]
        alts = np.unique(all_alts)

        sizes = (alts.size, t4t2s.size, machs.size)
        vals = np.zeros(np.prod(sizes), dtype=float)
        alt_vec = np.zeros(np.prod(sizes), dtype=float)
        mach_vec = np.zeros(np.prod(sizes), dtype=float)
        t4t2_vec = np.zeros(np.prod(sizes), dtype=float)

        for i, alt in enumerate(alts):
            d = map_data[all_alts == alt]
            t4t2 = np.unique(d[:, 1])
            mach = np.unique(d[:, 2])
            f = d[:, 3].reshape(t4t2.size, mach.size)

            # would explicitly use lagrange3 here to mimic GASP, but some engine
            # decks may not have enough points per dimension
            interp = InterpND(
                method="2D-" + method, points=(t4t2, mach), values=f, extrapolate=True
            )
            sl = slice(i * npts, (i + 1) * npts)
            vals[sl] = interp.interpolate(pts)
            alt_vec[sl] = [alt] * len(pts)
            t4t2_vec[sl] = pts[:, 0]
            mach_vec[sl] = pts[:, 1]

        structured_data[field] = {
            "vals": vals,
            "alts": alt_vec,
            "t4t2s": t4t2_vec,
            "machs": mach_vec,
        }

    return structured_data


def _generate_flight_idle(data, T4T2, ref_sls_airflow, ref_sfn_idle):
    machs = np.unique(data[MACH])
    alts = np.unique(data[ALTITUDE])

    mach_list, alt_list = np.meshgrid(machs, alts)
    mach_list = mach_list.flatten()
    alt_list = alt_list.flatten()

    nn = len(mach_list)

    prob = om.Problem()

    prob.model.add_subsystem(
        Dynamic.Mission.MACH,
        om.IndepVarComp(
            Dynamic.Mission.MACH,
            mach_list,
            units='unitless'),
        promotes=['*'])

    prob.model.add_subsystem(
        Dynamic.Mission.ALTITUDE,
        om.IndepVarComp(
            Dynamic.Mission.ALTITUDE,
            alt_list,
            units='ft'),
        promotes=['*'])

    prob.model.add_subsystem(
        name='atmosphere', subsys=USatm1976Comp(
            num_nodes=nn), promotes_inputs=[
            ('h', Dynamic.Mission.ALTITUDE)], promotes_outputs=[
                ('temp', Dynamic.Mission.TEMPERATURE), ('pres', Dynamic.Mission.STATIC_PRESSURE)])

    prob.model.add_subsystem(
        name='conversion',
        subsys=AtmosCalc(
            num_nodes=nn),
        promotes_inputs=[
            Dynamic.Mission.MACH,
            Dynamic.Mission.TEMPERATURE,
            Dynamic.Mission.STATIC_PRESSURE],
        promotes_outputs=[
            't2',
            'p2'])

    prob.model.add_subsystem(
        name='flight_idle',
        subsys=CalculateIdle(
            num_nodes=nn,
            ref_sfn_idle=ref_sfn_idle,
            ref_sls_airflow=ref_sls_airflow),
        promotes_inputs=[
            't2',
            'p2',
            'pct_corr_airflow_idle',
            'sfc_idle'],
        promotes_outputs=[
            'idle_thrust',
            'idle_fuelflow'])

    prob.setup()

    prob.run_model()

    idle_thrust = prob.get_val('idle_thrust')
    idle_fuelflow = prob.get_val('idle_fuelflow')

    data[MACH] = np.append(data[MACH], mach_list)
    data[ALTITUDE] = np.append(data[ALTITUDE], alt_list)
    data[THRUST] = np.append(data[THRUST], idle_thrust)
    data[FUEL_FLOW] = np.append(data[FUEL_FLOW], idle_fuelflow)
    T4T2 = np.append(T4T2, np.zeros(nn))

    return data, T4T2


_PSLS_PSF = 2116.22  # SLS pressure in psf
_TSLS_DEGR = 518.67  # SLS temperature in deg R


class CalculateIdle(om.ExplicitComponent):
    '''
    Calculates idle conditions of a GASP engine at a specified flight condition
    Vectorized to calculate values for entire flight regime
    '''

    def initialize(self):
        self.options.declare('num_nodes', types=int)

        self.options.declare(
            'ref_sfn_idle',
            1.0,
            desc='Idle thrust-specific fuel consumption, from engine deck')
        self.options.declare(
            'ref_sls_airflow',
            1.0,
            desc='Sea-level static airflow of the reference engine')

    def setup(self):
        nn = self.options["num_nodes"]

        self.add_input(
            "t2", _TSLS_DEGR, units="degR", shape=nn, desc="Engine inlet temperature"
        )
        self.add_input(
            "p2", _PSLS_PSF, units="psf", shape=nn, desc="Engine inlet pressure"
        )
        self.add_input(
            "pct_corr_airflow_idle", 0.5, desc="Percent corrected airflow at idle"
        )
        self.add_input(
            "sfc_idle",
            1.0,
            units="lbm/h/lbf",
            desc="Thrust-specific fuel consumption at idle",
        )

        self.add_output("idle_thrust", units="lbf", shape=nn, desc="Idle thrust")
        # self.add_output(
        #     "idle_airflow", units="lbf/s", shape=nn, desc="Idle corrected airflow"
        # )
        self.add_output("idle_fuelflow", units="lbm/h", shape=nn, desc="Idle fuel flow")

    def compute(self, inputs, outputs):
        (
            t2,
            p2,
            pct_corr_airflow_idle,
            sfc_idle,
        ) = inputs.values()

        ref_sls_airflow = self.options['ref_sls_airflow']
        ref_sfn_idle = self.options['ref_sfn_idle']

        rthet2 = np.sqrt(t2 / _TSLS_DEGR)
        delta2 = p2 / _PSLS_PSF

        airflow_ref = pct_corr_airflow_idle * ref_sls_airflow  # don't un-correct
        thrust_ref = airflow_ref * delta2 / rthet2 * ref_sfn_idle
        fuelflow_ref = thrust_ref * sfc_idle

        outputs["idle_thrust"] = thrust_ref
        # outputs["idle_airflow"] = airflow_ref
        outputs["idle_fuelflow"] = fuelflow_ref


class AtmosCalc(om.ExplicitComponent):
    '''
    Calculates T2 and P2 given static temperature and pressure
    '''

    def initialize(self):
        self.options.declare('num_nodes', types=int)

    def setup(self):
        nn = self.options['num_nodes']
        self.add_input(Dynamic.Mission.MACH, val=np.zeros(nn),
                       desc='current Mach number', units='unitless')
        self.add_input(Dynamic.Mission.TEMPERATURE, val=np.zeros(nn),
                       desc='current atmospheric temperature', units='degR')
        self.add_input(
            Dynamic.Mission.STATIC_PRESSURE,
            _PSLS_PSF,
            units="psf",
            shape=nn,
            desc="Ambient static pressure")

        self.add_output(
            "t2",
            units="degR",
            shape=nn,
            desc="Engine inlet total temperature")
        self.add_output("p2", units="psf", shape=nn, desc="Engine inlet total pressure")

    def compute(self, inputs, outputs):
        mach, T, P = inputs.values()

        gamma = 1.4
        t2 = T * (1 + 0.5 * (gamma - 1) * mach**2)
        p2 = P * (t2 / T) ** (gamma / (gamma - 1))

        outputs["t2"] = t2
        outputs["p2"] = p2


def _setup_EDC_parser(parser):
    parser.add_argument('input_file', type=str,
                        help='path to engine deck file to be converted')
    parser.add_argument('output_file', type=str,
                        help='path to file where new converted data will be written')
    parser.add_argument('-f', '--data_format', type=EngineDeckType, choices=list(EngineDeckType),
                        help='data format used by input_file')


def _exec_EDC(args, user_args):
    EngineDeckConverter(
        input_file=args.input_file,
        output_file=args.output_file,
        data_format=args.data_format
    )


EDC_description = 'Converts FLOPS- or GASP-formatted ' \
                  'engine decks into Aviary csv format.\nFLOPS decks ' \
                  'are changed from column-delimited to csv format ' \
                  'with added headers.\nGASP decks are reorganized ' \
                  'into column based csv. T4 is recovered through ' \
                  'calculation. Data points whose T4 exceeds T4max ' \
                  'are removed.'

if __name__ == '__main__':
    parser = argparse.ArgumentParser(EDC_description)
    _setup_EDC_parser(parser)
    args = parser.parse_args()
    _exec_EDC(args, None)<|MERGE_RESOLUTION|>--- conflicted
+++ resolved
@@ -302,11 +302,8 @@
 
     # store formatted data into NamedValues object
     write_data = NamedValues()
-<<<<<<< HEAD
+
     for key in data:
-=======
-    for idx, key in enumerate(data):
->>>>>>> ed62c9c9
         write_data.set_val(header_names[key], formatted_data[key], default_units[key])
 
     write_data_file(output_file, write_data, comments, include_timestamp=False)
